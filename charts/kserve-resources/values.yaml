kserve:
  version: &defaultVersion v0.15.2
  agent:
    image: kserve/agent
    tag: *defaultVersion
  router:
    image: kserve/router
    tag: *defaultVersion
<<<<<<< HEAD
=======
    # -- Specifies when to pull router image from registry.
    imagePullPolicy: "IfNotPresent"
    # -- specifies the list of secrets to be used for pulling the router image from registry.
    imagePullSecrets: []
>>>>>>> 3b6d478f
  service:
    serviceClusterIPNone: false
  storage:
    image: kserve/storage-initializer
    tag: *defaultVersion

    # security context for the default storage container
    containerSecurityContext:
      allowPrivilegeEscalation: false
      privileged: false
      runAsNonRoot: true
      capabilities:
        drop:
          - ALL

    # -- Flag for enabling model sidecar feature.
    enableModelcar: true

    # -- Model sidecar cpu requirement.
    cpuModelcar: 10m

    # -- Model sidecar memory requirement.
    memoryModelcar: 15Mi

    # -- Mounted CA bundle config map name for storage initializer.
    caBundleConfigMapName: ""

    # -- Mounted path for CA bundle config map.
    caBundleVolumeMountPath: "/etc/ssl/custom-certs"

    # -- Storage spec secret name.
    storageSpecSecretName: storage-config

    # -- Storage secret name reference for storage initializer.
    storageSecretNameAnnotation: serving.kserve.io/secretName

    # -- Configurations for S3 storage
    s3:
      # -- AWS S3 static access key id.
      accessKeyIdName: AWS_ACCESS_KEY_ID

      # -- AWS S3 static secret access key.
      secretAccessKeyName: AWS_SECRET_ACCESS_KEY

      # -- AWS S3 endpoint.
      endpoint: ""

      # -- Whether to use secured https or http to download models, allowed values are 0 and 1 and default to 1.
      useHttps: ""

      # -- Default region name of AWS S3.
      region: ""

      # -- Whether to verify the tls/ssl certificate, default to true.
      verifySSL: ""

      # -- Whether to use virtual bucket or not, default to false.
      useVirtualBucket: ""

      # -- Whether to use anonymous credentials to download the model or not, default to false.
      useAnonymousCredential: ""

      # -- The path to the certificate bundle to use for HTTPS certificate validation.
      CABundle: ""

  metricsaggregator:
    # -- configures metric aggregation annotation. This adds the annotation serving.kserve.io/enable-metric-aggregation to every
    # service with the specified boolean value. If true enables metric aggregation in queue-proxy by setting env vars in the queue proxy container
    # to configure scraping ports.
    enableMetricAggregation: "false"

    # -- If true, prometheus annotations are added to the pod to scrape the metrics. If serving.kserve.io/enable-metric-aggregation is false,
    # the prometheus port is set with the default prometheus scraping port 9090, otherwise the prometheus port annotation is set with the metric aggregation port.
    enablePrometheusScraping: "false"
  controller:
    # -- KServe deployment mode: "Serverless", "RawDeployment".
    deploymentMode: "Serverless"

    # -- KServe controller manager rbac proxy contrainer image
    rbacProxyImage: quay.io/brancz/kube-rbac-proxy:v0.18.0
    rbacProxy:
      resources:
        limits:
          cpu: 100m
          memory: 300Mi
        requests:
          cpu: 100m
          memory: 300Mi
      securityContext:
        allowPrivilegeEscalation: false
        privileged: false
        capabilities:
          drop:
            - ALL
        readOnlyRootFilesystem: true
        runAsNonRoot: true

    # -- Optional additional labels to add to the controller deployment.
    labels: {}

    # -- Optional additional labels to add to the controller Pods.
    podLabels: {}

    # -- Optional additional annotations to add to the controller deployment.
    annotations: {}

    # -- Optional additional annotations to add to the controller Pods.
    podAnnotations: {}

    # -- Optional additional annotations to add to the controller service.
    serviceAnnotations: {}

    # -- Optional additional annotations to add to the webhook service.
    webhookServiceAnnotations: {}

    # -- Pod Security Context.
    # For more information, see [Configure a Security Context for a Pod or Container](https://kubernetes.io/docs/tasks/configure-pod-container/security-context/).
    securityContext:
      runAsNonRoot: true

    # -- Container Security Context to be set on the controller component container.
    # For more information, see [Configure a Security Context for a Pod or Container](https://kubernetes.io/docs/tasks/configure-pod-container/security-context/).
    containerSecurityContext:
      allowPrivilegeEscalation: false
      capabilities:
        drop:
          - ALL
      privileged: false
      readOnlyRootFilesystem: true
      runAsNonRoot: true

    # -- Metrics bind address
    metricsBindAddress: "127.0.0.1"

    # -- Metrics bind port
    metricsBindPort: "8080"

    gateway:
      # -- Ingress domain for RawDeployment mode, for Serverless it is configured in Knative.
      domain: example.com

      # -- Optional additional domains for ingress routing.
      additionalIngressDomains: []

      # -- Ingress domain template for RawDeployment mode, for Serverless mode it is configured in Knative.
      domainTemplate: "{{ .Name }}-{{ .Namespace }}.{{ .IngressDomain }}"

      # -- HTTP endpoint url scheme.
      urlScheme: http

      # -- DisableIstioVirtualHost controls whether to use istio as network layer for top level component routing or path based routing.
      # This configuration is only applicable for Serverless mode, when disabled Istio is no longer required.
      disableIstioVirtualHost: false

      # -- Whether to disable ingress creation for RawDeployment mode.
      disableIngressCreation: false

      localGateway:
        # -- localGateway specifies the gateway which handles the network traffic within the cluster.
        gateway: knative-serving/knative-local-gateway

        # -- localGatewayService specifies the hostname of the local gateway service.

        gatewayService: knative-local-gateway.istio-system.svc.cluster.local

        # -- knativeLocalGatewayService specifies the hostname of the Knative's local gateway service.
        # When unset, the value of "localGatewayService" will be used. When enabling strict mTLS in Istio, KServe local gateway should be created and pointed to the Knative local gateway.
        knativeGatewayService: ""
      # -- ingressGateway specifies the gateway which handles the network traffic from outside the cluster.
      ingressGateway:
        # -- enableGatewayApi controls whether to use the Gateway API for ingress routing instead of kuberetes Ingress.
        enableGatewayApi: false
        # -- kserveGateway specifies the name and namespace of the Gateway which handles the network traffic from outside the cluster.
        # This is only used when Gateway API is enabled. The gateway should be specified in format <gateway namespace>/<gateway name>
        kserveGateway: kserve/kserve-ingress-gateway
        # -- createGateway controls whether to create the default Gateway resource for ingress routing as part of the installation. This is only used when Gateway API is enabled.
        createGateway: false
        # -- gateway specifies the name and namespace of the Knative's ingress gateway.
        gateway: knative-serving/knative-ingress-gateway
        # -- class specifies the ingress class name. If Gateway API is enabled, this will not affect the ingress routing.
        className: istio

    # -- The nodeSelector on Pods tells Kubernetes to schedule Pods on the nodes with matching labels.
    # For more information, see [Assigning Pods to Nodes](https://kubernetes.io/docs/concepts/scheduling-eviction/assign-pod-node/).
    #
    nodeSelector: {}

    # -- A list of Kubernetes Tolerations, if required. For more information, see [Toleration v1 core](https://kubernetes.io/docs/reference/generated/kubernetes-api/v1.27/#toleration-v1-core).
    #
    # For example:
    #   tolerations:
    #   - key: foo.bar.com/role
    #     operator: Equal
    #     value: master
    #     effect: NoSchedule
    tolerations: []

    # -- A list of Kubernetes TopologySpreadConstraints, if required. For more information, see [Topology spread constraint v1 core](https://kubernetes.io/docs/reference/generated/kubernetes-api/v1.27/#topologyspreadconstraint-v1-core
    #
    # For example:
    #   topologySpreadConstraints:
    #   - maxSkew: 2
    #     topologyKey: topology.kubernetes.io/zone
    #     whenUnsatisfiable: ScheduleAnyway
    #     labelSelector:
    #       matchLabels:
    #         app.kubernetes.io/instance: kserve-controller-manager
    #         app.kubernetes.io/component: controller
    topologySpreadConstraints: []

    # -- A Kubernetes Affinity, if required. For more information, see [Affinity v1 core](https://kubernetes.io/docs/reference/generated/kubernetes-api/v1.27/#affinity-v1-core).
    #
    # For example:
    #   affinity:
    #     nodeAffinity:
    #      requiredDuringSchedulingIgnoredDuringExecution:
    #        nodeSelectorTerms:
    #        - matchExpressions:
    #          - key: foo.bar.com/role
    #            operator: In
    #            values:
    #            - master
    affinity: {}

    # -- KServe controller container image name.
    image: kserve/kserve-controller

    # -- KServe controller contrainer image tag.
    tag: *defaultVersion

    # -- Reference to one or more secrets to be used when pulling images.
    # For more information, see [Pull an Image from a Private Registry](https://kubernetes.io/docs/tasks/configure-pod-container/pull-image-private-registry/).
    #
    # For example:
    #  imagePullSecrets:
    #    - name: "image-pull-secret"
    imagePullSecrets: []

    # -- Resources to provide to the kserve controller pod.
    #
    # For example:
    #  requests:
    #    cpu: 10m
    #    memory: 32Mi
    #
    # For more information, see [Resource Management for Pods and Containers](https://kubernetes.io/docs/concepts/configuration/manage-resources-containers/).
    resources:
      limits:
        cpu: 100m
        memory: 300Mi
      requests:
        cpu: 100m
        memory: 300Mi
    # -- Indicates whether to create an addressable resolver ClusterRole for Knative Eventing.
    # This ClusterRole grants the necessary permissions for the Knative's DomainMapping reconciler to resolve InferenceService addressables.
    knativeAddressableResolver:
      enabled: false
  servingruntime:
    modelNamePlaceholder: "{{.Name}}"
    tensorflow:
      image: tensorflow/serving
      tag: 2.6.2
      imagePullSecrets: []
      securityContext:
        runAsUser: 1000 # User is not defined in the Dockerfile, so we need to set it here to run as non-root
        allowPrivilegeEscalation: false
        privileged: false
        runAsNonRoot: true
        capabilities:
          drop:
            - ALL
    mlserver:
      image: docker.io/seldonio/mlserver
      tag: 1.5.0
      modelClassPlaceholder: "{{.Labels.modelClass}}"
      imagePullSecrets: []
      securityContext:
        allowPrivilegeEscalation: false
        privileged: false
        runAsNonRoot: true
        capabilities:
          drop:
            - ALL
    sklearnserver:
      image: kserve/sklearnserver
      tag: *defaultVersion
      imagePullSecrets: []
      securityContext:
        allowPrivilegeEscalation: false
        privileged: false
        runAsNonRoot: true
        capabilities:
          drop:
            - ALL
    xgbserver:
      image: kserve/xgbserver
      tag: *defaultVersion
      imagePullSecrets: []
      securityContext:
        allowPrivilegeEscalation: false
        privileged: false
        runAsNonRoot: true
        capabilities:
          drop:
            - ALL
    huggingfaceserver:
      image: kserve/huggingfaceserver
      tag: *defaultVersion
      imagePullSecrets: []
      securityContext:
        allowPrivilegeEscalation: false
        privileged: false
        runAsNonRoot: true
        capabilities:
          drop:
            - ALL
      lmcacheUseExperimental: "True"
      devShm:
        enabled: false
        sizeLimit: ""
      hostIPC:
        enabled: false
    huggingfaceserver_multinode:
      imagePullSecrets: []
      securityContext:
        allowPrivilegeEscalation: false
        privileged: false
        runAsNonRoot: true
        capabilities:
          drop:
            - ALL
      shm:
        enabled: true
        sizeLimit: "3Gi"
    tritonserver:
      image: nvcr.io/nvidia/tritonserver
      tag: 23.05-py3
      imagePullSecrets: []
      securityContext:
        runAsUser: 1000 # https://docs.nvidia.com/deeplearning/triton-inference-server/user-guide/docs/customization_guide/deploy.html#run-as-a-non-root-user
        allowPrivilegeEscalation: false
        privileged: false
        runAsNonRoot: true
        capabilities:
          drop:
            - ALL
    pmmlserver:
      image: kserve/pmmlserver
      tag: *defaultVersion
      imagePullSecrets: []
      securityContext:
        allowPrivilegeEscalation: false
        privileged: false
        runAsNonRoot: true
        capabilities:
          drop:
            - ALL
    paddleserver:
      image: kserve/paddleserver
      tag: *defaultVersion
      imagePullSecrets: []
      securityContext:
        allowPrivilegeEscalation: false
        privileged: false
        runAsNonRoot: true
        capabilities:
          drop:
            - ALL
    lgbserver:
      image: kserve/lgbserver
      tag: *defaultVersion
      imagePullSecrets: []
      securityContext:
        allowPrivilegeEscalation: false
        privileged: false
        runAsNonRoot: true
        capabilities:
          drop:
            - ALL
    torchserve:
      image: pytorch/torchserve-kfs
      tag: 0.9.0
      serviceEnvelopePlaceholder: "{{.Labels.serviceEnvelope}}"
      imagePullSecrets: []
      securityContext:
        runAsUser: 1000 # User ID is not defined in the Dockerfile, so we need to set it here to run as non-root
        allowPrivilegeEscalation: false
        privileged: false
        runAsNonRoot: true
        capabilities:
          drop:
            - ALL
    art:
      image: kserve/art-explainer
      defaultVersion: *defaultVersion
      imagePullSecrets: []
  localmodel:
    enabled: false
    controller:
      image: kserve/kserve-localmodel-controller
      tag: *defaultVersion
    jobNamespace: kserve-localmodel-jobs
    jobTTLSecondsAfterFinished: 3600
    securityContext:
      fsGroup: 1000
    disableVolumeManagement: false
    agent:
      nodeSelector: {}
      affinity: {}
      tolerations: []
      hostPath: /mnt/models
      image: kserve/kserve-localmodelnode-agent
      tag: *defaultVersion
      reconcilationFrequencyInSecs: 60
      securityContext:
        runAsUser: 1000
        runAsNonRoot: true
  security:
    autoMountServiceAccountToken: true
  inferenceservice:
    resources:
      limits:
        cpu: "1"
        memory: "2Gi"
      requests:
        cpu: "1"
        memory: "2Gi"<|MERGE_RESOLUTION|>--- conflicted
+++ resolved
@@ -6,13 +6,10 @@
   router:
     image: kserve/router
     tag: *defaultVersion
-<<<<<<< HEAD
-=======
     # -- Specifies when to pull router image from registry.
     imagePullPolicy: "IfNotPresent"
     # -- specifies the list of secrets to be used for pulling the router image from registry.
     imagePullSecrets: []
->>>>>>> 3b6d478f
   service:
     serviceClusterIPNone: false
   storage:
