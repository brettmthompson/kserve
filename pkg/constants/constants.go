--- conflicted
+++ resolved
@@ -475,8 +475,6 @@
 const (
 	IstioVirtualServiceKind = "VirtualService"
 	KnativeServiceKind      = "Service"
-<<<<<<< HEAD
-=======
 	ClusterLocalModelKind   = "ClusterLocalModel"
 )
 
@@ -496,7 +494,6 @@
 var (
 	MultiNodeRoleLabelKey = "multinode/role"
 	MultiNodeHead         = "head"
->>>>>>> 213b89fe
 )
 
 // GetRawServiceLabel generate native service label
