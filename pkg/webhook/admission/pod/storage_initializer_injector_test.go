--- conflicted
+++ resolved
@@ -43,11 +43,8 @@
 	StorageInitializerDefaultCPULimit                   = "1"
 	StorageInitializerDefaultMemoryRequest              = "200Mi"
 	StorageInitializerDefaultMemoryLimit                = "1Gi"
-<<<<<<< HEAD
-=======
 	StorageInitializerDefaultCaBundleConfigMapName      = ""
 	StorageInitializerDefaultCaBundleVolumeMountPath    = "/etc/ssl/custom-certs"
->>>>>>> b9f0a7a9
 	StorageInitializerDefaultEnableDirectPvcVolumeMount = false
 )
 
@@ -57,11 +54,8 @@
 		CpuLimit:                   StorageInitializerDefaultCPULimit,
 		MemoryRequest:              StorageInitializerDefaultMemoryRequest,
 		MemoryLimit:                StorageInitializerDefaultMemoryLimit,
-<<<<<<< HEAD
-=======
 		CaBundleConfigMapName:      StorageInitializerDefaultCaBundleConfigMapName,
 		CaBundleVolumeMountPath:    StorageInitializerDefaultCaBundleVolumeMountPath,
->>>>>>> b9f0a7a9
 		EnableDirectPvcVolumeMount: StorageInitializerDefaultEnableDirectPvcVolumeMount,
 	}
 
@@ -1221,13 +1215,6 @@
 				Data: map[string]string{},
 			}),
 			config: &StorageInitializerConfig{
-<<<<<<< HEAD
-				Image:         "kserve/storage-initializer@sha256:xxx",
-				CpuRequest:    StorageInitializerDefaultCPURequest,
-				CpuLimit:      StorageInitializerDefaultCPULimit,
-				MemoryRequest: StorageInitializerDefaultMemoryRequest,
-				MemoryLimit:   StorageInitializerDefaultMemoryLimit,
-=======
 				Image:                   "kserve/storage-initializer@sha256:xxx",
 				CpuRequest:              StorageInitializerDefaultCPURequest,
 				CpuLimit:                StorageInitializerDefaultCPULimit,
@@ -1235,7 +1222,6 @@
 				MemoryLimit:             StorageInitializerDefaultMemoryLimit,
 				CaBundleConfigMapName:   StorageInitializerDefaultCaBundleConfigMapName,
 				CaBundleVolumeMountPath: StorageInitializerDefaultCaBundleVolumeMountPath,
->>>>>>> b9f0a7a9
 			},
 			client: c,
 		}
@@ -1266,26 +1252,15 @@
 						"CpuRequest":   		 "100m",
 						"CpuLimit":      		 "1",
 						"MemoryRequest": 		 "200Mi",
-<<<<<<< HEAD
-						"MemoryLimit":   		 "1Gi"
-=======
 						"MemoryLimit":   		 "1Gi",
 						"CaBundleConfigMapName":      "",
 						"CaBundleVolumeMountPath": "/etc/ssl/custom-certs"
->>>>>>> b9f0a7a9
 					}`,
 				},
 				BinaryData: map[string][]byte{},
 			},
 			matchers: []types.GomegaMatcher{
 				gomega.Equal(&StorageInitializerConfig{
-<<<<<<< HEAD
-					Image:         "gcr.io/kserve/storage-initializer:latest",
-					CpuRequest:    "100m",
-					CpuLimit:      "1",
-					MemoryRequest: "200Mi",
-					MemoryLimit:   "1Gi",
-=======
 					Image:                   "gcr.io/kserve/storage-initializer:latest",
 					CpuRequest:              "100m",
 					CpuLimit:                "1",
@@ -1293,7 +1268,6 @@
 					MemoryLimit:             "1Gi",
 					CaBundleConfigMapName:   "",
 					CaBundleVolumeMountPath: "/etc/ssl/custom-certs",
->>>>>>> b9f0a7a9
 				}),
 				gomega.BeNil(),
 			},
@@ -1309,26 +1283,15 @@
 						"CpuRequest":   		 "100m",
 						"CpuLimit":      		 "1",
 						"MemoryRequest": 		 "200MC",
-<<<<<<< HEAD
-						"MemoryLimit":   		 "1Gi"
-=======
 						"MemoryLimit":   		 "1Gi",
 						"CaBundleConfigMapName":      "",
 						"CaBundleVolumeMountPath": "/etc/ssl/custom-certs"
->>>>>>> b9f0a7a9
 					}`,
 				},
 				BinaryData: map[string][]byte{},
 			},
 			matchers: []types.GomegaMatcher{
 				gomega.Equal(&StorageInitializerConfig{
-<<<<<<< HEAD
-					Image:         "gcr.io/kserve/storage-initializer:latest",
-					CpuRequest:    "100m",
-					CpuLimit:      "1",
-					MemoryRequest: "200MC",
-					MemoryLimit:   "1Gi",
-=======
 					Image:                   "gcr.io/kserve/storage-initializer:latest",
 					CpuRequest:              "100m",
 					CpuLimit:                "1",
@@ -1336,7 +1299,6 @@
 					MemoryLimit:             "1Gi",
 					CaBundleConfigMapName:   "",
 					CaBundleVolumeMountPath: "/etc/ssl/custom-certs",
->>>>>>> b9f0a7a9
 				}),
 				gomega.HaveOccurred(),
 			},
@@ -1502,17 +1464,6 @@
 				},
 			},
 		},
-<<<<<<< HEAD
-	}
-
-	for name, scenario := range scenarios {
-		injector := &StorageInitializerInjector{
-			credentialBuilder: credentials.NewCredentialBuilder(c, &v1.ConfigMap{
-				Data: map[string]string{},
-			}),
-			config: &StorageInitializerConfig{
-				EnableDirectPvcVolumeMount: true, // enable direct volume mount for PVC
-=======
 		"MountsCaBundleConfigMapVolumeWhenCaBundleConfigMapNameSet": {
 			storageConfig: &StorageInitializerConfig{
 				Image:                 "kserve/storage-initializer:latest",
@@ -1521,7 +1472,6 @@
 				MemoryRequest:         "200Mi",
 				MemoryLimit:           "1Gi",
 				CaBundleConfigMapName: "custom-certs", // enable CA bundle config volume mount
->>>>>>> b9f0a7a9
 			},
 			secret: &v1.Secret{
 				ObjectMeta: metav1.ObjectMeta{
@@ -2099,13 +2049,13 @@
 	}
 
 	builder := credentials.NewCredentialBuilder(c, configMap)
-	
+
 	ns := &v1.Namespace{
 		ObjectMeta: metav1.ObjectMeta{
 			Name: "default",
 		},
 	}
-	
+
 	for name, scenario := range scenarios {
 		g.Expect(c.Create(context.TODO(), scenario.sa)).NotTo(gomega.HaveOccurred())
 		g.Expect(c.Create(context.TODO(), scenario.secret)).NotTo(gomega.HaveOccurred())
