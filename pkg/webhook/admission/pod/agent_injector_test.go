--- conflicted
+++ resolved
@@ -29,17 +29,10 @@
 	"k8s.io/utils/ptr"
 	"knative.dev/pkg/kmp"
 
-<<<<<<< HEAD
-	"encoding/json"
-
-	"github.com/kserve/kserve/pkg/constants"
-	v1 "k8s.io/api/core/v1"
-=======
 	"github.com/kserve/kserve/pkg/apis/serving/v1beta1"
 	"github.com/kserve/kserve/pkg/credentials"
 
 	corev1 "k8s.io/api/core/v1"
->>>>>>> a6052cf8
 	metav1 "k8s.io/apimachinery/pkg/apis/meta/v1"
 
 	"github.com/kserve/kserve/pkg/constants"
@@ -1740,26 +1733,16 @@
 func TestReadinessProbeInheritance(t *testing.T) {
 	tests := []struct {
 		name                string
-<<<<<<< HEAD
-		readinessProbe      *v1.Probe
-=======
 		readinessProbe      *corev1.Probe
->>>>>>> a6052cf8
 		queueProxyAvailable bool
 		expectEnvVar        bool
 		expectedProbeJson   string
 	}{
 		{
 			name: "HTTPGet Readiness Probe",
-<<<<<<< HEAD
-			readinessProbe: &v1.Probe{
-				ProbeHandler: v1.ProbeHandler{
-					HTTPGet: &v1.HTTPGetAction{
-=======
 			readinessProbe: &corev1.Probe{
 				ProbeHandler: corev1.ProbeHandler{
 					HTTPGet: &corev1.HTTPGetAction{
->>>>>>> a6052cf8
 						Path:   "/ready",
 						Port:   intstr.FromInt(8080),
 						Scheme: "HTTP",
@@ -1776,15 +1759,9 @@
 		},
 		{
 			name: "TCPSocket Readiness Probe",
-<<<<<<< HEAD
-			readinessProbe: &v1.Probe{
-				ProbeHandler: v1.ProbeHandler{
-					TCPSocket: &v1.TCPSocketAction{
-=======
 			readinessProbe: &corev1.Probe{
 				ProbeHandler: corev1.ProbeHandler{
 					TCPSocket: &corev1.TCPSocketAction{
->>>>>>> a6052cf8
 						Port: intstr.FromInt(8080),
 					},
 				},
@@ -1799,15 +1776,9 @@
 		},
 		{
 			name: "Exec Readiness Probe",
-<<<<<<< HEAD
-			readinessProbe: &v1.Probe{
-				ProbeHandler: v1.ProbeHandler{
-					Exec: &v1.ExecAction{
-=======
 			readinessProbe: &corev1.Probe{
 				ProbeHandler: corev1.ProbeHandler{
 					Exec: &corev1.ExecAction{
->>>>>>> a6052cf8
 						Command: []string{"echo", "hello"},
 					},
 				},
@@ -1820,22 +1791,13 @@
 	for _, tt := range tests {
 		t.Run(tt.name, func(t *testing.T) {
 			// Prepare the pod with the given readiness probe
-<<<<<<< HEAD
-			pod := &v1.Pod{
-=======
 			pod := &corev1.Pod{
->>>>>>> a6052cf8
 				ObjectMeta: metav1.ObjectMeta{
 					Name:      "test-pod",
 					Namespace: "default",
 				},
-<<<<<<< HEAD
-				Spec: v1.PodSpec{
-					Containers: []v1.Container{
-=======
-				Spec: corev1.PodSpec{
-					Containers: []corev1.Container{
->>>>>>> a6052cf8
+				Spec: corev1.PodSpec{
+					Containers: []corev1.Container{
 						{
 							Name:           "test-container",
 							ReadinessProbe: tt.readinessProbe,
@@ -1844,11 +1806,7 @@
 				},
 			}
 
-<<<<<<< HEAD
-			var agentEnvs []v1.EnvVar
-=======
 			var agentEnvs []corev1.EnvVar
->>>>>>> a6052cf8
 			if !tt.queueProxyAvailable {
 				readinessProbe := pod.Spec.Containers[0].ReadinessProbe
 
@@ -1859,11 +1817,7 @@
 						if err != nil {
 							t.Errorf("failed to marshal readiness probe: %v", err)
 						} else {
-<<<<<<< HEAD
-							agentEnvs = append(agentEnvs, v1.EnvVar{Name: "SERVING_READINESS_PROBE", Value: readinessProbeJson})
-=======
 							agentEnvs = append(agentEnvs, corev1.EnvVar{Name: "SERVING_READINESS_PROBE", Value: readinessProbeJson})
->>>>>>> a6052cf8
 						}
 					} else if readinessProbe.Exec != nil {
 						// Exec probes are skipped; log the information
@@ -1894,32 +1848,19 @@
 	}
 }
 
-<<<<<<< HEAD
-func marshalReadinessProbe(probe *v1.Probe) (string, error) {
-=======
 func marshalReadinessProbe(probe *corev1.Probe) (string, error) {
->>>>>>> a6052cf8
 	if probe == nil {
 		return "", nil
 	}
 
 	// Create a custom struct to ensure all fields are included
 	type ReadinessProbe struct {
-<<<<<<< HEAD
-		HTTPGet          *v1.HTTPGetAction   `json:"httpGet,omitempty"`
-		TCPSocket        *v1.TCPSocketAction `json:"tcpSocket,omitempty"`
-		TimeoutSeconds   int32               `json:"timeoutSeconds"`
-		PeriodSeconds    int32               `json:"periodSeconds"`
-		SuccessThreshold int32               `json:"successThreshold"`
-		FailureThreshold int32               `json:"failureThreshold"`
-=======
 		HTTPGet          *corev1.HTTPGetAction   `json:"httpGet,omitempty"`
 		TCPSocket        *corev1.TCPSocketAction `json:"tcpSocket,omitempty"`
 		TimeoutSeconds   int32                   `json:"timeoutSeconds"`
 		PeriodSeconds    int32                   `json:"periodSeconds"`
 		SuccessThreshold int32                   `json:"successThreshold"`
 		FailureThreshold int32                   `json:"failureThreshold"`
->>>>>>> a6052cf8
 	}
 
 	readinessProbe := ReadinessProbe{
