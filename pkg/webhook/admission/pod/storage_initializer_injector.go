--- conflicted
+++ resolved
@@ -46,15 +46,12 @@
 	OciURIPrefix                            = "oci://"
 	PvcSourceMountName                      = "kserve-pvc-source"
 	PvcSourceMountPath                      = "/mnt/pvc"
-<<<<<<< HEAD
 	OpenShiftUidRangeAnnotationKey          = "openshift.io/sa.scc.uid-range"
-=======
 	CaBundleVolumeName                      = "cabundle-cert"
 	ModelcarContainerName                   = "modelcar"
 	ModelInitModeEnv                        = "MODEL_INIT_MODE"
 	CpuModelcarDefault                      = "10m"
 	MemoryModelcarDefault                   = "15Mi"
->>>>>>> fff18026
 )
 
 type StorageInitializerConfig struct {
