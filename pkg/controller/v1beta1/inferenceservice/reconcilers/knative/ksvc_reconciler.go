/*
Copyright 2021 The KServe Authors.

Licensed under the Apache License, Version 2.0 (the "License");
you may not use this file except in compliance with the License.
You may obtain a copy of the License at

    http://www.apache.org/licenses/LICENSE-2.0

Unless required by applicable law or agreed to in writing, software
distributed under the License is distributed on an "AS IS" BASIS,
WITHOUT WARRANTIES OR CONDITIONS OF ANY KIND, either express or implied.
See the License for the specific language governing permissions and
limitations under the License.
*/

package knative

import (
	"context"
<<<<<<< HEAD
	"fmt"
	"strconv"

	"github.com/kserve/kserve/pkg/apis/serving/v1beta1"
	"github.com/kserve/kserve/pkg/constants"
	knutils "github.com/kserve/kserve/pkg/controller/v1alpha1/utils"
	"github.com/kserve/kserve/pkg/utils"
=======
	"strings"

>>>>>>> 3b6d478f
	"github.com/pkg/errors"
	"google.golang.org/protobuf/proto"
	corev1 "k8s.io/api/core/v1"
	"k8s.io/apimachinery/pkg/api/equality"
	apierr "k8s.io/apimachinery/pkg/api/errors"
	metav1 "k8s.io/apimachinery/pkg/apis/meta/v1"
	"k8s.io/apimachinery/pkg/runtime"
	"k8s.io/apimachinery/pkg/types"
	"k8s.io/client-go/util/retry"
	"knative.dev/pkg/kmp"
	knserving "knative.dev/serving/pkg/apis/serving"
	knservingv1 "knative.dev/serving/pkg/apis/serving/v1"
	"sigs.k8s.io/controller-runtime/pkg/client"
	logf "sigs.k8s.io/controller-runtime/pkg/log"

	"github.com/kserve/kserve/pkg/apis/serving/v1beta1"
	"github.com/kserve/kserve/pkg/constants"
	knutils "github.com/kserve/kserve/pkg/controller/v1alpha1/utils"
	"github.com/kserve/kserve/pkg/utils"
)

var log = logf.Log.WithName("KsvcReconciler")

var managedKsvcAnnotations = map[string]bool{
	constants.RollOutDurationAnnotationKey: true,
	// Required for the integration of Openshift Serverless with Openshift Service Mesh
	constants.KnativeOpenshiftEnablePassthroughKey: true,
}

type KsvcReconciler struct {
	client          client.Client
	scheme          *runtime.Scheme
	Service         *knservingv1.Service
	componentExt    *v1beta1.ComponentExtensionSpec
	componentStatus v1beta1.ComponentStatusSpec
}

func NewKsvcReconciler(
	client client.Client,
	scheme *runtime.Scheme,
	componentMeta metav1.ObjectMeta,
	componentExt *v1beta1.ComponentExtensionSpec,
	podSpec *corev1.PodSpec,
	componentStatus v1beta1.ComponentStatusSpec,
<<<<<<< HEAD
	disallowedLabelList []string) (*KsvcReconciler, error) {
	ksvc, err := createKnativeService(client, componentMeta, componentExt, podSpec, componentStatus, disallowedLabelList)
	if err != nil {
		return nil, errors.Wrapf(err, fmt.Sprintf("fails to create knative service for inference service %s", componentMeta.Name))
	}
	return &KsvcReconciler{
		client:          client,
		scheme:          scheme,
		Service:         ksvc,
=======
	disallowedLabelList []string,
) *KsvcReconciler {
	return &KsvcReconciler{
		client:          client,
		scheme:          scheme,
		Service:         createKnativeService(componentMeta, componentExt, podSpec, componentStatus, disallowedLabelList),
>>>>>>> 3b6d478f
		componentExt:    componentExt,
		componentStatus: componentStatus,
	}, nil
}

<<<<<<< HEAD
func createKnativeService(client client.Client,
=======
func createKnativeService(
>>>>>>> 3b6d478f
	componentMeta metav1.ObjectMeta,
	componentExtension *v1beta1.ComponentExtensionSpec,
	podSpec *corev1.PodSpec,
	componentStatus v1beta1.ComponentStatusSpec,
<<<<<<< HEAD
	disallowedLabelList []string) (*knservingv1.Service, error) {
	annotations := componentMeta.GetAnnotations()

	err := setAutoScalingAnnotations(client, annotations, componentExtension)
	if err != nil {
		return nil, errors.Wrapf(err, "fails to set autoscaling annotations for knative service")
	}
=======
	disallowedLabelList []string,
) *knservingv1.Service {
	annotations := componentMeta.GetAnnotations()

	knutils.SetAutoScalingAnnotations(
		annotations,
		componentExtension.ScaleTarget,
		(*string)(componentExtension.ScaleMetric),
		componentExtension.MinReplicas,
		componentExtension.MaxReplicas,
		log,
	)
>>>>>>> 3b6d478f

	// ksvc metadata.annotations
	// rollout-duration must be put under metadata.annotations
	ksvcAnnotations := make(map[string]string)
	for ksvcAnnotationKey := range managedKsvcAnnotations {
		if value, ok := annotations[ksvcAnnotationKey]; ok {
			ksvcAnnotations[ksvcAnnotationKey] = value
			delete(annotations, ksvcAnnotationKey)
		}
	}

	lastRolledoutRevision := componentStatus.LatestRolledoutRevision

	// Log component status and canary traffic percent
	log.Info("revision status:", "LatestRolledoutRevision", componentStatus.LatestRolledoutRevision,
		"LatestReadyRevision", componentStatus.LatestReadyRevision,
		"LatestCreatedRevision", componentStatus.LatestCreatedRevision,
		"PreviousRolledoutRevision", componentStatus.PreviousRolledoutRevision,
		"CanaryTrafficPercent", componentExtension.CanaryTrafficPercent)

	trafficTargets := []knservingv1.TrafficTarget{}
	// Split traffic when canary traffic percent is specified
	if componentExtension.CanaryTrafficPercent != nil && lastRolledoutRevision != "" {
		latestTarget := knservingv1.TrafficTarget{
			LatestRevision: proto.Bool(true),
			Percent:        proto.Int64(*componentExtension.CanaryTrafficPercent),
		}
		if value, ok := annotations[constants.EnableRoutingTagAnnotationKey]; ok && value == "true" {
			latestTarget.Tag = "latest"
		}
		trafficTargets = append(trafficTargets, latestTarget)

		if *componentExtension.CanaryTrafficPercent < 100 {
			remainingTraffic := 100 - *componentExtension.CanaryTrafficPercent
			canaryTarget := knservingv1.TrafficTarget{
				RevisionName:   lastRolledoutRevision,
				LatestRevision: proto.Bool(false),
				Percent:        proto.Int64(remainingTraffic),
				Tag:            "prev",
			}
			trafficTargets = append(trafficTargets, canaryTarget)
		}
	} else {
		// blue-green rollout
		latestTarget := knservingv1.TrafficTarget{
			LatestRevision: proto.Bool(true),
			Percent:        proto.Int64(100),
		}
		if value, ok := annotations[constants.EnableRoutingTagAnnotationKey]; ok && value == "true" {
			latestTarget.Tag = "latest"
		}
		trafficTargets = append(trafficTargets, latestTarget)
	}

	labels := utils.Filter(componentMeta.Labels, func(key string) bool {
		return !utils.Includes(disallowedLabelList, key)
	})

	service := &knservingv1.Service{
		ObjectMeta: metav1.ObjectMeta{
			Name:        componentMeta.Name,
			Namespace:   componentMeta.Namespace,
			Labels:      componentMeta.Labels,
			Annotations: ksvcAnnotations,
		},
		Spec: knservingv1.ServiceSpec{
			ConfigurationSpec: knservingv1.ConfigurationSpec{
				Template: knservingv1.RevisionTemplateSpec{
					ObjectMeta: metav1.ObjectMeta{
						Labels:      labels,
						Annotations: annotations,
					},
					Spec: knservingv1.RevisionSpec{
						// If timeoutSeconds is not set by isvc(componentExtension.TimeoutSeconds is nil), Knative
						// Serving will set timeoutSeconds to the default value.
						TimeoutSeconds: componentExtension.TimeoutSeconds,
						// If timeoutSeconds is set by isvc, set ResponseStartTimeoutSeconds to the same value.
						// If timeoutSeconds is not set by isvc, set ResponseStartTimeoutSeconds to empty.
						ResponseStartTimeoutSeconds: componentExtension.TimeoutSeconds,
						ContainerConcurrency:        componentExtension.ContainerConcurrency,
						PodSpec:                     *podSpec,
					},
				},
			},
			RouteSpec: knservingv1.RouteSpec{
				Traffic: trafficTargets,
			},
		},
	}
	return service, nil
}

func reconcileKsvc(desired *knservingv1.Service, existing *knservingv1.Service) error {
	// Return if no differences to reconcile.
	if semanticEquals(desired, existing) {
		return nil
	}

	// Reconcile differences and update
	// knative mutator defaults the enableServiceLinks to false which would generate a diff despite no changes on desired knative service
	// https://github.com/knative/serving/blob/main/pkg/apis/serving/v1/revision_defaults.go#L134
	if desired.Spec.ConfigurationSpec.Template.Spec.EnableServiceLinks == nil &&
		existing.Spec.ConfigurationSpec.Template.Spec.EnableServiceLinks != nil &&
		!*existing.Spec.ConfigurationSpec.Template.Spec.EnableServiceLinks {
		desired.Spec.ConfigurationSpec.Template.Spec.EnableServiceLinks = proto.Bool(false)
	}
	diff, err := kmp.SafeDiff(desired.Spec.ConfigurationSpec, existing.Spec.ConfigurationSpec)
	if err != nil {
		return errors.Wrapf(err, "failed to diff knative service configuration spec")
	}
	log.Info("knative service configuration diff (-desired, +observed):", "diff", diff)
	existing.Spec.ConfigurationSpec = desired.Spec.ConfigurationSpec
	existing.ObjectMeta.Labels = desired.ObjectMeta.Labels
	existing.Spec.Traffic = desired.Spec.Traffic
	for ksvcAnnotationKey := range managedKsvcAnnotations {
		if desiredValue, ok := desired.ObjectMeta.Annotations[ksvcAnnotationKey]; ok {
			existing.ObjectMeta.Annotations[ksvcAnnotationKey] = desiredValue
		} else {
			delete(existing.ObjectMeta.Annotations, ksvcAnnotationKey)
		}
	}
	return nil
}

func (r *KsvcReconciler) Reconcile(ctx context.Context) (*knservingv1.ServiceStatus, error) {
	desired := r.Service
	existing := &knservingv1.Service{}

	forceStopRuntime := false
	if val, exist := desired.Spec.Template.Annotations[constants.StopAnnotationKey]; exist {
		forceStopRuntime = strings.EqualFold(val, "true")
	}

	err := retry.RetryOnConflict(retry.DefaultBackoff, func() error {
		log.Info("Updating knative service", "namespace", desired.Namespace, "name", desired.Name)
		if err := r.client.Get(ctx, types.NamespacedName{Name: desired.Name, Namespace: desired.Namespace}, existing); err != nil {
			return err
		}

		if forceStopRuntime {
			log.Info("Stopping knative service", "namespace", existing.Namespace, "name", existing.Name)
			if existing.GetDeletionTimestamp() == nil { // check if the ksvc was already deleted
				err := r.client.Delete(ctx, existing)
				if err != nil {
					return err
				}
			}
			return nil
		}

		// Set ResourceVersion which is required for update operation.
		desired.ResourceVersion = existing.ResourceVersion
		// Add immutable annotations to avoid validation error during dry-run update.
		desired.Annotations[knserving.CreatorAnnotation] = existing.Annotations[knserving.CreatorAnnotation]
		desired.Annotations[knserving.UpdaterAnnotation] = existing.Annotations[knserving.UpdaterAnnotation]

		// Do a dry-run update to avoid diffs generated by default values introduced by knative's defaulter webhook.
		// This will populate our local knative service object with any default values
		// that are present on the remote version.
		if err := r.client.Update(ctx, desired, client.DryRunAll); err != nil {
			// log only if it is not resource conflict error to avoid spamming
			if !apierr.IsConflict(err) {
				log.Error(err, "Failed to perform dry-run update of knative service", "service", desired.Name)
			}
			return err
		}
		if err := reconcileKsvc(desired, existing); err != nil {
			return err
		}
		return r.client.Update(ctx, existing)
	})
	if err != nil {
		// Create service if it does not exist
		if apierr.IsNotFound(err) {
			if !forceStopRuntime {
				log.Info("Creating knative service", "namespace", desired.Namespace, "name", desired.Name)
				return &desired.Status, r.client.Create(ctx, desired)
			}

			return &desired.Status, nil
		}
		return &existing.Status, errors.Wrapf(err, "fails to reconcile knative service")
	}
	return &existing.Status, nil
}

func semanticEquals(desiredService, service *knservingv1.Service) bool {
	for ksvcAnnotationKey := range managedKsvcAnnotations {
		existingValue, ok1 := service.ObjectMeta.Annotations[ksvcAnnotationKey]
		desiredValue, ok2 := desiredService.ObjectMeta.Annotations[ksvcAnnotationKey]
		if ok1 != ok2 || existingValue != desiredValue {
			return false
		}
	}
	return equality.Semantic.DeepEqual(desiredService.Spec.ConfigurationSpec, service.Spec.ConfigurationSpec) &&
		equality.Semantic.DeepEqual(desiredService.ObjectMeta.Labels, service.ObjectMeta.Labels) &&
		equality.Semantic.DeepEqual(desiredService.Spec.RouteSpec, service.Spec.RouteSpec)
}

// setAutoScalingAnnotations checks the knative autoscaler configuration defined in the knativeserving custom resource
// and compares the values to the autoscaling configuration requested for the inference service.
// It then sets the necessary annotations for the desired autoscaling configuration.
func setAutoScalingAnnotations(client client.Client,
	annotations map[string]string,
	componentExtension *v1beta1.ComponentExtensionSpec) error {
	// User can pass down scaling class annotation to overwrite the default scaling KPA
	if _, ok := annotations[autoscaling.ClassAnnotationKey]; !ok {
		annotations[autoscaling.ClassAnnotationKey] = autoscaling.KPA
	}

	if componentExtension.ScaleTarget != nil {
		annotations[autoscaling.TargetAnnotationKey] = fmt.Sprint(*componentExtension.ScaleTarget)
	}

	if componentExtension.ScaleMetric != nil {
		annotations[autoscaling.MetricAnnotationKey] = fmt.Sprint(*componentExtension.ScaleMetric)
	}

	// If a minReplicas value is not set for the inference service, then use the default min-scale value of 1.
	var revisionMinScale int
	if componentExtension.MinReplicas == nil {
		annotations[autoscaling.MinScaleAnnotationKey] = fmt.Sprint(constants.DefaultMinReplicas)
		revisionMinScale = constants.DefaultMinReplicas
	} else {
		annotations[autoscaling.MinScaleAnnotationKey] = fmt.Sprint(*componentExtension.MinReplicas)
		revisionMinScale = *componentExtension.MinReplicas
	}

	if componentExtension.MaxReplicas != 0 {
		annotations[autoscaling.MaxScaleAnnotationKey] = fmt.Sprint(componentExtension.MaxReplicas)
	}

	// Retrieve the allow-zero-initial-scale and initial-scale values from the knative autoscaler configuration.
	allowZeroInitialScale, globalInitialScale, err := knutils.GetAutoscalerConfiguration(client)
	if err != nil {
		return errors.Wrapf(err, "failed to retrieve the knative autoscaler configuration")
	}

	initialScaleInt, err := strconv.Atoi(globalInitialScale)
	if err != nil {
		return errors.Wrapf(err, fmt.Sprintf("failed to convert configured knative autoscaler global initial-scale value (%s) to an integer", globalInitialScale))
	}

	// Provide transparency to users while aligning with knative serving's expected behavior, log a warning when the
	// knative autoscaler global initial-scale value exceeds the requested minScale value for the inference service.
	if initialScaleInt > revisionMinScale {
		log.Info("knative autoscaler is globally configured with an initial-scale value that is greater than the requested min-scale for the inference service",
			"initial-scale", initialScaleInt,
			"min-scale", revisionMinScale)
	}

	// knative will choose the larger of min-scale and initial-scale as the initial target scale for a knative revision.
	// When min-scale is 0, if allow-zero-initial scale is true, set initial-scale to 0 for the created knative revision.
	// This will prevent any pods from being created to initialize a knative revision when an inference service has minReplicas set to 0.
	// Configuring scaling for knative: https://knative.dev/docs/serving/autoscaling/scale-bounds/#initial-scale
	if revisionMinScale == 0 {
		if allowZeroInitialScale == "true" {
			log.Info("kserve will override the global knative autoscaler configuration for initial-scale on a per revision basis with 0 when an inference service is requested with min-scale 0",
				"allow-zero-initial-scale", allowZeroInitialScale,
				"initial-scale", globalInitialScale)
			annotations[constants.InitialScaleAnnotationKey] = "0"
		} else {
			log.Info("The current knative autoscaler global configuration does not allow zero initial scale.",
				"allow-zero-initial-scale", allowZeroInitialScale,
				"initial-scale", globalInitialScale)
		}
	}

	return nil
}<|MERGE_RESOLUTION|>--- conflicted
+++ resolved
@@ -18,18 +18,8 @@
 
 import (
 	"context"
-<<<<<<< HEAD
-	"fmt"
-	"strconv"
-
-	"github.com/kserve/kserve/pkg/apis/serving/v1beta1"
-	"github.com/kserve/kserve/pkg/constants"
-	knutils "github.com/kserve/kserve/pkg/controller/v1alpha1/utils"
-	"github.com/kserve/kserve/pkg/utils"
-=======
 	"strings"
 
->>>>>>> 3b6d478f
 	"github.com/pkg/errors"
 	"google.golang.org/protobuf/proto"
 	corev1 "k8s.io/api/core/v1"
@@ -74,47 +64,22 @@
 	componentExt *v1beta1.ComponentExtensionSpec,
 	podSpec *corev1.PodSpec,
 	componentStatus v1beta1.ComponentStatusSpec,
-<<<<<<< HEAD
-	disallowedLabelList []string) (*KsvcReconciler, error) {
-	ksvc, err := createKnativeService(client, componentMeta, componentExt, podSpec, componentStatus, disallowedLabelList)
-	if err != nil {
-		return nil, errors.Wrapf(err, fmt.Sprintf("fails to create knative service for inference service %s", componentMeta.Name))
-	}
-	return &KsvcReconciler{
-		client:          client,
-		scheme:          scheme,
-		Service:         ksvc,
-=======
 	disallowedLabelList []string,
 ) *KsvcReconciler {
 	return &KsvcReconciler{
 		client:          client,
 		scheme:          scheme,
 		Service:         createKnativeService(componentMeta, componentExt, podSpec, componentStatus, disallowedLabelList),
->>>>>>> 3b6d478f
 		componentExt:    componentExt,
 		componentStatus: componentStatus,
 	}, nil
 }
 
-<<<<<<< HEAD
-func createKnativeService(client client.Client,
-=======
 func createKnativeService(
->>>>>>> 3b6d478f
 	componentMeta metav1.ObjectMeta,
 	componentExtension *v1beta1.ComponentExtensionSpec,
 	podSpec *corev1.PodSpec,
 	componentStatus v1beta1.ComponentStatusSpec,
-<<<<<<< HEAD
-	disallowedLabelList []string) (*knservingv1.Service, error) {
-	annotations := componentMeta.GetAnnotations()
-
-	err := setAutoScalingAnnotations(client, annotations, componentExtension)
-	if err != nil {
-		return nil, errors.Wrapf(err, "fails to set autoscaling annotations for knative service")
-	}
-=======
 	disallowedLabelList []string,
 ) *knservingv1.Service {
 	annotations := componentMeta.GetAnnotations()
@@ -127,7 +92,6 @@
 		componentExtension.MaxReplicas,
 		log,
 	)
->>>>>>> 3b6d478f
 
 	// ksvc metadata.annotations
 	// rollout-duration must be put under metadata.annotations
