--- conflicted
+++ resolved
@@ -192,13 +192,10 @@
 	default:
 		return existingHPA, nil
 	}
-<<<<<<< HEAD
-=======
 	if opErr != nil {
 		return nil, opErr
 	}
 	return r.HPA, nil
->>>>>>> 7536608c
 }
 
 func (r *HPAReconciler) SetControllerReferences(owner metav1.Object, scheme *runtime.Scheme) error {
