--- conflicted
+++ resolved
@@ -172,7 +172,7 @@
 			ClusterIP: corev1.ClusterIPNone,
 		},
 	}
-<<<<<<< HEAD
+
 	if val, ok := componentMeta.Labels[constants.ODHKserveRawAuth]; ok && val == "true" {
 		if service.ObjectMeta.Annotations == nil {
 			service.ObjectMeta.Annotations = make(map[string]string)
@@ -200,13 +200,11 @@
 		}
 		service.Spec.Ports = ports
 	}
-=======
 
 	if serviceConfig != nil && serviceConfig.ServiceClusterIPNone {
 		service.Spec.ClusterIP = corev1.ClusterIPNone
 	}
 
->>>>>>> b2a7f674
 	return service
 }
 
