--- conflicted
+++ resolved
@@ -25,13 +25,10 @@
 	"strconv"
 	"strings"
 
-<<<<<<< HEAD
 	"k8s.io/apimachinery/pkg/api/resource"
 	"k8s.io/client-go/kubernetes"
 
-=======
 	"github.com/google/go-cmp/cmp"
->>>>>>> 96f43de5
 	"github.com/google/go-cmp/cmp/cmpopts"
 	appsv1 "k8s.io/api/apps/v1"
 	corev1 "k8s.io/api/core/v1"
@@ -196,7 +193,10 @@
 		deployment.Spec.Strategy = *componentExt.DeploymentStrategy
 	}
 	setDefaultDeploymentSpec(&deployment.Spec)
-<<<<<<< HEAD
+	if componentExt.MinReplicas != nil && deployment.Annotations[constants.AutoscalerClass] == string(constants.AutoscalerClassExternal) {
+		deployment.Spec.Replicas = ptr.To(int32(*componentExt.MinReplicas))
+	}
+
 	return deployment, nil
 }
 
@@ -228,13 +228,6 @@
 	}
 
 	deployment.Spec.Template.Spec = *updatedPodSpec
-=======
-	if componentExt.MinReplicas != nil && deployment.Annotations[constants.AutoscalerClass] == string(constants.AutoscalerClassExternal) {
-		deployment.Spec.Replicas = ptr.To(int32(*componentExt.MinReplicas))
-	}
-
-	return deployment
->>>>>>> 96f43de5
 }
 
 func addOauthContainerToDeployment(clientset kubernetes.Interface, deployment *appsv1.Deployment, componentMeta metav1.ObjectMeta, componentExt *v1beta1.ComponentExtensionSpec,
@@ -651,17 +644,13 @@
 
 			// To avoid the conflict between HPA and Deployment,
 			// we need to remove the Replicas field from the deployment spec
-<<<<<<< HEAD
-			deployment.Spec.Replicas = nil
-=======
 			// For external autoscaler, it should not remove replicas
 			modDeployment := deployment.DeepCopy()
 			if modDeployment.Annotations[constants.AutoscalerClass] != string(constants.AutoscalerClassExternal) {
 				modDeployment.Spec.Replicas = nil
 			}
->>>>>>> 96f43de5
-
-			modJson, err := json.Marshal(deployment)
+
+			modJson, err := json.Marshal(modDeployment)
 			if err != nil {
 				return nil, err
 			}
