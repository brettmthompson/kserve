--- conflicted
+++ resolved
@@ -509,13 +509,7 @@
 }
 
 func semanticHttpRouteEquals(desired, existing *gatewayapiv1.HTTPRoute) bool {
-<<<<<<< HEAD
-	return equality.Semantic.DeepDerivative(desired.Spec, existing.Spec) &&
-		equality.Semantic.DeepDerivative(desired.Labels, existing.Labels) &&
-		equality.Semantic.DeepDerivative(desired.Annotations, existing.Annotations)
-=======
 	return equality.Semantic.DeepDerivative(desired.Spec, existing.Spec)
->>>>>>> a61a9d52
 }
 
 // isHTTPRouteReady checks if the HTTPRoute is ready. If not, returns the reason and message.
@@ -589,11 +583,7 @@
 	desired.ResourceVersion = existingHttpRoute.ResourceVersion
 	if !semanticHttpRouteEquals(desired, existingHttpRoute) {
 		if err = r.client.Update(ctx, desired); err != nil {
-<<<<<<< HEAD
 			log.Error(err, "Failed to update predictor HttpRoute", "name", desired.Name)
-=======
-			log.Error(err, "Failed to update predictor HttpRoute", "name", isvc.Name)
->>>>>>> a61a9d52
 			return err
 		}
 	}
