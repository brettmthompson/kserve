--- conflicted
+++ resolved
@@ -164,11 +164,7 @@
 	})
 	for name, tc := range testCases {
 		t.Run(name, func(t *testing.T) {
-<<<<<<< HEAD
-			host := getRawServiceHost(context.Background(), tc.isvc, client)
-=======
 			host := getRawServiceHost(tc.isvc)
->>>>>>> a61a9d52
 			g.Expect(tc.expectedHost).To(BeComparableTo(host))
 		})
 	}
@@ -1213,11 +1209,7 @@
 				ServiceAnnotationDisallowedList: []string{},
 				ServiceLabelDisallowedList:      []string{},
 			}
-<<<<<<< HEAD
-			httpRoute, err := createRawTopLevelHTTPRoute(context.Background(), tc.isvc, tc.ingressConfig, isvcConfig, client)
-=======
 			httpRoute, err := createRawTopLevelHTTPRoute(tc.isvc, tc.ingressConfig, isvcConfig)
->>>>>>> a61a9d52
 
 			g.Expect(err).ToNot(HaveOccurred())
 			if tc.expected != nil {
@@ -1381,11 +1373,7 @@
 				ServiceAnnotationDisallowedList: []string{},
 				ServiceLabelDisallowedList:      []string{},
 			}
-<<<<<<< HEAD
-			httpRoute, err := createRawPredictorHTTPRoute(context.Background(), tc.isvc, tc.ingressConfig, isvcConfig, client)
-=======
 			httpRoute, err := createRawPredictorHTTPRoute(tc.isvc, tc.ingressConfig, isvcConfig)
->>>>>>> a61a9d52
 
 			g.Expect(err).ToNot(HaveOccurred())
 			if tc.expected != nil {
@@ -1551,11 +1539,7 @@
 				ServiceAnnotationDisallowedList: []string{},
 				ServiceLabelDisallowedList:      []string{},
 			}
-<<<<<<< HEAD
-			httpRoute, err := createRawTransformerHTTPRoute(context.Background(), tc.isvc, tc.ingressConfig, isvcConfig, client)
-=======
 			httpRoute, err := createRawTransformerHTTPRoute(tc.isvc, tc.ingressConfig, isvcConfig)
->>>>>>> a61a9d52
 
 			g.Expect(err).ToNot(HaveOccurred())
 			if tc.expected != nil {
@@ -1721,11 +1705,7 @@
 				ServiceAnnotationDisallowedList: []string{},
 				ServiceLabelDisallowedList:      []string{},
 			}
-<<<<<<< HEAD
-			httpRoute, err := createRawExplainerHTTPRoute(context.Background(), tc.isvc, tc.ingressConfig, isvcConfig, client)
-=======
 			httpRoute, err := createRawExplainerHTTPRoute(tc.isvc, tc.ingressConfig, isvcConfig)
->>>>>>> a61a9d52
 
 			g.Expect(err).ToNot(HaveOccurred())
 			if tc.expected != nil {
