--- conflicted
+++ resolved
@@ -210,7 +210,7 @@
 		}
 
 		if !knServingFound {
-			r.Recorder.Event(isvc, v1.EventTypeWarning, "ServerlessModeRejected",
+			r.Recorder.Event(isvc, corev1.EventTypeWarning, "ServerlessModeRejected",
 				"It is not possible to use Serverless deployment mode when Knative KnativeServings are not available")
 			return reconcile.Result{Requeue: false}, reconcile.TerminalError(fmt.Errorf("the resolved deployment mode of InferenceService '%s' is Serverless, but Knative KnativeServings are not available", isvc.Name))
 		}
@@ -307,18 +307,14 @@
 	return ctrl.Result{}, nil
 }
 
-<<<<<<< HEAD
-func (r *InferenceServiceReconciler) updateStatus(desiredService *v1beta1api.InferenceService, deploymentMode constants.DeploymentModeType) error {
-	// set the DeploymentMode used for the InferenceService in the status
-	desiredService.Status.DeploymentMode = string(deploymentMode)
-
-	existingService := &v1beta1api.InferenceService{}
-=======
 func (r *InferenceServiceReconciler) updateStatus(ctx context.Context, desiredService *v1beta1.InferenceService,
 	deploymentMode constants.DeploymentModeType,
 ) error {
+
+	// set the DeploymentMode used for the InferenceService in the status
+	desiredService.Status.DeploymentMode = string(deploymentMode)
 	existingService := &v1beta1.InferenceService{}
->>>>>>> 41f771d0
+
 	namespacedName := types.NamespacedName{Name: desiredService.Name, Namespace: desiredService.Namespace}
 	if err := r.Get(ctx, namespacedName, existingService); err != nil {
 		return err
