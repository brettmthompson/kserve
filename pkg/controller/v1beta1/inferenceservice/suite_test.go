/*
Copyright 2021 The KServe Authors.

Licensed under the Apache License, Version 2.0 (the "License");
you may not use this file except in compliance with the License.
You may obtain a copy of the License at

    http://www.apache.org/licenses/LICENSE-2.0

Unless required by applicable law or agreed to in writing, software
distributed under the License is distributed on an "AS IS" BASIS,
WITHOUT WARRANTIES OR CONDITIONS OF ANY KIND, either express or implied.
See the License for the specific language governing permissions and
limitations under the License.
*/

package inferenceservice

import (
	"context"
	"path/filepath"
	"testing"

	. "github.com/onsi/ginkgo/v2"
	. "github.com/onsi/gomega"
	corev1 "k8s.io/api/core/v1"
	netv1 "k8s.io/api/networking/v1"
	metav1 "k8s.io/apimachinery/pkg/apis/meta/v1"
	"k8s.io/client-go/kubernetes"
	"k8s.io/client-go/kubernetes/scheme"
	"k8s.io/client-go/rest"
<<<<<<< HEAD
	"knative.dev/operator/pkg/apis/operator/base"
	operatorv1beta1 "knative.dev/operator/pkg/apis/operator/v1beta1"
=======

>>>>>>> 3b6d478f
	knservingv1 "knative.dev/serving/pkg/apis/serving/v1"

	ctrl "sigs.k8s.io/controller-runtime"
	"sigs.k8s.io/controller-runtime/pkg/client"
	logf "sigs.k8s.io/controller-runtime/pkg/log"
	"sigs.k8s.io/controller-runtime/pkg/log/zap"
	metricsserver "sigs.k8s.io/controller-runtime/pkg/metrics/server"
	gatewayapiv1 "sigs.k8s.io/gateway-api/apis/v1"

	routev1 "github.com/openshift/api/route/v1"

	kedav1alpha1 "github.com/kedacore/keda/v2/apis/keda/v1alpha1"
	otelv1beta1 "github.com/open-telemetry/opentelemetry-operator/apis/v1beta1"

	"github.com/kserve/kserve/pkg/apis/serving/v1alpha1"
	"github.com/kserve/kserve/pkg/apis/serving/v1beta1"
	"github.com/kserve/kserve/pkg/constants"
	pkgtest "github.com/kserve/kserve/pkg/testing"
	routev1 "github.com/openshift/api/route/v1"
)

// These tests use Ginkgo (BDD-style Go testing framework). Refer to
// http://onsi.github.io/ginkgo/ to learn more about Ginkgo.

var (
	cfg       *rest.Config
	k8sClient client.Client
	clientset *kubernetes.Clientset
)

func TestV1beta1APIs(t *testing.T) {
	RegisterFailHandler(Fail)

	RunSpecs(t, "v1beta1 Controller Suite")
}

var _ = BeforeSuite(func() {
	logf.SetLogger(zap.New(zap.WriteTo(GinkgoWriter), zap.UseDevMode(true)))
	ctx, cancel := context.WithCancel(context.TODO())
	By("bootstrapping test environment")
	crdDirectoryPaths := []string{
		filepath.Join("..", "..", "..", "..", "test", "crds"),
	}
	testEnv := pkgtest.SetupEnvTest(crdDirectoryPaths)
	var err error
	cfg, err = testEnv.Start()
	Expect(err).ToNot(HaveOccurred())
	Expect(cfg).ToNot(BeNil())

	DeferCleanup(func() {
		cancel()

		By("tearing down the test environment")
		err := testEnv.Stop()
		Expect(err).ToNot(HaveOccurred())
	})

	err = v1alpha1.AddToScheme(scheme.Scheme)
	Expect(err).NotTo(HaveOccurred())
	err = v1beta1.AddToScheme(scheme.Scheme)
	Expect(err).NotTo(HaveOccurred())
	err = knservingv1.AddToScheme(scheme.Scheme)
	Expect(err).NotTo(HaveOccurred())
	err = netv1.AddToScheme(scheme.Scheme)
	Expect(err).NotTo(HaveOccurred())
	err = routev1.AddToScheme(scheme.Scheme)
	Expect(err).NotTo(HaveOccurred())
<<<<<<< HEAD
=======
	err = gatewayapiv1.Install(scheme.Scheme)
	Expect(err).NotTo(HaveOccurred())

	err = kedav1alpha1.AddToScheme(scheme.Scheme)
	Expect(err).NotTo(HaveOccurred())

	err = otelv1beta1.AddToScheme(scheme.Scheme)
	Expect(err).NotTo(HaveOccurred())
>>>>>>> 3b6d478f

	k8sClient, err = client.New(cfg, client.Options{Scheme: scheme.Scheme})
	Expect(err).ToNot(HaveOccurred())
	Expect(k8sClient).ToNot(BeNil())

	clientset, err = kubernetes.NewForConfig(cfg)
	Expect(err).ToNot(HaveOccurred())
	Expect(clientset).ToNot(BeNil())

<<<<<<< HEAD
	// Create namespaces
	kfservingNamespaceObj := &v1.Namespace{
		ObjectMeta: metav1.ObjectMeta{
			Name: constants.KServeNamespace,
		},
	}
	knativeServingNamespace := &v1.Namespace{
		ObjectMeta: metav1.ObjectMeta{
			Name: constants.DefaultKnServingNamespace,
		},
	}
	Expect(k8sClient.Create(context.Background(), kfservingNamespaceObj)).Should(Succeed())
	Expect(k8sClient.Create(context.Background(), knativeServingNamespace)).Should(Succeed())

	// Create knativeserving custom resource
	knativeCr := &operatorv1beta1.KnativeServing{
		ObjectMeta: metav1.ObjectMeta{
			Name:      constants.DefaultKnServingName,
			Namespace: constants.DefaultKnServingNamespace,
		},
		Spec: operatorv1beta1.KnativeServingSpec{
			CommonSpec: base.CommonSpec{
				Config: base.ConfigMapData{
					"autoscaler": map[string]string{
						"allow-zero-initial-scale": "true",
					},
				},
			},
		},
	}
	Expect(k8sClient.Create(context.Background(), knativeCr)).Should(Succeed())

=======
>>>>>>> 3b6d478f
	k8sManager, err := ctrl.NewManager(cfg, ctrl.Options{
		Scheme: scheme.Scheme,
		Metrics: metricsserver.Options{
			BindAddress: "0",
		},
	})
	Expect(err).ToNot(HaveOccurred())

	k8sClient = k8sManager.GetClient()
	Expect(k8sClient).ToNot(BeNil())

	// Create namespaces
	kserveNamespaceObj := &corev1.Namespace{
		ObjectMeta: metav1.ObjectMeta{
			Name: constants.KServeNamespace,
		},
	}
	knativeServingNamespace := &corev1.Namespace{
		ObjectMeta: metav1.ObjectMeta{
			Name: constants.DefaultKnServingNamespace,
		},
	}
	Expect(k8sClient.Create(context.Background(), kserveNamespaceObj)).Should(Succeed())
	Expect(k8sClient.Create(context.Background(), knativeServingNamespace)).Should(Succeed())

	// Create kantive config-autoscaler configmap
	configAutoscaler := &corev1.ConfigMap{
		ObjectMeta: metav1.ObjectMeta{
			Name:      constants.AutoscalerConfigmapName,
			Namespace: constants.AutoscalerConfigmapNamespace,
		},
	}
	Expect(k8sClient.Create(context.Background(), configAutoscaler)).Should(Succeed())

	deployConfig := &v1beta1.DeployConfig{DefaultDeploymentMode: "Serverless"}
	ingressConfig := &v1beta1.IngressConfig{
		IngressGateway:          constants.KnativeIngressGateway,
		LocalGateway:            constants.KnativeLocalGateway,
		LocalGatewayServiceName: "knative-local-gateway.istio-system.svc.cluster.local",
		DisableIstioVirtualHost: false,
	}
	err = (&InferenceServiceReconciler{
		Client:    k8sClient,
		Clientset: clientset,
		Scheme:    k8sClient.Scheme(),
		Log:       ctrl.Log.WithName("V1beta1InferenceServiceController"),
		Recorder:  k8sManager.GetEventRecorderFor("V1beta1InferenceServiceController"),
	}).SetupWithManager(k8sManager, deployConfig, ingressConfig)
	Expect(err).ToNot(HaveOccurred())

	go func() {
		defer GinkgoRecover()
		err = k8sManager.Start(ctx)
		Expect(err).ToNot(HaveOccurred())
	}()
})<|MERGE_RESOLUTION|>--- conflicted
+++ resolved
@@ -29,12 +29,7 @@
 	"k8s.io/client-go/kubernetes"
 	"k8s.io/client-go/kubernetes/scheme"
 	"k8s.io/client-go/rest"
-<<<<<<< HEAD
-	"knative.dev/operator/pkg/apis/operator/base"
-	operatorv1beta1 "knative.dev/operator/pkg/apis/operator/v1beta1"
-=======
 
->>>>>>> 3b6d478f
 	knservingv1 "knative.dev/serving/pkg/apis/serving/v1"
 
 	ctrl "sigs.k8s.io/controller-runtime"
@@ -102,8 +97,6 @@
 	Expect(err).NotTo(HaveOccurred())
 	err = routev1.AddToScheme(scheme.Scheme)
 	Expect(err).NotTo(HaveOccurred())
-<<<<<<< HEAD
-=======
 	err = gatewayapiv1.Install(scheme.Scheme)
 	Expect(err).NotTo(HaveOccurred())
 
@@ -112,7 +105,6 @@
 
 	err = otelv1beta1.AddToScheme(scheme.Scheme)
 	Expect(err).NotTo(HaveOccurred())
->>>>>>> 3b6d478f
 
 	k8sClient, err = client.New(cfg, client.Options{Scheme: scheme.Scheme})
 	Expect(err).ToNot(HaveOccurred())
@@ -122,41 +114,6 @@
 	Expect(err).ToNot(HaveOccurred())
 	Expect(clientset).ToNot(BeNil())
 
-<<<<<<< HEAD
-	// Create namespaces
-	kfservingNamespaceObj := &v1.Namespace{
-		ObjectMeta: metav1.ObjectMeta{
-			Name: constants.KServeNamespace,
-		},
-	}
-	knativeServingNamespace := &v1.Namespace{
-		ObjectMeta: metav1.ObjectMeta{
-			Name: constants.DefaultKnServingNamespace,
-		},
-	}
-	Expect(k8sClient.Create(context.Background(), kfservingNamespaceObj)).Should(Succeed())
-	Expect(k8sClient.Create(context.Background(), knativeServingNamespace)).Should(Succeed())
-
-	// Create knativeserving custom resource
-	knativeCr := &operatorv1beta1.KnativeServing{
-		ObjectMeta: metav1.ObjectMeta{
-			Name:      constants.DefaultKnServingName,
-			Namespace: constants.DefaultKnServingNamespace,
-		},
-		Spec: operatorv1beta1.KnativeServingSpec{
-			CommonSpec: base.CommonSpec{
-				Config: base.ConfigMapData{
-					"autoscaler": map[string]string{
-						"allow-zero-initial-scale": "true",
-					},
-				},
-			},
-		},
-	}
-	Expect(k8sClient.Create(context.Background(), knativeCr)).Should(Succeed())
-
-=======
->>>>>>> 3b6d478f
 	k8sManager, err := ctrl.NewManager(cfg, ctrl.Options{
 		Scheme: scheme.Scheme,
 		Metrics: metricsserver.Options{
