--- conflicted
+++ resolved
@@ -36,8 +36,6 @@
 	metav1 "k8s.io/apimachinery/pkg/apis/meta/v1"
 	"k8s.io/apimachinery/pkg/types"
 	"k8s.io/client-go/util/retry"
-
-	operatorv1beta1 "knative.dev/operator/pkg/apis/operator/v1beta1"
 
 	"k8s.io/utils/ptr"
 
@@ -98,16 +96,10 @@
 			}`,
 		}
 	)
-<<<<<<< HEAD
-	Context("with knative configured to allow zero initial scale", func() {
-		When("an InferenceService with minReplicas=0 is created", func() {
-			It("should create a knative service with initial-scale:0 and min-scale:0 annotations", func() {
-=======
 
 	Context("with knative configured to not allow zero initial scale", func() {
 		When("an InferenceService with 0 minReplicas and 0 maxReplicas is created", func() {
 			It("should create a knative service with initial-scale of 1, min-scale of 0, and max-scale of 0", func() {
->>>>>>> 3a1dc463
 				// Create configmap
 				configMap := &corev1.ConfigMap{
 					ObjectMeta: metav1.ObjectMeta{
@@ -125,10 +117,7 @@
 				serviceKey := expectedRequest.NamespacedName
 				storageUri := "s3://test/mnist/export"
 				ctx := context.Background()
-<<<<<<< HEAD
-=======
 				var minScale int32 = 0
->>>>>>> 3a1dc463
 				isvc := &v1beta1.InferenceService{
 					ObjectMeta: metav1.ObjectMeta{
 						Name:      serviceKey.Name,
@@ -137,11 +126,7 @@
 					Spec: v1beta1.InferenceServiceSpec{
 						Predictor: v1beta1.PredictorSpec{
 							ComponentExtensionSpec: v1beta1.ComponentExtensionSpec{
-<<<<<<< HEAD
-								MinReplicas: ptr.To(int32(0)),
-=======
 								MinReplicas: &minScale,
->>>>>>> 3a1dc463
 							},
 							Tensorflow: &v1beta1.TFServingSpec{
 								PredictorExtensionSpec: v1beta1.PredictorExtensionSpec{
@@ -159,25 +144,10 @@
 				Expect(k8sClient.Create(ctx, isvc)).Should(Succeed())
 				defer k8sClient.Delete(ctx, isvc)
 
-<<<<<<< HEAD
-				actualService := &knservingv1.Service{}
-=======
->>>>>>> 3a1dc463
 				predictorServiceKey := types.NamespacedName{
 					Name:      constants.PredictorServiceName(serviceKey.Name),
 					Namespace: serviceKey.Namespace,
 				}
-<<<<<<< HEAD
-				Eventually(func() error { return k8sClient.Get(context.TODO(), predictorServiceKey, actualService) }, timeout).
-					Should(Succeed())
-
-				Expect(actualService.Spec.Template.Annotations[constants.InitialScaleAnnotationKey]).To(Equal("0"))
-				Expect(actualService.Spec.Template.Annotations[constants.MinScaleAnnotationKey]).To(Equal("0"))
-			})
-		})
-		When("an InferenceService with minReplicas!=0 is created", func() {
-			It("should create a knative service with no initial-scale annotation and min-scale:<minReplicas> annotation", func() {
-=======
 				actualService := &knservingv1.Service{}
 				Eventually(func() error { return k8sClient.Get(context.TODO(), predictorServiceKey, actualService) }, timeout).
 					Should(Succeed())
@@ -193,7 +163,6 @@
 				constants.DefaultMinReplicas,
 				constants.DefaultMinReplicas,
 			), func() {
->>>>>>> 3a1dc463
 				// Create configmap
 				configMap := &corev1.ConfigMap{
 					ObjectMeta: metav1.ObjectMeta{
@@ -218,10 +187,6 @@
 					},
 					Spec: v1beta1.InferenceServiceSpec{
 						Predictor: v1beta1.PredictorSpec{
-<<<<<<< HEAD
-							ComponentExtensionSpec: v1beta1.ComponentExtensionSpec{
-								MinReplicas: ptr.To(int32(1)),
-=======
 							Tensorflow: &v1beta1.TFServingSpec{
 								PredictorExtensionSpec: v1beta1.PredictorExtensionSpec{
 									StorageURI:     &storageUri,
@@ -283,7 +248,6 @@
 						Predictor: v1beta1.PredictorSpec{
 							ComponentExtensionSpec: v1beta1.ComponentExtensionSpec{
 								MinReplicas: &minScale,
->>>>>>> 3a1dc463
 							},
 							Tensorflow: &v1beta1.TFServingSpec{
 								PredictorExtensionSpec: v1beta1.PredictorExtensionSpec{
@@ -301,55 +265,10 @@
 				Expect(k8sClient.Create(ctx, isvc)).Should(Succeed())
 				defer k8sClient.Delete(ctx, isvc)
 
-<<<<<<< HEAD
-				actualService := &knservingv1.Service{}
-=======
->>>>>>> 3a1dc463
 				predictorServiceKey := types.NamespacedName{
 					Name:      constants.PredictorServiceName(serviceKey.Name),
 					Namespace: serviceKey.Namespace,
 				}
-<<<<<<< HEAD
-				Eventually(func() error { return k8sClient.Get(context.TODO(), predictorServiceKey, actualService) }, timeout).
-					Should(Succeed())
-
-				Expect(actualService.Spec.Template.Annotations[constants.MinScaleAnnotationKey]).To(Equal("1"))
-				Expect(constants.InitialScaleAnnotationKey).ShouldNot(BeKeyOf(actualService.Spec.Template.Annotations))
-			})
-		})
-	})
-	Context("with knative configured to not allow zero initial scale", func() {
-		BeforeEach(func() {
-			// Update the existing knativeserving custom resource to set allow-zero-initial-scale to false
-			knativeService := &operatorv1beta1.KnativeServing{}
-			Expect(k8sClient.Get(context.TODO(), types.NamespacedName{Name: constants.DefaultKnServingName, Namespace: constants.DefaultKnServingNamespace}, knativeService)).ToNot(HaveOccurred())
-			knativeService.Spec.CommonSpec.Config["autoscaler"]["allow-zero-initial-scale"] = "false"
-			Eventually(func() error {
-				err := k8sClient.Update(context.TODO(), knativeService)
-				if err != nil {
-					if apierr.IsConflict(err) {
-						// Retry on conflict
-						return retry.RetryOnConflict(retry.DefaultRetry, func() error {
-							return k8sClient.Update(context.TODO(), knativeService)
-						})
-					}
-					return err
-				}
-				return err
-			}, timeout).Should(Succeed())
-		})
-		AfterEach(func() {
-			// Restore the original knativeserving custom resource configuration
-			knativeServiceRestored := &operatorv1beta1.KnativeServing{}
-			Expect(k8sClient.Get(context.TODO(), types.NamespacedName{Name: constants.DefaultKnServingName, Namespace: constants.DefaultKnServingNamespace}, knativeServiceRestored)).ToNot(HaveOccurred())
-			knativeServiceRestored.Spec.CommonSpec.Config["autoscaler"]["allow-zero-initial-scale"] = "true"
-			Eventually(func() error {
-				return k8sClient.Update(context.TODO(), knativeServiceRestored)
-			}, timeout).Should(Succeed())
-		})
-		When("an InferenceService with minReplicas=0 is created", func() {
-			It("should create a knative service with no initial-scale annotation and min-scale:0 annotation", func() {
-=======
 				actualService := &knservingv1.Service{}
 				Eventually(func() error { return k8sClient.Get(context.TODO(), predictorServiceKey, actualService) }, timeout).
 					Should(Succeed())
@@ -391,7 +310,6 @@
 		})
 		When("an InferenceService with 0 minReplicas and 0 maxReplicas is created", func() {
 			It("should create a knative service with initial-scale of 0, min-scale of 0, and max-scale of 0", func() {
->>>>>>> 3a1dc463
 				// Create configmap
 				configMap := &corev1.ConfigMap{
 					ObjectMeta: metav1.ObjectMeta{
@@ -404,19 +322,12 @@
 				defer k8sClient.Delete(context.TODO(), configMap)
 
 				// Create InferenceService
-<<<<<<< HEAD
-				serviceName := "initialscale3"
-=======
 				serviceName := "initialscale4"
->>>>>>> 3a1dc463
 				expectedRequest := reconcile.Request{NamespacedName: types.NamespacedName{Name: serviceName, Namespace: "default"}}
 				serviceKey := expectedRequest.NamespacedName
 				storageUri := "s3://test/mnist/export"
 				ctx := context.Background()
-<<<<<<< HEAD
-=======
 				var minScale int32 = 0
->>>>>>> 3a1dc463
 				isvc := &v1beta1.InferenceService{
 					ObjectMeta: metav1.ObjectMeta{
 						Name:      serviceKey.Name,
@@ -425,11 +336,7 @@
 					Spec: v1beta1.InferenceServiceSpec{
 						Predictor: v1beta1.PredictorSpec{
 							ComponentExtensionSpec: v1beta1.ComponentExtensionSpec{
-<<<<<<< HEAD
-								MinReplicas: ptr.To(int32(0)),
-=======
 								MinReplicas: &minScale,
->>>>>>> 3a1dc463
 							},
 							Tensorflow: &v1beta1.TFServingSpec{
 								PredictorExtensionSpec: v1beta1.PredictorExtensionSpec{
@@ -447,25 +354,10 @@
 				Expect(k8sClient.Create(ctx, isvc)).Should(Succeed())
 				defer k8sClient.Delete(ctx, isvc)
 
-<<<<<<< HEAD
-				actualService := &knservingv1.Service{}
-=======
->>>>>>> 3a1dc463
 				predictorServiceKey := types.NamespacedName{
 					Name:      constants.PredictorServiceName(serviceKey.Name),
 					Namespace: serviceKey.Namespace,
 				}
-<<<<<<< HEAD
-				Eventually(func() error { return k8sClient.Get(context.TODO(), predictorServiceKey, actualService) }, timeout).
-					Should(Succeed())
-
-				Expect(actualService.Spec.Template.Annotations[constants.MinScaleAnnotationKey]).To(Equal("0"))
-				Expect(constants.InitialScaleAnnotationKey).ShouldNot(BeKeyOf(actualService.Spec.Template.Annotations))
-			})
-		})
-		When("an InferenceService with minReplicas!=0 is created", func() {
-			It("should create a knative service with no initial-scale annotation and min-scale:<minReplicas> annotation", func() {
-=======
 				actualService := &knservingv1.Service{}
 				Eventually(func() error { return k8sClient.Get(context.TODO(), predictorServiceKey, actualService) }, timeout).
 					Should(Succeed())
@@ -481,7 +373,6 @@
 				constants.DefaultMinReplicas,
 				constants.DefaultMinReplicas,
 			), func() {
->>>>>>> 3a1dc463
 				// Create configmap
 				configMap := &corev1.ConfigMap{
 					ObjectMeta: metav1.ObjectMeta{
@@ -494,11 +385,7 @@
 				defer k8sClient.Delete(context.TODO(), configMap)
 
 				// Create InferenceService
-<<<<<<< HEAD
-				serviceName := "initialscale4"
-=======
 				serviceName := "initialscale5"
->>>>>>> 3a1dc463
 				expectedRequest := reconcile.Request{NamespacedName: types.NamespacedName{Name: serviceName, Namespace: "default"}}
 				serviceKey := expectedRequest.NamespacedName
 				storageUri := "s3://test/mnist/export"
@@ -510,12 +397,6 @@
 					},
 					Spec: v1beta1.InferenceServiceSpec{
 						Predictor: v1beta1.PredictorSpec{
-<<<<<<< HEAD
-							ComponentExtensionSpec: v1beta1.ComponentExtensionSpec{
-								MinReplicas: ptr.To(int32(1)),
-							},
-=======
->>>>>>> 3a1dc463
 							Tensorflow: &v1beta1.TFServingSpec{
 								PredictorExtensionSpec: v1beta1.PredictorExtensionSpec{
 									StorageURI:     &storageUri,
@@ -532,20 +413,79 @@
 				Expect(k8sClient.Create(ctx, isvc)).Should(Succeed())
 				defer k8sClient.Delete(ctx, isvc)
 
-<<<<<<< HEAD
-				actualService := &knservingv1.Service{}
-=======
->>>>>>> 3a1dc463
 				predictorServiceKey := types.NamespacedName{
 					Name:      constants.PredictorServiceName(serviceKey.Name),
 					Namespace: serviceKey.Namespace,
 				}
-<<<<<<< HEAD
+				actualService := &knservingv1.Service{}
 				Eventually(func() error { return k8sClient.Get(context.TODO(), predictorServiceKey, actualService) }, timeout).
 					Should(Succeed())
 
-				Expect(actualService.Spec.Template.Annotations[constants.MinScaleAnnotationKey]).To(Equal("1"))
-				Expect(constants.InitialScaleAnnotationKey).ShouldNot(BeKeyOf(actualService.Spec.Template.Annotations))
+				Expect(actualService.Spec.Template.Annotations[autoscaling.MinScaleAnnotationKey]).To(Equal(strconv.Itoa(int(constants.DefaultMinReplicas))))
+				Expect(actualService.Spec.Template.Annotations[autoscaling.MinScaleAnnotationKey]).To(Equal(strconv.Itoa(int(constants.DefaultMinReplicas))))
+				Expect(actualService.Spec.Template.Annotations[autoscaling.MaxScaleAnnotationKey]).To(Equal("0"))
+			})
+		})
+		When("an InferenceService is created with an initial-scale annotation", func() {
+			It("should override the default initial scale value with the annotation value", func() {
+				// Create configmap
+				configMap := &corev1.ConfigMap{
+					ObjectMeta: metav1.ObjectMeta{
+						Name:      constants.InferenceServiceConfigMapName,
+						Namespace: constants.KServeNamespace,
+					},
+					Data: configs,
+				}
+				Expect(k8sClient.Create(context.TODO(), configMap)).NotTo(HaveOccurred())
+				defer k8sClient.Delete(context.TODO(), configMap)
+
+				// Create InferenceService
+				serviceName := "initialscale6"
+				expectedRequest := reconcile.Request{NamespacedName: types.NamespacedName{Name: serviceName, Namespace: "default"}}
+				serviceKey := expectedRequest.NamespacedName
+				storageUri := "s3://test/mnist/export"
+				ctx := context.Background()
+				var minScale int32 = 2
+				isvc := &v1beta1.InferenceService{
+					ObjectMeta: metav1.ObjectMeta{
+						Name:      serviceKey.Name,
+						Namespace: serviceKey.Namespace,
+						Annotations: map[string]string{
+							autoscaling.InitialScaleAnnotationKey: "0",
+						},
+					},
+					Spec: v1beta1.InferenceServiceSpec{
+						Predictor: v1beta1.PredictorSpec{
+							ComponentExtensionSpec: v1beta1.ComponentExtensionSpec{
+								MinReplicas: &minScale,
+							},
+							Tensorflow: &v1beta1.TFServingSpec{
+								PredictorExtensionSpec: v1beta1.PredictorExtensionSpec{
+									StorageURI:     &storageUri,
+									RuntimeVersion: proto.String("1.14.0"),
+									Container: corev1.Container{
+										Name:      constants.InferenceServiceContainerName,
+										Resources: defaultResource,
+									},
+								},
+							},
+						},
+					},
+				}
+				Expect(k8sClient.Create(ctx, isvc)).Should(Succeed())
+				defer k8sClient.Delete(ctx, isvc)
+
+				predictorServiceKey := types.NamespacedName{
+					Name:      constants.PredictorServiceName(serviceKey.Name),
+					Namespace: serviceKey.Namespace,
+				}
+				actualService := &knservingv1.Service{}
+				Eventually(func() error { return k8sClient.Get(context.TODO(), predictorServiceKey, actualService) }, timeout).
+					Should(Succeed())
+
+				Expect(actualService.Spec.Template.Annotations[autoscaling.InitialScaleAnnotationKey]).To(Equal("0"))
+				Expect(actualService.Spec.Template.Annotations[autoscaling.MinScaleAnnotationKey]).To(Equal("2"))
+				Expect(actualService.Spec.Template.Annotations[autoscaling.MaxScaleAnnotationKey]).To(Equal("0"))
 			})
 		})
 	})
@@ -558,19 +498,6 @@
 				configs["inferenceService"] = fmt.Sprintf("{\"serviceAnnotationDisallowedList\": [\"%s\"]}", sampleAnnotation)
 				defer delete(configs, "inferenceService")
 
-=======
-				actualService := &knservingv1.Service{}
-				Eventually(func() error { return k8sClient.Get(context.TODO(), predictorServiceKey, actualService) }, timeout).
-					Should(Succeed())
-
-				Expect(actualService.Spec.Template.Annotations[autoscaling.MinScaleAnnotationKey]).To(Equal(strconv.Itoa(int(constants.DefaultMinReplicas))))
-				Expect(actualService.Spec.Template.Annotations[autoscaling.MinScaleAnnotationKey]).To(Equal(strconv.Itoa(int(constants.DefaultMinReplicas))))
-				Expect(actualService.Spec.Template.Annotations[autoscaling.MaxScaleAnnotationKey]).To(Equal("0"))
-			})
-		})
-		When("an InferenceService is created with an initial-scale annotation", func() {
-			It("should override the default initial scale value with the annotation value", func() {
->>>>>>> 3a1dc463
 				// Create configmap
 				configMap := &corev1.ConfigMap{
 					ObjectMeta: metav1.ObjectMeta{
@@ -583,40 +510,24 @@
 				defer k8sClient.Delete(context.TODO(), configMap)
 
 				// Create InferenceService
-<<<<<<< HEAD
 				serviceName := "annotated"
-=======
-				serviceName := "initialscale6"
->>>>>>> 3a1dc463
 				expectedRequest := reconcile.Request{NamespacedName: types.NamespacedName{Name: serviceName, Namespace: "default"}}
 				serviceKey := expectedRequest.NamespacedName
 				storageUri := "s3://test/mnist/export"
 				ctx := context.Background()
-<<<<<<< HEAD
-=======
-				var minScale int32 = 2
->>>>>>> 3a1dc463
 				isvc := &v1beta1.InferenceService{
 					ObjectMeta: metav1.ObjectMeta{
 						Name:      serviceKey.Name,
 						Namespace: serviceKey.Namespace,
 						Annotations: map[string]string{
-<<<<<<< HEAD
 							sampleAnnotation: "test",
-=======
-							autoscaling.InitialScaleAnnotationKey: "0",
->>>>>>> 3a1dc463
 						},
 					},
 					Spec: v1beta1.InferenceServiceSpec{
 						Predictor: v1beta1.PredictorSpec{
 							ComponentExtensionSpec: v1beta1.ComponentExtensionSpec{
-<<<<<<< HEAD
 								MinReplicas: ptr.To(int32(1)),
 								MaxReplicas: 1,
-=======
-								MinReplicas: &minScale,
->>>>>>> 3a1dc463
 							},
 							Tensorflow: &v1beta1.TFServingSpec{
 								PredictorExtensionSpec: v1beta1.PredictorExtensionSpec{
@@ -634,29 +545,16 @@
 				Expect(k8sClient.Create(ctx, isvc)).Should(Succeed())
 				defer k8sClient.Delete(ctx, isvc)
 
-<<<<<<< HEAD
 				actualService := &knservingv1.Service{}
-=======
->>>>>>> 3a1dc463
 				predictorServiceKey := types.NamespacedName{
 					Name:      constants.PredictorServiceName(serviceKey.Name),
 					Namespace: serviceKey.Namespace,
 				}
-<<<<<<< HEAD
 				Eventually(func() error { return k8sClient.Get(context.TODO(), predictorServiceKey, actualService) }, timeout).
 					Should(Succeed())
 
 				Expect(sampleAnnotation).ShouldNot(BeKeyOf(actualService.Annotations))
 				Expect(sampleAnnotation).ShouldNot(BeKeyOf(actualService.Spec.Template.Annotations))
-=======
-				actualService := &knservingv1.Service{}
-				Eventually(func() error { return k8sClient.Get(context.TODO(), predictorServiceKey, actualService) }, timeout).
-					Should(Succeed())
-
-				Expect(actualService.Spec.Template.Annotations[autoscaling.InitialScaleAnnotationKey]).To(Equal("0"))
-				Expect(actualService.Spec.Template.Annotations[autoscaling.MinScaleAnnotationKey]).To(Equal("2"))
-				Expect(actualService.Spec.Template.Annotations[autoscaling.MaxScaleAnnotationKey]).To(Equal("0"))
->>>>>>> 3a1dc463
 			})
 		})
 	})
