--- conflicted
+++ resolved
@@ -93,7 +93,6 @@
 			}`,
 		}
 	)
-<<<<<<< HEAD
 	Context("with knative configured to allow zero initial scale", func() {
 		When("an InferenceService with minReplicas=0 is created", func() {
 			It("should create a knative service with initial-scale:0 and min-scale:0 annotations", func() {
@@ -152,16 +151,6 @@
 		})
 		When("an InferenceService with minReplicas!=0 is created", func() {
 			It("should create a knative service with no initial-scale annotation and min-scale:<minReplicas> annotation", func() {
-=======
-	Context("an annotation is applied to an InferenceService resource", func() {
-		When("the annotation is a member of the serviceAnnotationDisallowedList in the inferenceservice-config configmap", func() {
-			It("should not be propagated to any knative revisions", func() {
-				// Add the annotation to the inferenceservice-config inferenceService serviceAnnotationDisallowedList
-				sampleAnnotation := "test.dev/testing"
-				configs["inferenceService"] = fmt.Sprintf("{\"serviceAnnotationDisallowedList\": [\"%s\"]}", sampleAnnotation)
-				defer delete(configs, "inferenceService")
-
->>>>>>> 76f26d88
 				// Create configmap
 				var configMap = &v1.ConfigMap{
 					ObjectMeta: metav1.ObjectMeta{
@@ -174,11 +163,7 @@
 				defer k8sClient.Delete(context.TODO(), configMap)
 
 				// Create InferenceService
-<<<<<<< HEAD
 				serviceName := "initialscale2"
-=======
-				serviceName := "annotated"
->>>>>>> 76f26d88
 				var expectedRequest = reconcile.Request{NamespacedName: types.NamespacedName{Name: serviceName, Namespace: "default"}}
 				var serviceKey = expectedRequest.NamespacedName
 				var storageUri = "s3://test/mnist/export"
@@ -187,7 +172,6 @@
 					ObjectMeta: metav1.ObjectMeta{
 						Name:      serviceKey.Name,
 						Namespace: serviceKey.Namespace,
-<<<<<<< HEAD
 					},
 					Spec: v1beta1.InferenceServiceSpec{
 						Predictor: v1beta1.PredictorSpec{
@@ -319,20 +303,10 @@
 						Name:      serviceKey.Name,
 						Namespace: serviceKey.Namespace,
 					},
-=======
-						Annotations: map[string]string{
-							sampleAnnotation: "test",
-						},
-					},
->>>>>>> 76f26d88
 					Spec: v1beta1.InferenceServiceSpec{
 						Predictor: v1beta1.PredictorSpec{
 							ComponentExtensionSpec: v1beta1.ComponentExtensionSpec{
 								MinReplicas: v1beta1.GetIntReference(1),
-<<<<<<< HEAD
-=======
-								MaxReplicas: 1,
->>>>>>> 76f26d88
 							},
 							Tensorflow: &v1beta1.TFServingSpec{
 								PredictorExtensionSpec: v1beta1.PredictorExtensionSpec{
@@ -356,13 +330,75 @@
 				Eventually(func() error { return k8sClient.Get(context.TODO(), predictorServiceKey, actualService) }, timeout).
 					Should(Succeed())
 
-<<<<<<< HEAD
 				Expect(actualService.Spec.Template.Annotations[constants.MinScaleAnnotationKey]).To(Equal("1"))
 				Expect(constants.InitialScaleAnnotationKey).ShouldNot(BeKeyOf(actualService.Spec.Template.Annotations))
-=======
+			})
+		})
+	})
+
+	Context("an annotation is applied to an InferenceService resource", func() {
+		When("the annotation is a member of the serviceAnnotationDisallowedList in the inferenceservice-config configmap", func() {
+			It("should not be propagated to any knative revisions", func() {
+				// Add the annotation to the inferenceservice-config inferenceService serviceAnnotationDisallowedList
+				sampleAnnotation := "test.dev/testing"
+				configs["inferenceService"] = fmt.Sprintf("{\"serviceAnnotationDisallowedList\": [\"%s\"]}", sampleAnnotation)
+				defer delete(configs, "inferenceService")
+
+				// Create configmap
+				var configMap = &v1.ConfigMap{
+					ObjectMeta: metav1.ObjectMeta{
+						Name:      constants.InferenceServiceConfigMapName,
+						Namespace: constants.KServeNamespace,
+					},
+					Data: configs,
+				}
+				Expect(k8sClient.Create(context.TODO(), configMap)).NotTo(HaveOccurred())
+				defer k8sClient.Delete(context.TODO(), configMap)
+
+				// Create InferenceService
+				serviceName := "annotated"
+				var expectedRequest = reconcile.Request{NamespacedName: types.NamespacedName{Name: serviceName, Namespace: "default"}}
+				var serviceKey = expectedRequest.NamespacedName
+				var storageUri = "s3://test/mnist/export"
+				ctx := context.Background()
+				isvc := &v1beta1.InferenceService{
+					ObjectMeta: metav1.ObjectMeta{
+						Name:      serviceKey.Name,
+						Namespace: serviceKey.Namespace,
+						Annotations: map[string]string{
+							sampleAnnotation: "test",
+						},
+					},
+					Spec: v1beta1.InferenceServiceSpec{
+						Predictor: v1beta1.PredictorSpec{
+							ComponentExtensionSpec: v1beta1.ComponentExtensionSpec{
+								MinReplicas: v1beta1.GetIntReference(1),
+								MaxReplicas: 1,
+							},
+							Tensorflow: &v1beta1.TFServingSpec{
+								PredictorExtensionSpec: v1beta1.PredictorExtensionSpec{
+									StorageURI:     &storageUri,
+									RuntimeVersion: proto.String("1.14.0"),
+									Container: v1.Container{
+										Name:      constants.InferenceServiceContainerName,
+										Resources: defaultResource,
+									},
+								},
+							},
+						},
+					},
+				}
+				Expect(k8sClient.Create(ctx, isvc)).Should(Succeed())
+				defer k8sClient.Delete(ctx, isvc)
+
+				actualService := &knservingv1.Service{}
+				predictorServiceKey := types.NamespacedName{Name: constants.PredictorServiceName(serviceKey.Name),
+					Namespace: serviceKey.Namespace}
+				Eventually(func() error { return k8sClient.Get(context.TODO(), predictorServiceKey, actualService) }, timeout).
+					Should(Succeed())
+
 				Expect(sampleAnnotation).ShouldNot(BeKeyOf(actualService.Annotations))
 				Expect(sampleAnnotation).ShouldNot(BeKeyOf(actualService.Spec.Template.Annotations))
->>>>>>> 76f26d88
 			})
 		})
 	})
