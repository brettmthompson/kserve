--- conflicted
+++ resolved
@@ -117,10 +117,6 @@
 				serviceKey := expectedRequest.NamespacedName
 				storageUri := "s3://test/mnist/export"
 				ctx := context.Background()
-<<<<<<< HEAD
-
-=======
->>>>>>> 209ba7c2
 				var minScale int32 = 0
 				isvc := &v1beta1.InferenceService{
 					ObjectMeta: metav1.ObjectMeta{
@@ -152,10 +148,6 @@
 					Name:      constants.PredictorServiceName(serviceKey.Name),
 					Namespace: serviceKey.Namespace,
 				}
-<<<<<<< HEAD
-
-=======
->>>>>>> 209ba7c2
 				actualService := &knservingv1.Service{}
 				Eventually(func() error { return k8sClient.Get(context.TODO(), predictorServiceKey, actualService) }, timeout).
 					Should(Succeed())
@@ -215,10 +207,6 @@
 					Name:      constants.PredictorServiceName(serviceKey.Name),
 					Namespace: serviceKey.Namespace,
 				}
-<<<<<<< HEAD
-
-=======
->>>>>>> 209ba7c2
 				actualService := &knservingv1.Service{}
 				Eventually(func() error { return k8sClient.Get(context.TODO(), predictorServiceKey, actualService) }, timeout).
 					Should(Succeed())
@@ -247,10 +235,6 @@
 				serviceKey := expectedRequest.NamespacedName
 				storageUri := "s3://test/mnist/export"
 				ctx := context.Background()
-<<<<<<< HEAD
-
-=======
->>>>>>> 209ba7c2
 				var minScale int32 = 2
 				isvc := &v1beta1.InferenceService{
 					ObjectMeta: metav1.ObjectMeta{
@@ -285,10 +269,6 @@
 					Name:      constants.PredictorServiceName(serviceKey.Name),
 					Namespace: serviceKey.Namespace,
 				}
-<<<<<<< HEAD
-
-=======
->>>>>>> 209ba7c2
 				actualService := &knservingv1.Service{}
 				Eventually(func() error { return k8sClient.Get(context.TODO(), predictorServiceKey, actualService) }, timeout).
 					Should(Succeed())
@@ -347,10 +327,6 @@
 				serviceKey := expectedRequest.NamespacedName
 				storageUri := "s3://test/mnist/export"
 				ctx := context.Background()
-<<<<<<< HEAD
-
-=======
->>>>>>> 209ba7c2
 				var minScale int32 = 0
 				isvc := &v1beta1.InferenceService{
 					ObjectMeta: metav1.ObjectMeta{
@@ -382,10 +358,6 @@
 					Name:      constants.PredictorServiceName(serviceKey.Name),
 					Namespace: serviceKey.Namespace,
 				}
-<<<<<<< HEAD
-
-=======
->>>>>>> 209ba7c2
 				actualService := &knservingv1.Service{}
 				Eventually(func() error { return k8sClient.Get(context.TODO(), predictorServiceKey, actualService) }, timeout).
 					Should(Succeed())
@@ -507,10 +479,6 @@
 					Name:      constants.PredictorServiceName(serviceKey.Name),
 					Namespace: serviceKey.Namespace,
 				}
-<<<<<<< HEAD
-
-=======
->>>>>>> 209ba7c2
 				actualService := &knservingv1.Service{}
 				Eventually(func() error { return k8sClient.Get(context.TODO(), predictorServiceKey, actualService) }, timeout).
 					Should(Succeed())
