--- conflicted
+++ resolved
@@ -33,11 +33,7 @@
 
 	"github.com/pkg/errors"
 	goerrors "github.com/pkg/errors"
-<<<<<<< HEAD
-	v1 "k8s.io/api/core/v1"
-=======
 	corev1 "k8s.io/api/core/v1"
->>>>>>> 3b6d478f
 	apierrors "k8s.io/apimachinery/pkg/api/errors"
 	"k8s.io/apimachinery/pkg/api/resource"
 	metav1 "k8s.io/apimachinery/pkg/apis/meta/v1"
@@ -339,11 +335,7 @@
 		client.InNamespace(namespace),
 		client.MatchingLabels{labelKey: labelVal},
 	}
-<<<<<<< HEAD
-	err := cl.List(context.TODO(), podList, opts...)
-=======
 	err := cl.List(ctx, podList, opts...)
->>>>>>> 3b6d478f
 	if err != nil && !apierrors.IsNotFound(err) {
 		return nil, err
 	}
@@ -391,11 +383,7 @@
 }
 
 // Function to add a new environment variable to a specific container in the PodSpec
-<<<<<<< HEAD
-func AddEnvVarToPodSpec(podSpec *v1.PodSpec, containerName, envName, envValue string) error {
-=======
 func AddEnvVarToPodSpec(podSpec *corev1.PodSpec, containerName, envName, envValue string) error {
->>>>>>> 3b6d478f
 	updatedResult := false
 	// Iterate over the containers in the PodTemplateSpec to find the specified container
 	for i, container := range podSpec.Containers {
@@ -411,11 +399,7 @@
 				}
 			} else {
 				// Add the new environment variable to the Env field if it ooes not exist
-<<<<<<< HEAD
-				container.Env = append(container.Env, v1.EnvVar{
-=======
 				container.Env = append(container.Env, corev1.EnvVar{
->>>>>>> 3b6d478f
 					Name:  envName,
 					Value: envValue,
 				})
@@ -430,17 +414,6 @@
 	return nil
 }
 
-<<<<<<< HEAD
-func MergeServingRuntimeAndInferenceServiceSpecs(srContainers []v1.Container, isvcContainer v1.Container, isvc *v1beta1.InferenceService, targetContainerName string, srPodSpec v1alpha1.ServingRuntimePodSpec, isvcPodSpec v1beta1.PodSpec) (int, *v1.Container, *v1.PodSpec, error) {
-	var err error
-	containerIndexInSR := -1
-	for i := range srContainers {
-		if srContainers[i].Name == targetContainerName {
-			containerIndexInSR = i
-			break
-		}
-	}
-=======
 func GetContainerIndexByName(containers []corev1.Container, containerName string) int {
 	for i, container := range containers {
 		if container.Name == containerName {
@@ -453,7 +426,6 @@
 func MergeServingRuntimeAndInferenceServiceSpecs(srContainers []corev1.Container, isvcContainer corev1.Container, isvc *v1beta1.InferenceService, targetContainerName string, srPodSpec v1alpha1.ServingRuntimePodSpec, isvcPodSpec v1beta1.PodSpec) (int, *corev1.Container, *corev1.PodSpec, error) {
 	var err error
 	containerIndexInSR := GetContainerIndexByName(srContainers, targetContainerName)
->>>>>>> 3b6d478f
 	if containerIndexInSR == -1 {
 		errMsg := fmt.Sprintf("failed to find %s in ServingRuntime containers", targetContainerName)
 		isvc.Status.UpdateModelTransitionStatus(v1beta1.InvalidSpec, &v1beta1.FailureInfo{
@@ -504,19 +476,11 @@
 }
 
 // Check for route created by odh-model-controller. If the route is found, use it as the isvc URL
-<<<<<<< HEAD
-func GetRouteURLIfExists(cli client.Client, metadata metav1.ObjectMeta, isvcName string) (*apis.URL, error) {
-	foundRoute := false
-	routeReady := false
-	route := &routev1.Route{}
-	err := cli.Get(context.TODO(), types.NamespacedName{Name: isvcName, Namespace: metadata.Namespace}, route)
-=======
 func GetRouteURLIfExists(ctx context.Context, cli client.Client, metadata metav1.ObjectMeta, isvcName string) (*apis.URL, error) {
 	foundRoute := false
 	routeReady := false
 	route := &routev1.Route{}
 	err := cli.Get(ctx, types.NamespacedName{Name: isvcName, Namespace: metadata.Namespace}, route)
->>>>>>> 3b6d478f
 	if err != nil {
 		return nil, err
 	}
