/*
Copyright 2021 The KServe Authors.

Licensed under the Apache License, Version 2.0 (the "License");
you may not use this file except in compliance with the License.
You may obtain a copy of the License at

    http://www.apache.org/licenses/LICENSE-2.0

Unless required by applicable law or agreed to in writing, software
distributed under the License is distributed on an "AS IS" BASIS,
WITHOUT WARRANTIES OR CONDITIONS OF ANY KIND, either express or implied.
See the License for the specific language governing permissions and
limitations under the License.
*/

package inferenceservice

import (
	"context"
	"fmt"
	"reflect"
	"time"

	kedav1alpha1 "github.com/kedacore/keda/v2/apis/keda/v1alpha1"
	otelv1beta1 "github.com/open-telemetry/opentelemetry-operator/apis/v1beta1"
	routev1 "github.com/openshift/api/route/v1"
	apierr "k8s.io/apimachinery/pkg/api/errors"

<<<<<<< HEAD
	v1beta1utils "github.com/kserve/kserve/pkg/controller/v1beta1/inferenceservice/utils"
	"github.com/kserve/kserve/pkg/utils"

=======
>>>>>>> 3a8153c5
	"github.com/google/go-cmp/cmp"
	"github.com/google/go-cmp/cmp/cmpopts"
	. "github.com/onsi/ginkgo/v2"
	. "github.com/onsi/gomega"
	"google.golang.org/protobuf/proto"
	appsv1 "k8s.io/api/apps/v1"
	autoscalingv2 "k8s.io/api/autoscaling/v2"
	corev1 "k8s.io/api/core/v1"
	netv1 "k8s.io/api/networking/v1"
	"k8s.io/apimachinery/pkg/api/resource"
	metav1 "k8s.io/apimachinery/pkg/apis/meta/v1"
	"k8s.io/apimachinery/pkg/types"
	"k8s.io/apimachinery/pkg/util/intstr"
	"k8s.io/utils/ptr"
	"knative.dev/pkg/apis"
	duckv1 "knative.dev/pkg/apis/duck/v1"
	"sigs.k8s.io/controller-runtime/pkg/reconcile"
	gatewayapiv1 "sigs.k8s.io/gateway-api/apis/v1"

	"github.com/kserve/kserve/pkg/apis/serving/v1alpha1"
	"github.com/kserve/kserve/pkg/apis/serving/v1beta1"
	"github.com/kserve/kserve/pkg/constants"
	"github.com/kserve/kserve/pkg/controller/v1beta1/inferenceservice/components"
	"github.com/kserve/kserve/pkg/utils"
)

var _ = Describe("v1beta1 inference service controller", func() {
	// Define utility constants for object names and testing timeouts/durations and intervals.
	const (
		timeout  = time.Second * 60
		interval = time.Millisecond * 250
		domain   = "example.com"
	)
	defaultResource := corev1.ResourceRequirements{
		Limits: corev1.ResourceList{
			corev1.ResourceCPU:    resource.MustParse("1"),
			corev1.ResourceMemory: resource.MustParse("2Gi"),
		},
		Requests: corev1.ResourceList{
			corev1.ResourceCPU:    resource.MustParse("1"),
			corev1.ResourceMemory: resource.MustParse("2Gi"),
		},
	}
	kserveGateway := types.NamespacedName{Name: "kserve-ingress-gateway", Namespace: "kserve"}

	Context("When creating inference service with raw kube predictor", func() {
		configs := map[string]string{
			"explainers": `{
				"alibi": {
					"image": "kserve/alibi-explainer",
					"defaultImageVersion": "latest"
				}
			}`,
			"ingress": `{
				"enableGatewayApi": true,
				"kserveIngressGateway": "kserve/kserve-ingress-gateway",
				"ingressGateway": "knative-serving/knative-ingress-gateway",
				"localGateway": "knative-serving/knative-local-gateway",
				"localGatewayService": "knative-local-gateway.istio-system.svc.cluster.local",
				"additionalIngressDomains": ["additional.example.com"]
			}`,
			"storageInitializer": `{
				"image" : "kserve/storage-initializer:latest",
				"memoryRequest": "100Mi",
				"memoryLimit": "1Gi",
				"cpuRequest": "100m",
				"cpuLimit": "1",
				"CaBundleConfigMapName": "",
				"caBundleVolumeMountPath": "/etc/ssl/custom-certs",
				"enableDirectPvcVolumeMount": false
			}`,
		}

		It("Should have httproute/service/deployment/httproute created", func() {
			By("By creating a new InferenceService")
			// Create configmap
			configMap := &corev1.ConfigMap{
				ObjectMeta: metav1.ObjectMeta{
					Name:      constants.InferenceServiceConfigMapName,
					Namespace: constants.KServeNamespace,
				},
				Data: configs,
			}
			Expect(k8sClient.Create(context.TODO(), configMap)).NotTo(HaveOccurred())
			defer k8sClient.Delete(context.TODO(), configMap)
			// Create ServingRuntime
			servingRuntime := &v1alpha1.ServingRuntime{
				ObjectMeta: metav1.ObjectMeta{
					Name:      "tf-serving-raw",
					Namespace: "default",
				},
				Spec: v1alpha1.ServingRuntimeSpec{
					SupportedModelFormats: []v1alpha1.SupportedModelFormat{
						{
							Name:       "tensorflow",
							Version:    proto.String("1"),
							AutoSelect: proto.Bool(true),
						},
					},
					ServingRuntimePodSpec: v1alpha1.ServingRuntimePodSpec{
						Containers: []corev1.Container{
							{
								Name:    "kserve-container",
								Image:   "tensorflow/serving:1.14.0",
								Command: []string{"/usr/bin/tensorflow_model_server"},
								Args: []string{
									"--port=9000",
									"--rest_api_port=8080",
									"--model_base_path=/mnt/models",
									"--rest_api_timeout_in_ms=60000",
								},
								Resources: defaultResource,
							},
						},
					},
					Disabled: proto.Bool(false),
				},
			}
			k8sClient.Create(context.TODO(), servingRuntime)
			defer k8sClient.Delete(context.TODO(), servingRuntime)
			serviceName := "raw-foo"
			expectedRequest := reconcile.Request{NamespacedName: types.NamespacedName{Name: serviceName, Namespace: "default"}}
			serviceKey := expectedRequest.NamespacedName
			storageUri := "s3://test/mnist/export"
			qty := resource.MustParse("10Gi")
			ctx := context.Background()
			isvc := &v1beta1.InferenceService{
				ObjectMeta: metav1.ObjectMeta{
					Name:      serviceKey.Name,
					Namespace: serviceKey.Namespace,
					Annotations: map[string]string{
						constants.DeploymentMode:  string(constants.RawDeployment),
						constants.AutoscalerClass: string(constants.AutoscalerClassHPA),
					},
				},
				Spec: v1beta1.InferenceServiceSpec{
					Predictor: v1beta1.PredictorSpec{
						ComponentExtensionSpec: v1beta1.ComponentExtensionSpec{
							MinReplicas:    ptr.To(int32(1)),
							MaxReplicas:    3,
							TimeoutSeconds: ptr.To(int64(30)),
							AutoScaling: &v1beta1.AutoScalingSpec{
								Metrics: []v1beta1.MetricsSpec{
									{
										Type: v1beta1.ResourceMetricSourceType,
										Resource: &v1beta1.ResourceMetricSource{
											Name: v1beta1.ResourceMetricMemory,
											Target: v1beta1.MetricTarget{
												Type:         v1beta1.AverageValueMetricType,
												AverageValue: &qty,
											},
										},
									},
								},
							},
						},
						Tensorflow: &v1beta1.TFServingSpec{
							PredictorExtensionSpec: v1beta1.PredictorExtensionSpec{
								StorageURI:     &storageUri,
								RuntimeVersion: proto.String("1.14.0"),
								Container: corev1.Container{
									Name:      constants.InferenceServiceContainerName,
									Resources: defaultResource,
								},
							},
						},
					},
				},
			}
			isvc.DefaultInferenceService(nil, nil, &v1beta1.SecurityConfig{AutoMountServiceAccountToken: false}, nil)
			Expect(k8sClient.Create(ctx, isvc)).Should(Succeed())
			defer k8sClient.Delete(ctx, isvc)

			inferenceService := &v1beta1.InferenceService{}

			Eventually(func() bool {
				err := k8sClient.Get(ctx, serviceKey, inferenceService)
				return err == nil
			}, timeout, interval).Should(BeTrue())

			actualDeployment := &appsv1.Deployment{}
			predictorDeploymentKey := types.NamespacedName{
				Name:      constants.PredictorServiceName(serviceKey.Name),
				Namespace: serviceKey.Namespace,
			}
			Eventually(func() error { return k8sClient.Get(context.TODO(), predictorDeploymentKey, actualDeployment) }, timeout).
				Should(Succeed())
			var replicas int32 = 1
			var revisionHistory int32 = 10
			var progressDeadlineSeconds int32 = 600
			var gracePeriod int64 = 30
			expectedDeployment := &appsv1.Deployment{
				ObjectMeta: metav1.ObjectMeta{
					Name:      predictorDeploymentKey.Name,
					Namespace: predictorDeploymentKey.Namespace,
				},
				Spec: appsv1.DeploymentSpec{
					Replicas: &replicas,
					Selector: &metav1.LabelSelector{
						MatchLabels: map[string]string{
							"app": "isvc." + predictorDeploymentKey.Name,
						},
					},
					Template: corev1.PodTemplateSpec{
						ObjectMeta: metav1.ObjectMeta{
							Name:      predictorDeploymentKey.Name,
							Namespace: "default",
							Labels: map[string]string{
								"app":                                 "isvc." + predictorDeploymentKey.Name,
								constants.KServiceComponentLabel:      constants.Predictor.String(),
								constants.InferenceServicePodLabelKey: serviceName,
							},
							Annotations: map[string]string{
								constants.OpenshiftServingCertAnnotation:                   serviceName + "-predictor" + constants.ServingCertSecretSuffix,
								constants.StorageInitializerSourceUriInternalAnnotationKey: *isvc.Spec.Predictor.Model.StorageURI,
								constants.DeploymentMode:                                   string(constants.RawDeployment),
								constants.AutoscalerClass:                                  string(constants.AutoscalerClassHPA),
							},
						},
						Spec: corev1.PodSpec{
							Containers: []corev1.Container{
								{
									Image: "tensorflow/serving:" +
										*isvc.Spec.Predictor.Model.RuntimeVersion,
									Name:    constants.InferenceServiceContainerName,
									Command: []string{v1beta1.TensorflowEntrypointCommand},
									Args: []string{
										"--port=" + v1beta1.TensorflowServingGRPCPort,
										"--rest_api_port=" + v1beta1.TensorflowServingRestPort,
										"--model_base_path=" + constants.DefaultModelLocalMountPath,
										"--rest_api_timeout_in_ms=60000",
									},
									Resources: defaultResource,
									ReadinessProbe: &corev1.Probe{
										ProbeHandler: corev1.ProbeHandler{
											TCPSocket: &corev1.TCPSocketAction{
												Port: intstr.IntOrString{
													IntVal: 8080,
												},
											},
										},
										InitialDelaySeconds: 0,
										TimeoutSeconds:      1,
										PeriodSeconds:       10,
										SuccessThreshold:    1,
										FailureThreshold:    3,
									},
									TerminationMessagePath:   "/dev/termination-log",
									TerminationMessagePolicy: "File",
									ImagePullPolicy:          "IfNotPresent",
								},
							},
							SchedulerName:                 "default-scheduler",
							RestartPolicy:                 "Always",
							TerminationGracePeriodSeconds: &gracePeriod,
							DNSPolicy:                     "ClusterFirst",
							SecurityContext: &corev1.PodSecurityContext{
								SELinuxOptions:      nil,
								WindowsOptions:      nil,
								RunAsUser:           nil,
								RunAsGroup:          nil,
								RunAsNonRoot:        nil,
								SupplementalGroups:  nil,
								FSGroup:             nil,
								Sysctls:             nil,
								FSGroupChangePolicy: nil,
								SeccompProfile:      nil,
							},
							AutomountServiceAccountToken: proto.Bool(false),
						},
					},
					Strategy: appsv1.DeploymentStrategy{
						Type: "RollingUpdate",
						RollingUpdate: &appsv1.RollingUpdateDeployment{
							MaxUnavailable: &intstr.IntOrString{Type: 1, IntVal: 0, StrVal: "25%"},
							MaxSurge:       &intstr.IntOrString{Type: 1, IntVal: 0, StrVal: "25%"},
						},
					},
					RevisionHistoryLimit:    &revisionHistory,
					ProgressDeadlineSeconds: &progressDeadlineSeconds,
				},
			}
			Expect(actualDeployment.Spec).To(BeComparableTo(expectedDeployment.Spec))

			// check service
			actualService := &corev1.Service{}
			predictorServiceKey := types.NamespacedName{
				Name:      constants.PredictorServiceName(serviceKey.Name),
				Namespace: serviceKey.Namespace,
			}
			Eventually(func() error { return k8sClient.Get(context.TODO(), predictorServiceKey, actualService) }, timeout).
				Should(Succeed())

			expectedService := &corev1.Service{
				ObjectMeta: metav1.ObjectMeta{
					Name:      predictorServiceKey.Name,
					Namespace: predictorServiceKey.Namespace,
				},
				Spec: corev1.ServiceSpec{
					Ports: []corev1.ServicePort{
						{
							Name:       constants.PredictorServiceName(serviceName),
							Protocol:   "TCP",
							Port:       80,
							TargetPort: intstr.IntOrString{Type: 0, IntVal: 8080, StrVal: ""},
						},
					},
					Type:            "ClusterIP",
					SessionAffinity: "None",
					Selector: map[string]string{
						"app": "isvc." + constants.PredictorServiceName(serviceName),
					},
				},
			}
			actualService.Spec.ClusterIP = ""
			actualService.Spec.ClusterIPs = nil
			actualService.Spec.IPFamilies = nil
			actualService.Spec.IPFamilyPolicy = nil
			actualService.Spec.InternalTrafficPolicy = nil
			Expect(actualService.Spec).To(BeComparableTo(expectedService.Spec))

			// check isvc status
			updatedDeployment := actualDeployment.DeepCopy()
			updatedDeployment.Status.Conditions = []appsv1.DeploymentCondition{
				{
					Type:   appsv1.DeploymentAvailable,
					Status: corev1.ConditionTrue,
				},
			}
			Expect(k8sClient.Status().Update(context.TODO(), updatedDeployment)).NotTo(HaveOccurred())

			// check http route
			actualTopLevelHttpRoute := &gatewayapiv1.HTTPRoute{}
			Eventually(func() error {
				return k8sClient.Get(context.TODO(), types.NamespacedName{
					Name:      serviceKey.Name,
					Namespace: serviceKey.Namespace,
				}, actualTopLevelHttpRoute)
			}, timeout).Should(Succeed())
			topLevelHost := fmt.Sprintf("%s-%s.%s", serviceKey.Name, serviceKey.Namespace, "example.com")
			expectedTopLevelHttpRoute := gatewayapiv1.HTTPRoute{
				Spec: gatewayapiv1.HTTPRouteSpec{
					Hostnames: []gatewayapiv1.Hostname{gatewayapiv1.Hostname(topLevelHost), gatewayapiv1.Hostname(fmt.Sprintf("%s-%s.additional.example.com", serviceKey.Name, serviceKey.Namespace))},
					Rules: []gatewayapiv1.HTTPRouteRule{
						{
							Matches: []gatewayapiv1.HTTPRouteMatch{
								{
									Path: &gatewayapiv1.HTTPPathMatch{
										Type:  ptr.To(gatewayapiv1.PathMatchRegularExpression),
										Value: ptr.To(constants.FallbackPrefix()),
									},
								},
							},
							Filters: []gatewayapiv1.HTTPRouteFilter{
								{
									Type: gatewayapiv1.HTTPRouteFilterRequestHeaderModifier,
									RequestHeaderModifier: &gatewayapiv1.HTTPHeaderFilter{
										Set: []gatewayapiv1.HTTPHeader{
											{
												Name:  constants.IsvcNameHeader,
												Value: serviceKey.Name,
											},
											{
												Name:  constants.IsvcNamespaceHeader,
												Value: serviceKey.Namespace,
											},
										},
									},
								},
							},
							BackendRefs: []gatewayapiv1.HTTPBackendRef{
								{
									BackendRef: gatewayapiv1.BackendRef{
										BackendObjectReference: gatewayapiv1.BackendObjectReference{
											Group:     (*gatewayapiv1.Group)(ptr.To("")),
											Kind:      ptr.To(gatewayapiv1.Kind(constants.ServiceKind)),
											Name:      gatewayapiv1.ObjectName(predictorServiceKey.Name),
											Namespace: (*gatewayapiv1.Namespace)(ptr.To(serviceKey.Namespace)),
											Port:      (*gatewayapiv1.PortNumber)(ptr.To(int32(constants.CommonDefaultHttpPort))),
										},
										Weight: ptr.To(int32(1)),
									},
								},
							},
							Timeouts: &gatewayapiv1.HTTPRouteTimeouts{
								Request: ptr.To(gatewayapiv1.Duration("30s")),
							},
						},
					},
					CommonRouteSpec: gatewayapiv1.CommonRouteSpec{
						ParentRefs: []gatewayapiv1.ParentReference{
							{
								Name:      gatewayapiv1.ObjectName(kserveGateway.Name),
								Kind:      ptr.To(gatewayapiv1.Kind(constants.GatewayKind)),
								Group:     (*gatewayapiv1.Group)(&gatewayapiv1.GroupVersion.Group),
								Namespace: ptr.To(gatewayapiv1.Namespace(kserveGateway.Namespace)),
							},
						},
					},
				},
			}
			Expect(actualTopLevelHttpRoute.Spec).To(BeComparableTo(expectedTopLevelHttpRoute.Spec))

			actualPredictorHttpRoute := &gatewayapiv1.HTTPRoute{}
			Eventually(func() error {
				return k8sClient.Get(context.TODO(), types.NamespacedName{
					Name:      predictorServiceKey.Name,
					Namespace: serviceKey.Namespace,
				}, actualPredictorHttpRoute)
			}, timeout).Should(Succeed())
			predictorHost := fmt.Sprintf("%s-%s.%s", predictorServiceKey.Name, serviceKey.Namespace, "example.com")
			expectedPredictorHttpRoute := gatewayapiv1.HTTPRoute{
				Spec: gatewayapiv1.HTTPRouteSpec{
					Hostnames: []gatewayapiv1.Hostname{gatewayapiv1.Hostname(predictorHost)},
					Rules: []gatewayapiv1.HTTPRouteRule{
						{
							Matches: []gatewayapiv1.HTTPRouteMatch{
								{
									Path: &gatewayapiv1.HTTPPathMatch{
										Type:  ptr.To(gatewayapiv1.PathMatchRegularExpression),
										Value: ptr.To(constants.FallbackPrefix()),
									},
								},
							},
							Filters: []gatewayapiv1.HTTPRouteFilter{
								{
									Type: gatewayapiv1.HTTPRouteFilterRequestHeaderModifier,
									RequestHeaderModifier: &gatewayapiv1.HTTPHeaderFilter{
										Set: []gatewayapiv1.HTTPHeader{
											{
												Name:  constants.IsvcNameHeader,
												Value: serviceKey.Name,
											},
											{
												Name:  constants.IsvcNamespaceHeader,
												Value: serviceKey.Namespace,
											},
										},
									},
								},
							},
							BackendRefs: []gatewayapiv1.HTTPBackendRef{
								{
									BackendRef: gatewayapiv1.BackendRef{
										BackendObjectReference: gatewayapiv1.BackendObjectReference{
											Group:     (*gatewayapiv1.Group)(ptr.To("")),
											Kind:      ptr.To(gatewayapiv1.Kind(constants.ServiceKind)),
											Name:      gatewayapiv1.ObjectName(predictorServiceKey.Name),
											Namespace: (*gatewayapiv1.Namespace)(ptr.To(serviceKey.Namespace)),
											Port:      (*gatewayapiv1.PortNumber)(ptr.To(int32(constants.CommonDefaultHttpPort))),
										},
										Weight: ptr.To(int32(1)),
									},
								},
							},
							Timeouts: &gatewayapiv1.HTTPRouteTimeouts{
								Request: ptr.To(gatewayapiv1.Duration("30s")),
							},
						},
					},
					CommonRouteSpec: gatewayapiv1.CommonRouteSpec{
						ParentRefs: []gatewayapiv1.ParentReference{
							{
								Name:      gatewayapiv1.ObjectName(kserveGateway.Name),
								Kind:      ptr.To(gatewayapiv1.Kind(constants.GatewayKind)),
								Group:     (*gatewayapiv1.Group)(&gatewayapiv1.GroupVersion.Group),
								Namespace: ptr.To(gatewayapiv1.Namespace(kserveGateway.Namespace)),
							},
						},
					},
				},
			}
			Expect(actualPredictorHttpRoute.Spec).To(BeComparableTo(expectedPredictorHttpRoute.Spec))

			// Mark the Ingress as accepted to make isvc ready
			httpRouteStatus := gatewayapiv1.HTTPRouteStatus{
				RouteStatus: gatewayapiv1.RouteStatus{
					Parents: []gatewayapiv1.RouteParentStatus{
						{
							ParentRef: gatewayapiv1.ParentReference{
								Name:      gatewayapiv1.ObjectName(kserveGateway.Name),
								Kind:      ptr.To(gatewayapiv1.Kind(constants.GatewayKind)),
								Group:     (*gatewayapiv1.Group)(&gatewayapiv1.GroupVersion.Group),
								Namespace: ptr.To(gatewayapiv1.Namespace(kserveGateway.Namespace)),
							},
							ControllerName: "istio.io/gateway-controller",
							Conditions: []metav1.Condition{
								{
									Type:               string(gatewayapiv1.ListenerConditionAccepted),
									Status:             metav1.ConditionTrue,
									Reason:             "Accepted",
									Message:            "Route was valid",
									LastTransitionTime: metav1.Now(),
								},
							},
						},
					},
				},
			}
			actualPredictorHttpRoute.Status = httpRouteStatus
			Expect(k8sClient.Status().Update(context.Background(), actualPredictorHttpRoute)).NotTo(HaveOccurred())
			actualTopLevelHttpRoute.Status = httpRouteStatus
			Expect(k8sClient.Status().Update(context.Background(), actualTopLevelHttpRoute)).NotTo(HaveOccurred())

			// verify if InferenceService status is updated
			expectedIsvcStatus := v1beta1.InferenceServiceStatus{
				Status: duckv1.Status{
					Conditions: duckv1.Conditions{
						{
							Type:   v1beta1.IngressReady,
							Status: "True",
						},
						{
							Type:   v1beta1.PredictorReady,
							Status: "True",
						},
						{
							Type:   apis.ConditionReady,
							Status: "True",
						},
					},
				},
				URL: &apis.URL{
					Scheme: "http",
					Host:   "raw-foo-default.example.com",
				},
				Address: &duckv1.Addressable{
					URL: &apis.URL{
						Scheme: "http",
						Host:   fmt.Sprintf("%s-predictor.%s.svc.cluster.local", serviceKey.Name, serviceKey.Namespace),
					},
				},
				Components: map[v1beta1.ComponentType]v1beta1.ComponentStatusSpec{
					v1beta1.PredictorComponent: {
						LatestCreatedRevision: "",
						// mocking it, see pkg/apis/serving/v1beta1/inference_service_status.go#344
						// uncomment when it gets supported by ODH
						// URL: &apis.URL{
						// 	Scheme: "http",
						// 	Host:   "raw-foo-predictor-default.example.com",
						// },
					},
				},
				ModelStatus: v1beta1.ModelStatus{
					TransitionStatus:    "InProgress",
					ModelRevisionStates: &v1beta1.ModelRevisionStates{TargetModelState: "Pending"},
				},
				DeploymentMode: string(constants.RawDeployment),
			}
			Eventually(func() string {
				isvc := &v1beta1.InferenceService{}
				if err := k8sClient.Get(context.TODO(), serviceKey, isvc); err != nil {
					return err.Error()
				}
				return cmp.Diff(&expectedIsvcStatus, &isvc.Status, cmpopts.IgnoreTypes(apis.VolatileTime{}))
			}, timeout).Should(BeEmpty())

			// check HPA
			var minReplicas int32 = 1
			var maxReplicas int32 = 3
			var stabilizationWindowSeconds int32 = 0
			selectPolicy := autoscalingv2.MaxChangePolicySelect
			actualHPA := &autoscalingv2.HorizontalPodAutoscaler{}
			predictorHPAKey := types.NamespacedName{
				Name:      predictorServiceKey.Name,
				Namespace: serviceKey.Namespace,
			}
			Eventually(func() error { return k8sClient.Get(context.TODO(), predictorHPAKey, actualHPA) }, timeout).
				Should(Succeed())
			expectedHPA := &autoscalingv2.HorizontalPodAutoscaler{
				Spec: autoscalingv2.HorizontalPodAutoscalerSpec{
					ScaleTargetRef: autoscalingv2.CrossVersionObjectReference{
						APIVersion: "apps/v1",
						Kind:       "Deployment",
						Name:       predictorServiceKey.Name,
					},
					MinReplicas: &minReplicas,
					MaxReplicas: maxReplicas,
					Metrics: []autoscalingv2.MetricSpec{
						{
							Type: autoscalingv2.ResourceMetricSourceType,
							Resource: &autoscalingv2.ResourceMetricSource{
								Name: corev1.ResourceMemory,
								Target: autoscalingv2.MetricTarget{
									Type:         autoscalingv2.AverageValueMetricType,
									AverageValue: &qty,
								},
							},
						},
					},
					Behavior: &autoscalingv2.HorizontalPodAutoscalerBehavior{
						ScaleUp: &autoscalingv2.HPAScalingRules{
							StabilizationWindowSeconds: &stabilizationWindowSeconds,
							SelectPolicy:               &selectPolicy,
							Policies: []autoscalingv2.HPAScalingPolicy{
								{
									Type:          "Pods",
									Value:         4,
									PeriodSeconds: 15,
								},
								{
									Type:          "Percent",
									Value:         100,
									PeriodSeconds: 15,
								},
							},
						},
						ScaleDown: &autoscalingv2.HPAScalingRules{
							StabilizationWindowSeconds: nil,
							SelectPolicy:               &selectPolicy,
							Policies: []autoscalingv2.HPAScalingPolicy{
								{
									Type:          "Percent",
									Value:         100,
									PeriodSeconds: 15,
								},
							},
						},
					},
				},
			}
			Expect(actualHPA.Spec).To(BeComparableTo(expectedHPA.Spec))
		})

		It("Should have httproute/service/deployment/hpa created with DeploymentStrategy", func() {
			By("By creating a new InferenceService with DeploymentStrategy in PredictorSpec")
			// Create configmap
			configMap := &corev1.ConfigMap{
				ObjectMeta: metav1.ObjectMeta{
					Name:      constants.InferenceServiceConfigMapName,
					Namespace: constants.KServeNamespace,
				},
				Data: configs,
			}
			Expect(k8sClient.Create(context.TODO(), configMap)).NotTo(HaveOccurred())
			defer k8sClient.Delete(context.TODO(), configMap)
			// Create ServingRuntime
			servingRuntime := &v1alpha1.ServingRuntime{
				ObjectMeta: metav1.ObjectMeta{
					Name:      "tf-serving-raw",
					Namespace: "default",
				},
				Spec: v1alpha1.ServingRuntimeSpec{
					SupportedModelFormats: []v1alpha1.SupportedModelFormat{
						{
							Name:       "tensorflow",
							Version:    proto.String("1"),
							AutoSelect: proto.Bool(true),
						},
					},
					ServingRuntimePodSpec: v1alpha1.ServingRuntimePodSpec{
						Containers: []corev1.Container{
							{
								Name:    "kserve-container",
								Image:   "tensorflow/serving:1.14.0",
								Command: []string{"/usr/bin/tensorflow_model_server"},
								Args: []string{
									"--port=9000",
									"--rest_api_port=8080",
									"--model_base_path=/mnt/models",
									"--rest_api_timeout_in_ms=60000",
								},
								Resources: defaultResource,
							},
						},
					},
					Disabled: proto.Bool(false),
				},
			}
			k8sClient.Create(context.TODO(), servingRuntime)
			defer k8sClient.Delete(context.TODO(), servingRuntime)
			serviceName := "raw-foo-customized"
			expectedRequest := reconcile.Request{NamespacedName: types.NamespacedName{Name: serviceName, Namespace: "default"}}
			serviceKey := expectedRequest.NamespacedName
			storageUri := "s3://test/mnist/export"
			predictorDeploymentKey := types.NamespacedName{
				Name:      constants.PredictorServiceName(serviceKey.Name),
				Namespace: serviceKey.Namespace,
			}
			var replicas int32 = 1
			var revisionHistory int32 = 10
			var progressDeadlineSeconds int32 = 600
			var gracePeriod int64 = 30
			ctx := context.Background()
			var cpuUtilization int32 = 75
			isvc := &v1beta1.InferenceService{
				ObjectMeta: metav1.ObjectMeta{
					Name:      serviceKey.Name,
					Namespace: serviceKey.Namespace,
					Annotations: map[string]string{
						constants.DeploymentMode:  string(constants.RawDeployment),
						constants.AutoscalerClass: string(constants.AutoscalerClassHPA),
					},
				},
				Spec: v1beta1.InferenceServiceSpec{
					Predictor: v1beta1.PredictorSpec{
						ComponentExtensionSpec: v1beta1.ComponentExtensionSpec{
							MinReplicas: ptr.To(int32(1)),
							MaxReplicas: 3,
							DeploymentStrategy: &appsv1.DeploymentStrategy{
								Type: appsv1.RecreateDeploymentStrategyType,
							},
							AutoScaling: &v1beta1.AutoScalingSpec{
								Metrics: []v1beta1.MetricsSpec{
									{
										Type: v1beta1.ResourceMetricSourceType,
										Resource: &v1beta1.ResourceMetricSource{
											Name: v1beta1.ResourceMetricCPU,
											Target: v1beta1.MetricTarget{
												Type:               v1beta1.UtilizationMetricType,
												AverageUtilization: &cpuUtilization,
											},
										},
									},
								},
							},
						},
						Tensorflow: &v1beta1.TFServingSpec{
							PredictorExtensionSpec: v1beta1.PredictorExtensionSpec{
								StorageURI:     &storageUri,
								RuntimeVersion: proto.String("1.14.0"),
								Container: corev1.Container{
									Name:      constants.InferenceServiceContainerName,
									Resources: defaultResource,
								},
							},
						},
					},
				},
			}
			isvc.DefaultInferenceService(nil, nil, &v1beta1.SecurityConfig{AutoMountServiceAccountToken: false}, nil)
			Expect(k8sClient.Create(ctx, isvc)).Should(Succeed())
			defer k8sClient.Delete(ctx, isvc)

			inferenceService := &v1beta1.InferenceService{}

			Eventually(func() bool {
				err := k8sClient.Get(ctx, serviceKey, inferenceService)
				return err == nil
			}, timeout, interval).Should(BeTrue())

			actualDeployment := &appsv1.Deployment{}

			Eventually(func() error { return k8sClient.Get(context.TODO(), predictorDeploymentKey, actualDeployment) }, timeout).
				Should(Succeed())

			expectedDeployment := &appsv1.Deployment{
				ObjectMeta: metav1.ObjectMeta{
					Name:      predictorDeploymentKey.Name,
					Namespace: predictorDeploymentKey.Namespace,
				},
				Spec: appsv1.DeploymentSpec{
					Replicas: &replicas,
					Selector: &metav1.LabelSelector{
						MatchLabels: map[string]string{
							"app": "isvc." + predictorDeploymentKey.Name,
						},
					},
					Template: corev1.PodTemplateSpec{
						ObjectMeta: metav1.ObjectMeta{
							Name:      predictorDeploymentKey.Name,
							Namespace: "default",
							Labels: map[string]string{
								"app":                                 "isvc." + predictorDeploymentKey.Name,
								constants.KServiceComponentLabel:      constants.Predictor.String(),
								constants.InferenceServicePodLabelKey: serviceName,
							},
							Annotations: map[string]string{
								constants.OpenshiftServingCertAnnotation:                   serviceName + "-predictor" + constants.ServingCertSecretSuffix,
								constants.StorageInitializerSourceUriInternalAnnotationKey: *isvc.Spec.Predictor.Model.StorageURI,
								constants.DeploymentMode:                                   string(constants.RawDeployment),
								constants.AutoscalerClass:                                  string(constants.AutoscalerClassHPA),
							},
						},
						Spec: corev1.PodSpec{
							Containers: []corev1.Container{
								{
									Image: "tensorflow/serving:" +
										*isvc.Spec.Predictor.Model.RuntimeVersion,
									Name:    constants.InferenceServiceContainerName,
									Command: []string{v1beta1.TensorflowEntrypointCommand},
									Args: []string{
										"--port=" + v1beta1.TensorflowServingGRPCPort,
										"--rest_api_port=" + v1beta1.TensorflowServingRestPort,
										"--model_base_path=" + constants.DefaultModelLocalMountPath,
										"--rest_api_timeout_in_ms=60000",
									},
									Resources: defaultResource,
									ReadinessProbe: &corev1.Probe{
										ProbeHandler: corev1.ProbeHandler{
											TCPSocket: &corev1.TCPSocketAction{
												Port: intstr.IntOrString{
													IntVal: 8080,
												},
											},
										},
										InitialDelaySeconds: 0,
										TimeoutSeconds:      1,
										PeriodSeconds:       10,
										SuccessThreshold:    1,
										FailureThreshold:    3,
									},
									TerminationMessagePath:   "/dev/termination-log",
									TerminationMessagePolicy: "File",
									ImagePullPolicy:          "IfNotPresent",
								},
							},
							SchedulerName:                 "default-scheduler",
							RestartPolicy:                 "Always",
							TerminationGracePeriodSeconds: &gracePeriod,
							DNSPolicy:                     "ClusterFirst",
							SecurityContext: &corev1.PodSecurityContext{
								SELinuxOptions:      nil,
								WindowsOptions:      nil,
								RunAsUser:           nil,
								RunAsGroup:          nil,
								RunAsNonRoot:        nil,
								SupplementalGroups:  nil,
								FSGroup:             nil,
								Sysctls:             nil,
								FSGroupChangePolicy: nil,
								SeccompProfile:      nil,
							},
							AutomountServiceAccountToken: proto.Bool(false),
						},
					},
					// This is now customized and different from defaults set via `setDefaultDeploymentSpec`.
					Strategy: appsv1.DeploymentStrategy{
						Type: appsv1.RecreateDeploymentStrategyType,
					},
					RevisionHistoryLimit:    &revisionHistory,
					ProgressDeadlineSeconds: &progressDeadlineSeconds,
				},
			}
			Expect(actualDeployment.Spec).To(BeComparableTo(expectedDeployment.Spec))

			// check service
			actualService := &corev1.Service{}
			predictorServiceKey := types.NamespacedName{
				Name:      constants.PredictorServiceName(serviceKey.Name),
				Namespace: serviceKey.Namespace,
			}
			Eventually(func() error { return k8sClient.Get(context.TODO(), predictorServiceKey, actualService) }, timeout).
				Should(Succeed())

			expectedService := &corev1.Service{
				ObjectMeta: metav1.ObjectMeta{
					Name:      predictorServiceKey.Name,
					Namespace: predictorServiceKey.Namespace,
				},
				Spec: corev1.ServiceSpec{
					Ports: []corev1.ServicePort{
						{
							Name:       constants.PredictorServiceName(serviceName),
							Protocol:   "TCP",
							Port:       80,
							TargetPort: intstr.IntOrString{Type: 0, IntVal: 8080, StrVal: ""},
						},
					},
					Type:            "ClusterIP",
					SessionAffinity: "None",
					Selector: map[string]string{
						"app": "isvc." + constants.PredictorServiceName(serviceName),
					},
				},
			}
			actualService.Spec.ClusterIP = ""
			actualService.Spec.ClusterIPs = nil
			actualService.Spec.IPFamilies = nil
			actualService.Spec.IPFamilyPolicy = nil
			actualService.Spec.InternalTrafficPolicy = nil
			Expect(actualService.Spec).To(BeComparableTo(expectedService.Spec))

			// check isvc status
			updatedDeployment := actualDeployment.DeepCopy()
			updatedDeployment.Status.Conditions = []appsv1.DeploymentCondition{
				{
					Type:   appsv1.DeploymentAvailable,
					Status: corev1.ConditionTrue,
				},
			}
			Expect(k8sClient.Status().Update(context.TODO(), updatedDeployment)).NotTo(HaveOccurred())

			// check http route
			actualToplevelHttpRoute := &gatewayapiv1.HTTPRoute{}
			Eventually(func() error {
				return k8sClient.Get(context.TODO(), types.NamespacedName{
					Name:      serviceKey.Name,
					Namespace: serviceKey.Namespace,
				}, actualToplevelHttpRoute)
			}, timeout).
				Should(Succeed())
			topLevelHost := fmt.Sprintf("%s-%s.%s", serviceKey.Name, serviceKey.Namespace, "example.com")
			expectedToplevelHttpRoute := gatewayapiv1.HTTPRoute{
				Spec: gatewayapiv1.HTTPRouteSpec{
					Hostnames: []gatewayapiv1.Hostname{gatewayapiv1.Hostname(topLevelHost), gatewayapiv1.Hostname(fmt.Sprintf("%s-%s.additional.example.com", serviceKey.Name, serviceKey.Namespace))},
					Rules: []gatewayapiv1.HTTPRouteRule{
						{
							Matches: []gatewayapiv1.HTTPRouteMatch{
								{
									Path: &gatewayapiv1.HTTPPathMatch{
										Type:  ptr.To(gatewayapiv1.PathMatchRegularExpression),
										Value: ptr.To(constants.FallbackPrefix()),
									},
								},
							},
							Filters: []gatewayapiv1.HTTPRouteFilter{
								{
									Type: gatewayapiv1.HTTPRouteFilterRequestHeaderModifier,
									RequestHeaderModifier: &gatewayapiv1.HTTPHeaderFilter{
										Set: []gatewayapiv1.HTTPHeader{
											{
												Name:  constants.IsvcNameHeader,
												Value: serviceKey.Name,
											},
											{
												Name:  constants.IsvcNamespaceHeader,
												Value: serviceKey.Namespace,
											},
										},
									},
								},
							},
							BackendRefs: []gatewayapiv1.HTTPBackendRef{
								{
									BackendRef: gatewayapiv1.BackendRef{
										BackendObjectReference: gatewayapiv1.BackendObjectReference{
											Group:     (*gatewayapiv1.Group)(ptr.To("")),
											Kind:      ptr.To(gatewayapiv1.Kind(constants.ServiceKind)),
											Name:      gatewayapiv1.ObjectName(predictorServiceKey.Name),
											Namespace: (*gatewayapiv1.Namespace)(ptr.To(serviceKey.Namespace)),
											Port:      (*gatewayapiv1.PortNumber)(ptr.To(int32(constants.CommonDefaultHttpPort))),
										},
										Weight: ptr.To(int32(1)),
									},
								},
							},
							Timeouts: &gatewayapiv1.HTTPRouteTimeouts{
								Request: ptr.To(gatewayapiv1.Duration("60s")),
							},
						},
					},
					CommonRouteSpec: gatewayapiv1.CommonRouteSpec{
						ParentRefs: []gatewayapiv1.ParentReference{
							{
								Name:      gatewayapiv1.ObjectName(kserveGateway.Name),
								Kind:      ptr.To(gatewayapiv1.Kind(constants.GatewayKind)),
								Group:     (*gatewayapiv1.Group)(&gatewayapiv1.GroupVersion.Group),
								Namespace: ptr.To(gatewayapiv1.Namespace(kserveGateway.Namespace)),
							},
						},
					},
				},
			}
			Expect(actualToplevelHttpRoute.Spec).To(BeComparableTo(expectedToplevelHttpRoute.Spec))

			actualPredictorHttpRoute := &gatewayapiv1.HTTPRoute{}
			Eventually(func() error {
				return k8sClient.Get(context.TODO(), types.NamespacedName{
					Name:      predictorServiceKey.Name,
					Namespace: serviceKey.Namespace,
				}, actualPredictorHttpRoute)
			}, timeout).
				Should(Succeed())
			predictorHost := fmt.Sprintf("%s-%s.%s", predictorServiceKey.Name, serviceKey.Namespace, "example.com")
			expectedPredictorHttpRoute := gatewayapiv1.HTTPRoute{
				Spec: gatewayapiv1.HTTPRouteSpec{
					Hostnames: []gatewayapiv1.Hostname{gatewayapiv1.Hostname(predictorHost)},
					Rules: []gatewayapiv1.HTTPRouteRule{
						{
							Matches: []gatewayapiv1.HTTPRouteMatch{
								{
									Path: &gatewayapiv1.HTTPPathMatch{
										Type:  ptr.To(gatewayapiv1.PathMatchRegularExpression),
										Value: ptr.To(constants.FallbackPrefix()),
									},
								},
							},
							Filters: []gatewayapiv1.HTTPRouteFilter{
								{
									Type: gatewayapiv1.HTTPRouteFilterRequestHeaderModifier,
									RequestHeaderModifier: &gatewayapiv1.HTTPHeaderFilter{
										Set: []gatewayapiv1.HTTPHeader{
											{
												Name:  constants.IsvcNameHeader,
												Value: serviceKey.Name,
											},
											{
												Name:  constants.IsvcNamespaceHeader,
												Value: serviceKey.Namespace,
											},
										},
									},
								},
							},
							BackendRefs: []gatewayapiv1.HTTPBackendRef{
								{
									BackendRef: gatewayapiv1.BackendRef{
										BackendObjectReference: gatewayapiv1.BackendObjectReference{
											Group:     (*gatewayapiv1.Group)(ptr.To("")),
											Kind:      ptr.To(gatewayapiv1.Kind(constants.ServiceKind)),
											Name:      gatewayapiv1.ObjectName(predictorServiceKey.Name),
											Namespace: (*gatewayapiv1.Namespace)(ptr.To(serviceKey.Namespace)),
											Port:      (*gatewayapiv1.PortNumber)(ptr.To(int32(constants.CommonDefaultHttpPort))),
										},
										Weight: ptr.To(int32(1)),
									},
								},
							},
							Timeouts: &gatewayapiv1.HTTPRouteTimeouts{
								Request: ptr.To(gatewayapiv1.Duration("60s")),
							},
						},
					},
					CommonRouteSpec: gatewayapiv1.CommonRouteSpec{
						ParentRefs: []gatewayapiv1.ParentReference{
							{
								Name:      gatewayapiv1.ObjectName(kserveGateway.Name),
								Kind:      ptr.To(gatewayapiv1.Kind(constants.GatewayKind)),
								Group:     (*gatewayapiv1.Group)(&gatewayapiv1.GroupVersion.Group),
								Namespace: ptr.To(gatewayapiv1.Namespace(kserveGateway.Namespace)),
							},
						},
					},
				},
			}
			Expect(actualPredictorHttpRoute.Spec).To(BeComparableTo(expectedPredictorHttpRoute.Spec))

			// Mark the Ingress as accepted to make isvc ready
			httpRouteStatus := gatewayapiv1.HTTPRouteStatus{
				RouteStatus: gatewayapiv1.RouteStatus{
					Parents: []gatewayapiv1.RouteParentStatus{
						{
							ParentRef: gatewayapiv1.ParentReference{
								Name:      gatewayapiv1.ObjectName(kserveGateway.Name),
								Kind:      ptr.To(gatewayapiv1.Kind(constants.GatewayKind)),
								Group:     (*gatewayapiv1.Group)(&gatewayapiv1.GroupVersion.Group),
								Namespace: ptr.To(gatewayapiv1.Namespace(kserveGateway.Namespace)),
							},
							ControllerName: "istio.io/gateway-controller",
							Conditions: []metav1.Condition{
								{
									Type:               string(gatewayapiv1.ListenerConditionAccepted),
									Status:             metav1.ConditionTrue,
									Reason:             "Accepted",
									Message:            "Route was valid",
									LastTransitionTime: metav1.Now(),
								},
							},
						},
					},
				},
			}
			actualPredictorHttpRoute.Status = httpRouteStatus
			Expect(k8sClient.Status().Update(context.Background(), actualPredictorHttpRoute)).NotTo(HaveOccurred())
			actualToplevelHttpRoute.Status = httpRouteStatus
			Expect(k8sClient.Status().Update(context.Background(), actualToplevelHttpRoute)).NotTo(HaveOccurred())

			// verify if InferenceService status is updated
			expectedIsvcStatus := v1beta1.InferenceServiceStatus{
				Status: duckv1.Status{
					Conditions: duckv1.Conditions{
						{
							Type:   v1beta1.IngressReady,
							Status: "True",
						},
						{
							Type:   v1beta1.PredictorReady,
							Status: "True",
						},
						{
							Type:   apis.ConditionReady,
							Status: "True",
						},
					},
				},
				URL: &apis.URL{
					Scheme: "http",
					Host:   "raw-foo-customized-default.example.com",
				},
				Address: &duckv1.Addressable{
					URL: &apis.URL{
						Scheme: "http",
						Host:   fmt.Sprintf("%s-predictor.%s.svc.cluster.local", serviceKey.Name, serviceKey.Namespace),
					},
				},
				Components: map[v1beta1.ComponentType]v1beta1.ComponentStatusSpec{
					v1beta1.PredictorComponent: {
						LatestCreatedRevision: "",
						// mocking it, see pkg/apis/serving/v1beta1/inference_service_status.go#344
						// uncomment when it gets supported by ODH
						// URL: &apis.URL{
						// 	Scheme: "http",
						// 	Host:   "raw-foo-customized-predictor-default.example.com",
						// },
					},
				},
				ModelStatus: v1beta1.ModelStatus{
					TransitionStatus:    "InProgress",
					ModelRevisionStates: &v1beta1.ModelRevisionStates{TargetModelState: "Pending"},
				},
				DeploymentMode: string(constants.RawDeployment),
			}
			Eventually(func() string {
				isvc := &v1beta1.InferenceService{}
				if err := k8sClient.Get(context.TODO(), serviceKey, isvc); err != nil {
					return err.Error()
				}
				return cmp.Diff(&expectedIsvcStatus, &isvc.Status, cmpopts.IgnoreTypes(apis.VolatileTime{}))
			}, timeout).Should(BeEmpty())

			// check HPA
			var minReplicas int32 = 1
			var maxReplicas int32 = 3
			var stabilizationWindowSeconds int32 = 0
			selectPolicy := autoscalingv2.MaxChangePolicySelect
			actualHPA := &autoscalingv2.HorizontalPodAutoscaler{}
			predictorHPAKey := types.NamespacedName{
				Name:      predictorServiceKey.Name,
				Namespace: serviceKey.Namespace,
			}
			Eventually(func() error { return k8sClient.Get(context.TODO(), predictorHPAKey, actualHPA) }, timeout).
				Should(Succeed())
			expectedHPA := &autoscalingv2.HorizontalPodAutoscaler{
				Spec: autoscalingv2.HorizontalPodAutoscalerSpec{
					ScaleTargetRef: autoscalingv2.CrossVersionObjectReference{
						APIVersion: "apps/v1",
						Kind:       "Deployment",
						Name:       predictorServiceKey.Name,
					},
					MinReplicas: &minReplicas,
					MaxReplicas: maxReplicas,
					Metrics: []autoscalingv2.MetricSpec{
						{
							Type: autoscalingv2.ResourceMetricSourceType,
							Resource: &autoscalingv2.ResourceMetricSource{
								Name: corev1.ResourceCPU,
								Target: autoscalingv2.MetricTarget{
									Type:               autoscalingv2.UtilizationMetricType,
									AverageUtilization: &cpuUtilization,
								},
							},
						},
					},
					Behavior: &autoscalingv2.HorizontalPodAutoscalerBehavior{
						ScaleUp: &autoscalingv2.HPAScalingRules{
							StabilizationWindowSeconds: &stabilizationWindowSeconds,
							SelectPolicy:               &selectPolicy,
							Policies: []autoscalingv2.HPAScalingPolicy{
								{
									Type:          "Pods",
									Value:         4,
									PeriodSeconds: 15,
								},
								{
									Type:          "Percent",
									Value:         100,
									PeriodSeconds: 15,
								},
							},
						},
						ScaleDown: &autoscalingv2.HPAScalingRules{
							StabilizationWindowSeconds: nil,
							SelectPolicy:               &selectPolicy,
							Policies: []autoscalingv2.HPAScalingPolicy{
								{
									Type:          "Percent",
									Value:         100,
									PeriodSeconds: 15,
								},
							},
						},
					},
				},
			}
			Expect(actualHPA.Spec).To(BeComparableTo(expectedHPA.Spec))
		})
		It("Should have httproute/service/deployment created", func() {
			By("By creating a new InferenceService with AutoscalerClass None")
			// Create configmap
			configMap := &corev1.ConfigMap{
				ObjectMeta: metav1.ObjectMeta{
					Name:      constants.InferenceServiceConfigMapName,
					Namespace: constants.KServeNamespace,
				},
				Data: configs,
			}
			Expect(k8sClient.Create(context.TODO(), configMap)).NotTo(HaveOccurred())
			defer k8sClient.Delete(context.TODO(), configMap)
			// Create ServingRuntime
			servingRuntime := &v1alpha1.ServingRuntime{
				ObjectMeta: metav1.ObjectMeta{
					Name:      "tf-serving-raw",
					Namespace: "default",
				},
				Spec: v1alpha1.ServingRuntimeSpec{
					SupportedModelFormats: []v1alpha1.SupportedModelFormat{
						{
							Name:       "tensorflow",
							Version:    proto.String("1"),
							AutoSelect: proto.Bool(true),
						},
					},
					ServingRuntimePodSpec: v1alpha1.ServingRuntimePodSpec{
						Containers: []corev1.Container{
							{
								Name:    "kserve-container",
								Image:   "tensorflow/serving:1.14.0",
								Command: []string{"/usr/bin/tensorflow_model_server"},
								Args: []string{
									"--port=9000",
									"--rest_api_port=8080",
									"--model_base_path=/mnt/models",
									"--rest_api_timeout_in_ms=60000",
								},
								Resources: defaultResource,
							},
						},
					},
					Disabled: proto.Bool(false),
				},
			}
			k8sClient.Create(context.TODO(), servingRuntime)
			defer k8sClient.Delete(context.TODO(), servingRuntime)
			serviceName := "raw-foo-2"
			expectedRequest := reconcile.Request{NamespacedName: types.NamespacedName{Name: serviceName, Namespace: "default"}}
			serviceKey := expectedRequest.NamespacedName
			storageUri := "s3://test/mnist/export"
			ctx := context.Background()
			isvc := &v1beta1.InferenceService{
				ObjectMeta: metav1.ObjectMeta{
					Name:      serviceKey.Name,
					Namespace: serviceKey.Namespace,
					Annotations: map[string]string{
						constants.DeploymentMode:  string(constants.RawDeployment),
						constants.AutoscalerClass: string(constants.AutoscalerClassNone),
					},
				},
				Spec: v1beta1.InferenceServiceSpec{
					Predictor: v1beta1.PredictorSpec{
						Tensorflow: &v1beta1.TFServingSpec{
							PredictorExtensionSpec: v1beta1.PredictorExtensionSpec{
								StorageURI:     &storageUri,
								RuntimeVersion: proto.String("1.14.0"),
								Container: corev1.Container{
									Name:      constants.InferenceServiceContainerName,
									Resources: defaultResource,
								},
							},
						},
					},
				},
			}
			isvc.DefaultInferenceService(nil, nil, &v1beta1.SecurityConfig{AutoMountServiceAccountToken: false}, nil)
			Expect(k8sClient.Create(ctx, isvc)).Should(Succeed())
			defer k8sClient.Delete(ctx, isvc)

			inferenceService := &v1beta1.InferenceService{}

			Eventually(func() bool {
				err := k8sClient.Get(ctx, serviceKey, inferenceService)
				return err == nil
			}, timeout, interval).Should(BeTrue())

			actualDeployment := &appsv1.Deployment{}
			predictorDeploymentKey := types.NamespacedName{
				Name:      constants.PredictorServiceName(serviceKey.Name),
				Namespace: serviceKey.Namespace,
			}
			Eventually(func() error { return k8sClient.Get(context.TODO(), predictorDeploymentKey, actualDeployment) }, timeout).
				Should(Succeed())
			var replicas int32 = 1
			var revisionHistory int32 = 10
			var progressDeadlineSeconds int32 = 600
			var gracePeriod int64 = 30
			expectedDeployment := &appsv1.Deployment{
				ObjectMeta: metav1.ObjectMeta{
					Name:      predictorDeploymentKey.Name,
					Namespace: predictorDeploymentKey.Namespace,
				},
				Spec: appsv1.DeploymentSpec{
					Replicas: &replicas,
					Selector: &metav1.LabelSelector{
						MatchLabels: map[string]string{
							"app": "isvc." + predictorDeploymentKey.Name,
						},
					},
					Template: corev1.PodTemplateSpec{
						ObjectMeta: metav1.ObjectMeta{
							Name:      predictorDeploymentKey.Name,
							Namespace: "default",
							Labels: map[string]string{
								"app":                                 "isvc." + predictorDeploymentKey.Name,
								constants.KServiceComponentLabel:      constants.Predictor.String(),
								constants.InferenceServicePodLabelKey: serviceName,
							},
							Annotations: map[string]string{
								constants.OpenshiftServingCertAnnotation:                   serviceName + "-predictor" + constants.ServingCertSecretSuffix,
								constants.StorageInitializerSourceUriInternalAnnotationKey: *isvc.Spec.Predictor.Model.StorageURI,
								constants.DeploymentMode:                                   string(constants.RawDeployment),
								constants.AutoscalerClass:                                  string(constants.AutoscalerClassNone),
							},
						},
						Spec: corev1.PodSpec{
							Containers: []corev1.Container{
								{
									Image: "tensorflow/serving:" +
										*isvc.Spec.Predictor.Model.RuntimeVersion,
									Name:    constants.InferenceServiceContainerName,
									Command: []string{v1beta1.TensorflowEntrypointCommand},
									Args: []string{
										"--port=" + v1beta1.TensorflowServingGRPCPort,
										"--rest_api_port=" + v1beta1.TensorflowServingRestPort,
										"--model_base_path=" + constants.DefaultModelLocalMountPath,
										"--rest_api_timeout_in_ms=60000",
									},
									Resources: defaultResource,
									ReadinessProbe: &corev1.Probe{
										ProbeHandler: corev1.ProbeHandler{
											TCPSocket: &corev1.TCPSocketAction{
												Port: intstr.IntOrString{
													IntVal: 8080,
												},
											},
										},
										InitialDelaySeconds: 0,
										TimeoutSeconds:      1,
										PeriodSeconds:       10,
										SuccessThreshold:    1,
										FailureThreshold:    3,
									},
									TerminationMessagePath:   "/dev/termination-log",
									TerminationMessagePolicy: "File",
									ImagePullPolicy:          "IfNotPresent",
								},
							},
							SchedulerName:                 "default-scheduler",
							RestartPolicy:                 "Always",
							TerminationGracePeriodSeconds: &gracePeriod,
							DNSPolicy:                     "ClusterFirst",
							SecurityContext: &corev1.PodSecurityContext{
								SELinuxOptions:      nil,
								WindowsOptions:      nil,
								RunAsUser:           nil,
								RunAsGroup:          nil,
								RunAsNonRoot:        nil,
								SupplementalGroups:  nil,
								FSGroup:             nil,
								Sysctls:             nil,
								FSGroupChangePolicy: nil,
								SeccompProfile:      nil,
							},
							AutomountServiceAccountToken: proto.Bool(false),
						},
					},
					Strategy: appsv1.DeploymentStrategy{
						Type: "RollingUpdate",
						RollingUpdate: &appsv1.RollingUpdateDeployment{
							MaxUnavailable: &intstr.IntOrString{Type: 1, IntVal: 0, StrVal: "25%"},
							MaxSurge:       &intstr.IntOrString{Type: 1, IntVal: 0, StrVal: "25%"},
						},
					},
					RevisionHistoryLimit:    &revisionHistory,
					ProgressDeadlineSeconds: &progressDeadlineSeconds,
				},
			}
			Expect(actualDeployment.Spec).To(BeComparableTo(expectedDeployment.Spec))

			// check service
			actualService := &corev1.Service{}
			predictorServiceKey := types.NamespacedName{
				Name:      constants.PredictorServiceName(serviceKey.Name),
				Namespace: serviceKey.Namespace,
			}
			Eventually(func() error { return k8sClient.Get(context.TODO(), predictorServiceKey, actualService) }, timeout).
				Should(Succeed())

			expectedService := &corev1.Service{
				ObjectMeta: metav1.ObjectMeta{
					Name:      predictorServiceKey.Name,
					Namespace: predictorServiceKey.Namespace,
				},
				Spec: corev1.ServiceSpec{
					Ports: []corev1.ServicePort{
						{
							Name:       "raw-foo-2-predictor",
							Protocol:   "TCP",
							Port:       80,
							TargetPort: intstr.IntOrString{Type: 0, IntVal: 8080, StrVal: ""},
						},
					},
					Type:            "ClusterIP",
					SessionAffinity: "None",
					Selector: map[string]string{
						"app": "isvc.raw-foo-2-predictor",
					},
				},
			}
			actualService.Spec.ClusterIP = ""
			actualService.Spec.ClusterIPs = nil
			actualService.Spec.IPFamilies = nil
			actualService.Spec.IPFamilyPolicy = nil
			actualService.Spec.InternalTrafficPolicy = nil
			Expect(actualService.Spec).To(BeComparableTo(expectedService.Spec))

			// check isvc status
			updatedDeployment := actualDeployment.DeepCopy()
			updatedDeployment.Status.Conditions = []appsv1.DeploymentCondition{
				{
					Type:   appsv1.DeploymentAvailable,
					Status: corev1.ConditionTrue,
				},
			}
			Expect(k8sClient.Status().Update(context.TODO(), updatedDeployment)).NotTo(HaveOccurred())

			// check http Route
			actualToplevelHttpRoute := &gatewayapiv1.HTTPRoute{}
			Eventually(func() error {
				return k8sClient.Get(context.TODO(), types.NamespacedName{
					Name:      serviceKey.Name,
					Namespace: serviceKey.Namespace,
				}, actualToplevelHttpRoute)
			}, timeout).
				Should(Succeed())
			topLevelHost := fmt.Sprintf("%s-%s.%s", serviceKey.Name, serviceKey.Namespace, "example.com")
			expectedToplevelHttpRoute := gatewayapiv1.HTTPRoute{
				Spec: gatewayapiv1.HTTPRouteSpec{
					Hostnames: []gatewayapiv1.Hostname{gatewayapiv1.Hostname(topLevelHost), gatewayapiv1.Hostname(fmt.Sprintf("%s-%s.additional.example.com", serviceKey.Name, serviceKey.Namespace))},
					Rules: []gatewayapiv1.HTTPRouteRule{
						{
							Matches: []gatewayapiv1.HTTPRouteMatch{
								{
									Path: &gatewayapiv1.HTTPPathMatch{
										Type:  ptr.To(gatewayapiv1.PathMatchRegularExpression),
										Value: ptr.To(constants.FallbackPrefix()),
									},
								},
							},
							Filters: []gatewayapiv1.HTTPRouteFilter{
								{
									Type: gatewayapiv1.HTTPRouteFilterRequestHeaderModifier,
									RequestHeaderModifier: &gatewayapiv1.HTTPHeaderFilter{
										Set: []gatewayapiv1.HTTPHeader{
											{
												Name:  constants.IsvcNameHeader,
												Value: serviceKey.Name,
											},
											{
												Name:  constants.IsvcNamespaceHeader,
												Value: serviceKey.Namespace,
											},
										},
									},
								},
							},
							BackendRefs: []gatewayapiv1.HTTPBackendRef{
								{
									BackendRef: gatewayapiv1.BackendRef{
										BackendObjectReference: gatewayapiv1.BackendObjectReference{
											Group:     (*gatewayapiv1.Group)(ptr.To("")),
											Kind:      ptr.To(gatewayapiv1.Kind(constants.ServiceKind)),
											Name:      gatewayapiv1.ObjectName(predictorServiceKey.Name),
											Namespace: (*gatewayapiv1.Namespace)(ptr.To(serviceKey.Namespace)),
											Port:      (*gatewayapiv1.PortNumber)(ptr.To(int32(constants.CommonDefaultHttpPort))),
										},
										Weight: ptr.To(int32(1)),
									},
								},
							},
							Timeouts: &gatewayapiv1.HTTPRouteTimeouts{
								Request: ptr.To(gatewayapiv1.Duration("60s")),
							},
						},
					},
					CommonRouteSpec: gatewayapiv1.CommonRouteSpec{
						ParentRefs: []gatewayapiv1.ParentReference{
							{
								Name:      gatewayapiv1.ObjectName(kserveGateway.Name),
								Kind:      ptr.To(gatewayapiv1.Kind(constants.GatewayKind)),
								Group:     (*gatewayapiv1.Group)(&gatewayapiv1.GroupVersion.Group),
								Namespace: ptr.To(gatewayapiv1.Namespace(kserveGateway.Namespace)),
							},
						},
					},
				},
			}
			Expect(actualToplevelHttpRoute.Spec).To(BeComparableTo(expectedToplevelHttpRoute.Spec))

			actualPredictorHttpRoute := &gatewayapiv1.HTTPRoute{}
			Eventually(func() error {
				return k8sClient.Get(context.TODO(), types.NamespacedName{
					Name:      predictorServiceKey.Name,
					Namespace: serviceKey.Namespace,
				}, actualPredictorHttpRoute)
			}, timeout).
				Should(Succeed())
			predictorHost := fmt.Sprintf("%s-%s.%s", predictorServiceKey.Name, serviceKey.Namespace, "example.com")
			expectedPredictorHttpRoute := gatewayapiv1.HTTPRoute{
				Spec: gatewayapiv1.HTTPRouteSpec{
					Hostnames: []gatewayapiv1.Hostname{gatewayapiv1.Hostname(predictorHost)},
					Rules: []gatewayapiv1.HTTPRouteRule{
						{
							Matches: []gatewayapiv1.HTTPRouteMatch{
								{
									Path: &gatewayapiv1.HTTPPathMatch{
										Type:  ptr.To(gatewayapiv1.PathMatchRegularExpression),
										Value: ptr.To(constants.FallbackPrefix()),
									},
								},
							},
							Filters: []gatewayapiv1.HTTPRouteFilter{
								{
									Type: gatewayapiv1.HTTPRouteFilterRequestHeaderModifier,
									RequestHeaderModifier: &gatewayapiv1.HTTPHeaderFilter{
										Set: []gatewayapiv1.HTTPHeader{
											{
												Name:  constants.IsvcNameHeader,
												Value: serviceKey.Name,
											},
											{
												Name:  constants.IsvcNamespaceHeader,
												Value: serviceKey.Namespace,
											},
										},
									},
								},
							},
							BackendRefs: []gatewayapiv1.HTTPBackendRef{
								{
									BackendRef: gatewayapiv1.BackendRef{
										BackendObjectReference: gatewayapiv1.BackendObjectReference{
											Group:     (*gatewayapiv1.Group)(ptr.To("")),
											Kind:      ptr.To(gatewayapiv1.Kind(constants.ServiceKind)),
											Name:      gatewayapiv1.ObjectName(predictorServiceKey.Name),
											Namespace: (*gatewayapiv1.Namespace)(ptr.To(serviceKey.Namespace)),
											Port:      (*gatewayapiv1.PortNumber)(ptr.To(int32(constants.CommonDefaultHttpPort))),
										},
										Weight: ptr.To(int32(1)),
									},
								},
							},
							Timeouts: &gatewayapiv1.HTTPRouteTimeouts{
								Request: ptr.To(gatewayapiv1.Duration("60s")),
							},
						},
					},
					CommonRouteSpec: gatewayapiv1.CommonRouteSpec{
						ParentRefs: []gatewayapiv1.ParentReference{
							{
								Name:      gatewayapiv1.ObjectName(kserveGateway.Name),
								Kind:      ptr.To(gatewayapiv1.Kind(constants.GatewayKind)),
								Group:     (*gatewayapiv1.Group)(&gatewayapiv1.GroupVersion.Group),
								Namespace: ptr.To(gatewayapiv1.Namespace(kserveGateway.Namespace)),
							},
						},
					},
				},
			}
			Expect(actualPredictorHttpRoute.Spec).To(BeComparableTo(expectedPredictorHttpRoute.Spec))

			// Mark the Ingress as accepted to make isvc ready
			httpRouteStatus := gatewayapiv1.HTTPRouteStatus{
				RouteStatus: gatewayapiv1.RouteStatus{
					Parents: []gatewayapiv1.RouteParentStatus{
						{
							ParentRef: gatewayapiv1.ParentReference{
								Name:      gatewayapiv1.ObjectName(kserveGateway.Name),
								Kind:      ptr.To(gatewayapiv1.Kind(constants.GatewayKind)),
								Group:     (*gatewayapiv1.Group)(&gatewayapiv1.GroupVersion.Group),
								Namespace: ptr.To(gatewayapiv1.Namespace(kserveGateway.Namespace)),
							},
							ControllerName: "istio.io/gateway-controller",
							Conditions: []metav1.Condition{
								{
									Type:               string(gatewayapiv1.ListenerConditionAccepted),
									Status:             metav1.ConditionTrue,
									Reason:             "Accepted",
									Message:            "Route was valid",
									LastTransitionTime: metav1.Now(),
								},
							},
						},
					},
				},
			}
			actualPredictorHttpRoute.Status = httpRouteStatus
			Expect(k8sClient.Status().Update(context.Background(), actualPredictorHttpRoute)).NotTo(HaveOccurred())
			actualToplevelHttpRoute.Status = httpRouteStatus
			Expect(k8sClient.Status().Update(context.Background(), actualToplevelHttpRoute)).NotTo(HaveOccurred())

			// verify if InferenceService status is updated
			expectedIsvcStatus := v1beta1.InferenceServiceStatus{
				Status: duckv1.Status{
					Conditions: duckv1.Conditions{
						{
							Type:   v1beta1.IngressReady,
							Status: "True",
						},
						{
							Type:   v1beta1.PredictorReady,
							Status: "True",
						},
						{
							Type:   apis.ConditionReady,
							Status: "True",
						},
					},
				},
				URL: &apis.URL{
					Scheme: "http",
					Host:   "raw-foo-2-default.example.com",
				},
				Address: &duckv1.Addressable{
					URL: &apis.URL{
						Scheme: "http",
						Host:   fmt.Sprintf("%s-predictor.%s.svc.cluster.local", serviceKey.Name, serviceKey.Namespace),
					},
				},
				Components: map[v1beta1.ComponentType]v1beta1.ComponentStatusSpec{
					v1beta1.PredictorComponent: {
						LatestCreatedRevision: "",
						// mocking it, see pkg/apis/serving/v1beta1/inference_service_status.go#344
						// uncomment when it gets supported by ODH
						// URL: &apis.URL{
						// 	Scheme: "http",
						// 	Host:   "raw-foo-2-predictor-default.example.com",
						// },
					},
				},
				ModelStatus: v1beta1.ModelStatus{
					TransitionStatus:    "InProgress",
					ModelRevisionStates: &v1beta1.ModelRevisionStates{TargetModelState: "Pending"},
				},
				DeploymentMode: string(constants.RawDeployment),
			}
			Eventually(func() string {
				isvc := &v1beta1.InferenceService{}
				if err := k8sClient.Get(context.TODO(), serviceKey, isvc); err != nil {
					return err.Error()
				}
				return cmp.Diff(&expectedIsvcStatus, &isvc.Status, cmpopts.IgnoreTypes(apis.VolatileTime{}), cmpopts.IgnoreFields(v1beta1.InferenceServiceStatus{}, "DeploymentMode"))
			}, timeout).Should(BeEmpty())

			// check HPA is not created
			actualHPA := &autoscalingv2.HorizontalPodAutoscaler{}
			predictorHPAKey := types.NamespacedName{
				Name:      constants.DefaultPredictorServiceName(serviceKey.Name),
				Namespace: serviceKey.Namespace,
			}
			Eventually(func() error { return k8sClient.Get(context.TODO(), predictorHPAKey, actualHPA) }, timeout).
				Should(HaveOccurred())

			// Replica should not be nil and it should be set to minReplicas if it was set.
			updated_isvc := &v1beta1.InferenceService{}

			Eventually(func() error {
				return k8sClient.Get(ctx, serviceKey, updated_isvc)
			}, timeout, interval).Should(Succeed())
			if updated_isvc.Labels == nil {
				updated_isvc.Labels = make(map[string]string)
			}
			updated_isvc.Spec.Predictor.ComponentExtensionSpec = v1beta1.ComponentExtensionSpec{
				MinReplicas: ptr.To(int32(2)),
			}
			Expect(k8sClient.Update(context.TODO(), updated_isvc)).NotTo(HaveOccurred())

			updatedDeployment_isvc_updated := &appsv1.Deployment{}
			Eventually(func() bool {
				if err := k8sClient.Get(context.TODO(), predictorDeploymentKey, updatedDeployment_isvc_updated); err == nil {
					return updatedDeployment_isvc_updated.Spec.Replicas != nil && *updatedDeployment_isvc_updated.Spec.Replicas == 2
				} else {
					return false
				}
			}, timeout, interval).Should(BeTrue())
		})
	})
	Context("When creating inference service with raw kube predictor and ingress creation disabled", func() {
		configs := map[string]string{
			"explainers": `{
	             "alibi": {
	                "image": "kfserving/alibi-explainer",
			      "defaultImageVersion": "latest"
	             }
	          }`,
			"ingress": `{
			   "kserveIngressGateway": "kserve/kserve-ingress-gateway",
               "ingressGateway": "knative-serving/knative-ingress-gateway",
               "localGateway": "knative-serving/knative-local-gateway",
               "localGatewayService": "knative-local-gateway.istio-system.svc.cluster.local",
               "ingressDomain": "example.com",
			   "additionalIngressDomains": ["additional.example.com"],
			   "disableIngressCreation": true
            }`,
		}

		It("Should have service/deployment/hpa created and http route should not be created", func() {
			By("By creating a new InferenceService")
			// Create configmap
			configMap := &corev1.ConfigMap{
				ObjectMeta: metav1.ObjectMeta{
					Name:      constants.InferenceServiceConfigMapName,
					Namespace: constants.KServeNamespace,
				},
				Data: configs,
			}
			Expect(k8sClient.Create(context.TODO(), configMap)).NotTo(HaveOccurred())
			defer k8sClient.Delete(context.TODO(), configMap)
			// Create ServingRuntime
			servingRuntime := &v1alpha1.ServingRuntime{
				ObjectMeta: metav1.ObjectMeta{
					Name:      "tf-serving-raw",
					Namespace: "default",
				},
				Spec: v1alpha1.ServingRuntimeSpec{
					SupportedModelFormats: []v1alpha1.SupportedModelFormat{
						{
							Name:       "tensorflow",
							Version:    proto.String("1"),
							AutoSelect: proto.Bool(true),
						},
					},
					ServingRuntimePodSpec: v1alpha1.ServingRuntimePodSpec{
						Containers: []corev1.Container{
							{
								Name:    "kserve-container",
								Image:   "tensorflow/serving:1.14.0",
								Command: []string{"/usr/bin/tensorflow_model_server"},
								Args: []string{
									"--port=9000",
									"--rest_api_port=8080",
									"--model_base_path=/mnt/models",
									"--rest_api_timeout_in_ms=60000",
								},
								Resources: defaultResource,
							},
						},
					},
					Disabled: proto.Bool(false),
				},
			}
			k8sClient.Create(context.TODO(), servingRuntime)
			defer k8sClient.Delete(context.TODO(), servingRuntime)
			// Create InferenceService
			serviceName := "raw-foo-no-ingress-class"
			expectedRequest := reconcile.Request{NamespacedName: types.NamespacedName{Name: serviceName, Namespace: "default"}}
			serviceKey := expectedRequest.NamespacedName
			storageUri := "s3://test/mnist/export"
			ctx := context.Background()
			isvc := &v1beta1.InferenceService{
				ObjectMeta: metav1.ObjectMeta{
					Name:      serviceKey.Name,
					Namespace: serviceKey.Namespace,
					Annotations: map[string]string{
						constants.DeploymentMode:  string(constants.RawDeployment),
						constants.AutoscalerClass: string(constants.AutoscalerClassHPA),
					},
				},
				Spec: v1beta1.InferenceServiceSpec{
					Predictor: v1beta1.PredictorSpec{
						ComponentExtensionSpec: v1beta1.ComponentExtensionSpec{
							MinReplicas: ptr.To(int32(1)),
							MaxReplicas: 3,
							AutoScaling: &v1beta1.AutoScalingSpec{
								Metrics: []v1beta1.MetricsSpec{
									{
										Type: v1beta1.ResourceMetricSourceType,
										Resource: &v1beta1.ResourceMetricSource{
											Name: v1beta1.ResourceMetricCPU,
											Target: v1beta1.MetricTarget{
												Type:               v1beta1.UtilizationMetricType,
												AverageUtilization: ptr.To(int32(75)),
											},
										},
									},
								},
							},
						},
						Tensorflow: &v1beta1.TFServingSpec{
							PredictorExtensionSpec: v1beta1.PredictorExtensionSpec{
								StorageURI:     &storageUri,
								RuntimeVersion: proto.String("1.14.0"),
								Container: corev1.Container{
									Name:      constants.InferenceServiceContainerName,
									Resources: defaultResource,
								},
							},
						},
					},
				},
			}
			isvc.DefaultInferenceService(nil, nil, &v1beta1.SecurityConfig{AutoMountServiceAccountToken: false}, nil)
			Expect(k8sClient.Create(ctx, isvc)).Should(Succeed())
			defer k8sClient.Delete(ctx, isvc)

			inferenceService := &v1beta1.InferenceService{}

			Eventually(func() bool {
				err := k8sClient.Get(ctx, serviceKey, inferenceService)
				return err == nil
			}, timeout, interval).Should(BeTrue())

			actualDeployment := &appsv1.Deployment{}
			predictorDeploymentKey := types.NamespacedName{
				Name:      constants.PredictorServiceName(serviceKey.Name),
				Namespace: serviceKey.Namespace,
			}
			Eventually(func() error { return k8sClient.Get(context.TODO(), predictorDeploymentKey, actualDeployment) }, timeout).
				Should(Succeed())
			var replicas int32 = 1
			var revisionHistory int32 = 10
			var progressDeadlineSeconds int32 = 600
			var gracePeriod int64 = 30
			expectedDeployment := &appsv1.Deployment{
				ObjectMeta: metav1.ObjectMeta{
					Name:      predictorDeploymentKey.Name,
					Namespace: predictorDeploymentKey.Namespace,
				},
				Spec: appsv1.DeploymentSpec{
					Replicas: &replicas,
					Selector: &metav1.LabelSelector{
						MatchLabels: map[string]string{
							"app": "isvc." + predictorDeploymentKey.Name,
						},
					},
					Template: corev1.PodTemplateSpec{
						ObjectMeta: metav1.ObjectMeta{
							Name:      predictorDeploymentKey.Name,
							Namespace: "default",
							Labels: map[string]string{
								"app":                                 "isvc." + predictorDeploymentKey.Name,
								constants.KServiceComponentLabel:      constants.Predictor.String(),
								constants.InferenceServicePodLabelKey: serviceName,
							},
							Annotations: map[string]string{
								constants.StorageInitializerSourceUriInternalAnnotationKey: *isvc.Spec.Predictor.Model.StorageURI,
								constants.DeploymentMode:                                   string(constants.RawDeployment),
								constants.AutoscalerClass:                                  string(constants.AutoscalerClassHPA),
								constants.OpenshiftServingCertAnnotation:                   predictorDeploymentKey.Name + constants.ServingCertSecretSuffix,
							},
						},
						Spec: corev1.PodSpec{
							Containers: []corev1.Container{
								{
									Image: "tensorflow/serving:" +
										*isvc.Spec.Predictor.Model.RuntimeVersion,
									Name:    constants.InferenceServiceContainerName,
									Command: []string{v1beta1.TensorflowEntrypointCommand},
									Args: []string{
										"--port=" + v1beta1.TensorflowServingGRPCPort,
										"--rest_api_port=" + v1beta1.TensorflowServingRestPort,
										"--model_base_path=" + constants.DefaultModelLocalMountPath,
										"--rest_api_timeout_in_ms=60000",
									},
									Resources: defaultResource,
									ReadinessProbe: &corev1.Probe{
										ProbeHandler: corev1.ProbeHandler{
											TCPSocket: &corev1.TCPSocketAction{
												Port: intstr.IntOrString{
													IntVal: 8080,
												},
											},
										},
										InitialDelaySeconds: 0,
										TimeoutSeconds:      1,
										PeriodSeconds:       10,
										SuccessThreshold:    1,
										FailureThreshold:    3,
									},
									TerminationMessagePath:   "/dev/termination-log",
									TerminationMessagePolicy: "File",
									ImagePullPolicy:          "IfNotPresent",
								},
							},
							SchedulerName:                 "default-scheduler",
							RestartPolicy:                 "Always",
							TerminationGracePeriodSeconds: &gracePeriod,
							DNSPolicy:                     "ClusterFirst",
							SecurityContext: &corev1.PodSecurityContext{
								SELinuxOptions:      nil,
								WindowsOptions:      nil,
								RunAsUser:           nil,
								RunAsGroup:          nil,
								RunAsNonRoot:        nil,
								SupplementalGroups:  nil,
								FSGroup:             nil,
								Sysctls:             nil,
								FSGroupChangePolicy: nil,
								SeccompProfile:      nil,
							},
							AutomountServiceAccountToken: proto.Bool(false),
						},
					},
					Strategy: appsv1.DeploymentStrategy{
						Type: "RollingUpdate",
						RollingUpdate: &appsv1.RollingUpdateDeployment{
							MaxUnavailable: &intstr.IntOrString{Type: 1, IntVal: 0, StrVal: "25%"},
							MaxSurge:       &intstr.IntOrString{Type: 1, IntVal: 0, StrVal: "25%"},
						},
					},
					RevisionHistoryLimit:    &revisionHistory,
					ProgressDeadlineSeconds: &progressDeadlineSeconds,
				},
			}
			Expect(actualDeployment.Spec).To(BeComparableTo(expectedDeployment.Spec))

			// check service
			actualService := &corev1.Service{}
			predictorServiceKey := types.NamespacedName{
				Name:      constants.PredictorServiceName(serviceKey.Name),
				Namespace: serviceKey.Namespace,
			}
			Eventually(func() error { return k8sClient.Get(context.TODO(), predictorServiceKey, actualService) }, timeout).
				Should(Succeed())

			expectedService := &corev1.Service{
				ObjectMeta: metav1.ObjectMeta{
					Name:      predictorServiceKey.Name,
					Namespace: predictorServiceKey.Namespace,
				},
				Spec: corev1.ServiceSpec{
					Ports: []corev1.ServicePort{
						{
							Name:       constants.PredictorServiceName(serviceName),
							Protocol:   "TCP",
							Port:       80,
							TargetPort: intstr.IntOrString{Type: 0, IntVal: 8080, StrVal: ""},
						},
					},
					Type:            "ClusterIP",
					SessionAffinity: "None",
					Selector: map[string]string{
						"app": "isvc." + constants.PredictorServiceName(serviceName),
					},
				},
			}
			actualService.Spec.ClusterIP = ""
			actualService.Spec.ClusterIPs = nil
			actualService.Spec.IPFamilies = nil
			actualService.Spec.IPFamilyPolicy = nil
			actualService.Spec.InternalTrafficPolicy = nil
			Expect(actualService.Spec).To(BeComparableTo(expectedService.Spec))

			// check isvc status
			updatedDeployment := actualDeployment.DeepCopy()
			updatedDeployment.Status.Conditions = []appsv1.DeploymentCondition{
				{
					Type:   appsv1.DeploymentAvailable,
					Status: corev1.ConditionTrue,
				},
			}
			Expect(k8sClient.Status().Update(context.TODO(), updatedDeployment)).NotTo(HaveOccurred())

			// check ingress not created
			actualToplevelHttpRoute := &gatewayapiv1.HTTPRoute{}
			Consistently(func() error {
				return k8sClient.Get(context.TODO(), types.NamespacedName{
					Name:      serviceKey.Name,
					Namespace: serviceKey.Namespace,
				}, actualToplevelHttpRoute)
			}, timeout).
				Should(Not(Succeed()))
			actualPredictorHttpRoute := &gatewayapiv1.HTTPRoute{}
			Consistently(func() error {
				return k8sClient.Get(context.TODO(), types.NamespacedName{
					Name:      predictorServiceKey.Name,
					Namespace: serviceKey.Namespace,
				}, actualPredictorHttpRoute)
			}, timeout).
				Should(Not(Succeed()))

			// verify if InferenceService status is updated
			expectedIsvcStatus := v1beta1.InferenceServiceStatus{
				Status: duckv1.Status{
					Conditions: duckv1.Conditions{
						{
							Type:   v1beta1.IngressReady,
							Status: "True",
						},
						{
							Type:   v1beta1.PredictorReady,
							Status: "True",
						},
						{
							Type:   apis.ConditionReady,
							Status: "True",
						},
					},
				},
				URL: &apis.URL{
					Scheme: "http",
					Host:   fmt.Sprintf("%s-predictor.%s.svc.cluster.local", serviceName, serviceKey.Namespace),
				},
				Address: &duckv1.Addressable{
					URL: &apis.URL{
						Scheme: "http",
						Host:   fmt.Sprintf("%s-predictor.%s.svc.cluster.local", serviceKey.Name, serviceKey.Namespace),
					},
				},
				Components: map[v1beta1.ComponentType]v1beta1.ComponentStatusSpec{
					v1beta1.PredictorComponent: {
						LatestCreatedRevision: "",
						// mocking it, see pkg/apis/serving/v1beta1/inference_service_status.go#344
						// uncomment when it gets supported by ODH
						// URL: &apis.URL{
						// 	Scheme: "http",
						// 	Host:   serviceName + "-predictor-default.example.com",
						// },
					},
				},
				ModelStatus: v1beta1.ModelStatus{
					TransitionStatus:    "InProgress",
					ModelRevisionStates: &v1beta1.ModelRevisionStates{TargetModelState: "Pending"},
				},
<<<<<<< HEAD
				DeploymentMode: "RawDeployment",
=======
				DeploymentMode: string(constants.RawDeployment),
>>>>>>> 3a8153c5
			}
			Eventually(func() string {
				isvc := &v1beta1.InferenceService{}
				if err := k8sClient.Get(context.TODO(), serviceKey, isvc); err != nil {
					return err.Error()
				}
				return cmp.Diff(&expectedIsvcStatus, &isvc.Status, cmpopts.IgnoreTypes(apis.VolatileTime{}))
			}, timeout).Should(BeEmpty())

			// check HPA
			var minReplicas int32 = 1
			var maxReplicas int32 = 3
			var cpuUtilization int32 = 75
			var stabilizationWindowSeconds int32 = 0
			selectPolicy := autoscalingv2.MaxChangePolicySelect
			actualHPA := &autoscalingv2.HorizontalPodAutoscaler{}
			predictorHPAKey := types.NamespacedName{
				Name:      predictorServiceKey.Name,
				Namespace: serviceKey.Namespace,
			}
			Eventually(func() error { return k8sClient.Get(context.TODO(), predictorHPAKey, actualHPA) }, timeout).
				Should(Succeed())
			expectedHPA := &autoscalingv2.HorizontalPodAutoscaler{
				Spec: autoscalingv2.HorizontalPodAutoscalerSpec{
					ScaleTargetRef: autoscalingv2.CrossVersionObjectReference{
						APIVersion: "apps/v1",
						Kind:       "Deployment",
						Name:       predictorServiceKey.Name,
					},
					MinReplicas: &minReplicas,
					MaxReplicas: maxReplicas,
					Metrics: []autoscalingv2.MetricSpec{
						{
							Type: autoscalingv2.ResourceMetricSourceType,
							Resource: &autoscalingv2.ResourceMetricSource{
								Name: corev1.ResourceCPU,
								Target: autoscalingv2.MetricTarget{
									Type:               "Utilization",
									AverageUtilization: &cpuUtilization,
								},
							},
						},
					},
					Behavior: &autoscalingv2.HorizontalPodAutoscalerBehavior{
						ScaleUp: &autoscalingv2.HPAScalingRules{
							StabilizationWindowSeconds: &stabilizationWindowSeconds,
							SelectPolicy:               &selectPolicy,
							Policies: []autoscalingv2.HPAScalingPolicy{
								{
									Type:          "Pods",
									Value:         4,
									PeriodSeconds: 15,
								},
								{
									Type:          "Percent",
									Value:         100,
									PeriodSeconds: 15,
								},
							},
						},
						ScaleDown: &autoscalingv2.HPAScalingRules{
							StabilizationWindowSeconds: nil,
							SelectPolicy:               &selectPolicy,
							Policies: []autoscalingv2.HPAScalingPolicy{
								{
									Type:          "Percent",
									Value:         100,
									PeriodSeconds: 15,
								},
							},
						},
					},
				},
			}
			Expect(actualHPA.Spec).To(BeComparableTo(expectedHPA.Spec))
		})
	})
	Context("When creating inference service with raw kube predictor with domain template", func() {
		configs := map[string]string{
			"explainers": `{
               "alibi": {
                  "image": "kfserving/alibi-explainer",
			      "defaultImageVersion": "latest"
               }
            }`,
			"ingress": `{
			   "enableGatewayApi": true,
			   "kserveIngressGateway": "kserve/kserve-ingress-gateway",
               "ingressGateway": "knative-serving/knative-ingress-gateway",
               "localGateway": "knative-serving/knative-local-gateway",
               "localGatewayService": "knative-local-gateway.istio-system.svc.cluster.local",
               "ingressDomain": "example.com",
               "domainTemplate": "{{ .Name }}.{{ .Namespace }}.{{ .IngressDomain }}",
			   "additionalIngressDomains": ["additional.example.com"]
            }`,
		}

		It("Should have httproute/service/deployment/hpa created", func() {
			By("By creating a new InferenceService")
			// Create configmap
			configMap := &corev1.ConfigMap{
				ObjectMeta: metav1.ObjectMeta{
					Name:      constants.InferenceServiceConfigMapName,
					Namespace: constants.KServeNamespace,
				},
				Data: configs,
			}
			Expect(k8sClient.Create(context.TODO(), configMap)).NotTo(HaveOccurred())
			defer k8sClient.Delete(context.TODO(), configMap)
			// Create ServingRuntime
			servingRuntime := &v1alpha1.ServingRuntime{
				ObjectMeta: metav1.ObjectMeta{
					Name:      "tf-serving-raw",
					Namespace: "default",
				},
				Spec: v1alpha1.ServingRuntimeSpec{
					SupportedModelFormats: []v1alpha1.SupportedModelFormat{
						{
							Name:       "tensorflow",
							Version:    proto.String("1"),
							AutoSelect: proto.Bool(true),
						},
					},
					ServingRuntimePodSpec: v1alpha1.ServingRuntimePodSpec{
						Containers: []corev1.Container{
							{
								Name:    "kserve-container",
								Image:   "tensorflow/serving:1.14.0",
								Command: []string{"/usr/bin/tensorflow_model_server"},
								Args: []string{
									"--port=9000",
									"--rest_api_port=8080",
									"--model_base_path=/mnt/models",
									"--rest_api_timeout_in_ms=60000",
								},
								Resources: defaultResource,
							},
						},
					},
					Disabled: proto.Bool(false),
				},
			}
			k8sClient.Create(context.TODO(), servingRuntime)
			defer k8sClient.Delete(context.TODO(), servingRuntime)
			// Create InferenceService
			serviceName := "model"
			expectedRequest := reconcile.Request{NamespacedName: types.NamespacedName{Name: serviceName, Namespace: "default"}}
			serviceKey := expectedRequest.NamespacedName
			storageUri := "s3://test/mnist/export"
			ctx := context.Background()
			isvc := &v1beta1.InferenceService{
				ObjectMeta: metav1.ObjectMeta{
					Name:      serviceKey.Name,
					Namespace: serviceKey.Namespace,
					Annotations: map[string]string{
						constants.DeploymentMode:  string(constants.RawDeployment),
						constants.AutoscalerClass: string(constants.AutoscalerClassHPA),
					},
				},
				Spec: v1beta1.InferenceServiceSpec{
					Predictor: v1beta1.PredictorSpec{
						ComponentExtensionSpec: v1beta1.ComponentExtensionSpec{
							MinReplicas: ptr.To(int32(1)),
							MaxReplicas: 3,
							AutoScaling: &v1beta1.AutoScalingSpec{
								Metrics: []v1beta1.MetricsSpec{
									{
										Type: v1beta1.ResourceMetricSourceType,
										Resource: &v1beta1.ResourceMetricSource{
											Name: v1beta1.ResourceMetricCPU,
											Target: v1beta1.MetricTarget{
												Type:               v1beta1.UtilizationMetricType,
												AverageUtilization: ptr.To(int32(75)),
											},
										},
									},
								},
							},
						},
						Tensorflow: &v1beta1.TFServingSpec{
							PredictorExtensionSpec: v1beta1.PredictorExtensionSpec{
								StorageURI:     &storageUri,
								RuntimeVersion: proto.String("1.14.0"),
								Container: corev1.Container{
									Name:      constants.InferenceServiceContainerName,
									Resources: defaultResource,
								},
							},
						},
					},
				},
			}
			isvc.DefaultInferenceService(nil, nil, &v1beta1.SecurityConfig{AutoMountServiceAccountToken: false}, nil)
			Expect(k8sClient.Create(ctx, isvc)).Should(Succeed())
			defer k8sClient.Delete(ctx, isvc)

			inferenceService := &v1beta1.InferenceService{}

			Eventually(func() bool {
				err := k8sClient.Get(ctx, serviceKey, inferenceService)
				return err == nil
			}, timeout, interval).Should(BeTrue())

			actualDeployment := &appsv1.Deployment{}
			predictorDeploymentKey := types.NamespacedName{
				Name:      constants.PredictorServiceName(serviceKey.Name),
				Namespace: serviceKey.Namespace,
			}
			Eventually(func() error { return k8sClient.Get(context.TODO(), predictorDeploymentKey, actualDeployment) }, timeout).
				Should(Succeed())
			var replicas int32 = 1
			var revisionHistory int32 = 10
			var progressDeadlineSeconds int32 = 600
			var gracePeriod int64 = 30
			expectedDeployment := &appsv1.Deployment{
				ObjectMeta: metav1.ObjectMeta{
					Name:      predictorDeploymentKey.Name,
					Namespace: predictorDeploymentKey.Namespace,
				},
				Spec: appsv1.DeploymentSpec{
					Replicas: &replicas,
					Selector: &metav1.LabelSelector{
						MatchLabels: map[string]string{
							"app": "isvc." + predictorDeploymentKey.Name,
						},
					},
					Template: corev1.PodTemplateSpec{
						ObjectMeta: metav1.ObjectMeta{
							Name:      predictorDeploymentKey.Name,
							Namespace: "default",
							Labels: map[string]string{
								"app":                                 "isvc." + predictorDeploymentKey.Name,
								constants.KServiceComponentLabel:      constants.Predictor.String(),
								constants.InferenceServicePodLabelKey: serviceName,
							},
							Annotations: map[string]string{
								constants.StorageInitializerSourceUriInternalAnnotationKey: *isvc.Spec.Predictor.Model.StorageURI,
								constants.DeploymentMode:                                   string(constants.RawDeployment),
								constants.AutoscalerClass:                                  string(constants.AutoscalerClassHPA),
								constants.OpenshiftServingCertAnnotation:                   predictorDeploymentKey.Name + constants.ServingCertSecretSuffix,
							},
						},
						Spec: corev1.PodSpec{
							Containers: []corev1.Container{
								{
									Image: "tensorflow/serving:" +
										*isvc.Spec.Predictor.Model.RuntimeVersion,
									Name:    constants.InferenceServiceContainerName,
									Command: []string{v1beta1.TensorflowEntrypointCommand},
									Args: []string{
										"--port=" + v1beta1.TensorflowServingGRPCPort,
										"--rest_api_port=" + v1beta1.TensorflowServingRestPort,
										"--model_base_path=" + constants.DefaultModelLocalMountPath,
										"--rest_api_timeout_in_ms=60000",
									},
									Resources: defaultResource,
									ReadinessProbe: &corev1.Probe{
										ProbeHandler: corev1.ProbeHandler{
											TCPSocket: &corev1.TCPSocketAction{
												Port: intstr.IntOrString{
													IntVal: 8080,
												},
											},
										},
										InitialDelaySeconds: 0,
										TimeoutSeconds:      1,
										PeriodSeconds:       10,
										SuccessThreshold:    1,
										FailureThreshold:    3,
									},
									TerminationMessagePath:   "/dev/termination-log",
									TerminationMessagePolicy: "File",
									ImagePullPolicy:          "IfNotPresent",
								},
							},
							SchedulerName:                 "default-scheduler",
							RestartPolicy:                 "Always",
							TerminationGracePeriodSeconds: &gracePeriod,
							DNSPolicy:                     "ClusterFirst",
							SecurityContext: &corev1.PodSecurityContext{
								SELinuxOptions:      nil,
								WindowsOptions:      nil,
								RunAsUser:           nil,
								RunAsGroup:          nil,
								RunAsNonRoot:        nil,
								SupplementalGroups:  nil,
								FSGroup:             nil,
								Sysctls:             nil,
								FSGroupChangePolicy: nil,
								SeccompProfile:      nil,
							},
							AutomountServiceAccountToken: proto.Bool(false),
						},
					},
					Strategy: appsv1.DeploymentStrategy{
						Type: "RollingUpdate",
						RollingUpdate: &appsv1.RollingUpdateDeployment{
							MaxUnavailable: &intstr.IntOrString{Type: 1, IntVal: 0, StrVal: "25%"},
							MaxSurge:       &intstr.IntOrString{Type: 1, IntVal: 0, StrVal: "25%"},
						},
					},
					RevisionHistoryLimit:    &revisionHistory,
					ProgressDeadlineSeconds: &progressDeadlineSeconds,
				},
			}
			Expect(actualDeployment.Spec).To(BeComparableTo(expectedDeployment.Spec))

			// check service
			actualService := &corev1.Service{}
			predictorServiceKey := types.NamespacedName{
				Name:      constants.PredictorServiceName(serviceKey.Name),
				Namespace: serviceKey.Namespace,
			}
			Eventually(func() error { return k8sClient.Get(context.TODO(), predictorServiceKey, actualService) }, timeout).
				Should(Succeed())

			expectedService := &corev1.Service{
				ObjectMeta: metav1.ObjectMeta{
					Name:      predictorServiceKey.Name,
					Namespace: predictorServiceKey.Namespace,
				},
				Spec: corev1.ServiceSpec{
					Ports: []corev1.ServicePort{
						{
							Name:       constants.PredictorServiceName(serviceName),
							Protocol:   "TCP",
							Port:       80,
							TargetPort: intstr.IntOrString{Type: 0, IntVal: 8080, StrVal: ""},
						},
					},
					Type:            "ClusterIP",
					SessionAffinity: "None",
					Selector: map[string]string{
						"app": "isvc." + constants.PredictorServiceName(serviceName),
					},
				},
			}
			actualService.Spec.ClusterIP = ""
			actualService.Spec.ClusterIPs = nil
			actualService.Spec.IPFamilies = nil
			actualService.Spec.IPFamilyPolicy = nil
			actualService.Spec.InternalTrafficPolicy = nil
			Expect(actualService.Spec).To(BeComparableTo(expectedService.Spec))

			// check isvc status
			updatedDeployment := actualDeployment.DeepCopy()
			updatedDeployment.Status.Conditions = []appsv1.DeploymentCondition{
				{
					Type:   appsv1.DeploymentAvailable,
					Status: corev1.ConditionTrue,
				},
			}
			Expect(k8sClient.Status().Update(context.TODO(), updatedDeployment)).NotTo(HaveOccurred())

			// check http route
			actualToplevelHttpRoute := &gatewayapiv1.HTTPRoute{}
			Eventually(func() error {
				return k8sClient.Get(context.TODO(), types.NamespacedName{
					Name:      serviceKey.Name,
					Namespace: serviceKey.Namespace,
				}, actualToplevelHttpRoute)
			}, timeout).
				Should(Succeed())
			topLevelHost := fmt.Sprintf("%s.%s.%s", serviceKey.Name, serviceKey.Namespace, "example.com")
			expectedToplevelHttpRoute := gatewayapiv1.HTTPRoute{
				Spec: gatewayapiv1.HTTPRouteSpec{
					Hostnames: []gatewayapiv1.Hostname{gatewayapiv1.Hostname(topLevelHost), gatewayapiv1.Hostname(fmt.Sprintf("%s.%s.additional.example.com", serviceKey.Name, serviceKey.Namespace))},
					Rules: []gatewayapiv1.HTTPRouteRule{
						{
							Matches: []gatewayapiv1.HTTPRouteMatch{
								{
									Path: &gatewayapiv1.HTTPPathMatch{
										Type:  ptr.To(gatewayapiv1.PathMatchRegularExpression),
										Value: ptr.To(constants.FallbackPrefix()),
									},
								},
							},
							Filters: []gatewayapiv1.HTTPRouteFilter{
								{
									Type: gatewayapiv1.HTTPRouteFilterRequestHeaderModifier,
									RequestHeaderModifier: &gatewayapiv1.HTTPHeaderFilter{
										Set: []gatewayapiv1.HTTPHeader{
											{
												Name:  constants.IsvcNameHeader,
												Value: serviceKey.Name,
											},
											{
												Name:  constants.IsvcNamespaceHeader,
												Value: serviceKey.Namespace,
											},
										},
									},
								},
							},
							BackendRefs: []gatewayapiv1.HTTPBackendRef{
								{
									BackendRef: gatewayapiv1.BackendRef{
										BackendObjectReference: gatewayapiv1.BackendObjectReference{
											Group:     (*gatewayapiv1.Group)(ptr.To("")),
											Kind:      ptr.To(gatewayapiv1.Kind(constants.ServiceKind)),
											Name:      gatewayapiv1.ObjectName(predictorServiceKey.Name),
											Namespace: (*gatewayapiv1.Namespace)(ptr.To(serviceKey.Namespace)),
											Port:      (*gatewayapiv1.PortNumber)(ptr.To(int32(constants.CommonDefaultHttpPort))),
										},
										Weight: ptr.To(int32(1)),
									},
								},
							},
							Timeouts: &gatewayapiv1.HTTPRouteTimeouts{
								Request: ptr.To(gatewayapiv1.Duration("60s")),
							},
						},
					},
					CommonRouteSpec: gatewayapiv1.CommonRouteSpec{
						ParentRefs: []gatewayapiv1.ParentReference{
							{
								Name:      gatewayapiv1.ObjectName(kserveGateway.Name),
								Kind:      ptr.To(gatewayapiv1.Kind(constants.GatewayKind)),
								Group:     (*gatewayapiv1.Group)(&gatewayapiv1.GroupVersion.Group),
								Namespace: ptr.To(gatewayapiv1.Namespace(kserveGateway.Namespace)),
							},
						},
					},
				},
			}
			Expect(actualToplevelHttpRoute.Spec).To(BeComparableTo(expectedToplevelHttpRoute.Spec))

			actualPredictorHttpRoute := &gatewayapiv1.HTTPRoute{}
			Eventually(func() error {
				return k8sClient.Get(context.TODO(), types.NamespacedName{
					Name:      predictorServiceKey.Name,
					Namespace: serviceKey.Namespace,
				}, actualPredictorHttpRoute)
			}, timeout).
				Should(Succeed())
			predictorHost := fmt.Sprintf("%s.%s.%s", predictorServiceKey.Name, serviceKey.Namespace, "example.com")
			expectedPredictorHttpRoute := gatewayapiv1.HTTPRoute{
				Spec: gatewayapiv1.HTTPRouteSpec{
					Hostnames: []gatewayapiv1.Hostname{gatewayapiv1.Hostname(predictorHost)},
					Rules: []gatewayapiv1.HTTPRouteRule{
						{
							Matches: []gatewayapiv1.HTTPRouteMatch{
								{
									Path: &gatewayapiv1.HTTPPathMatch{
										Type:  ptr.To(gatewayapiv1.PathMatchRegularExpression),
										Value: ptr.To(constants.FallbackPrefix()),
									},
								},
							},
							Filters: []gatewayapiv1.HTTPRouteFilter{
								{
									Type: gatewayapiv1.HTTPRouteFilterRequestHeaderModifier,
									RequestHeaderModifier: &gatewayapiv1.HTTPHeaderFilter{
										Set: []gatewayapiv1.HTTPHeader{
											{
												Name:  constants.IsvcNameHeader,
												Value: serviceKey.Name,
											},
											{
												Name:  constants.IsvcNamespaceHeader,
												Value: serviceKey.Namespace,
											},
										},
									},
								},
							},
							BackendRefs: []gatewayapiv1.HTTPBackendRef{
								{
									BackendRef: gatewayapiv1.BackendRef{
										BackendObjectReference: gatewayapiv1.BackendObjectReference{
											Group:     (*gatewayapiv1.Group)(ptr.To("")),
											Kind:      ptr.To(gatewayapiv1.Kind(constants.ServiceKind)),
											Name:      gatewayapiv1.ObjectName(predictorServiceKey.Name),
											Namespace: (*gatewayapiv1.Namespace)(ptr.To(serviceKey.Namespace)),
											Port:      (*gatewayapiv1.PortNumber)(ptr.To(int32(constants.CommonDefaultHttpPort))),
										},
										Weight: ptr.To(int32(1)),
									},
								},
							},
							Timeouts: &gatewayapiv1.HTTPRouteTimeouts{
								Request: ptr.To(gatewayapiv1.Duration("60s")),
							},
						},
					},
					CommonRouteSpec: gatewayapiv1.CommonRouteSpec{
						ParentRefs: []gatewayapiv1.ParentReference{
							{
								Name:      gatewayapiv1.ObjectName(kserveGateway.Name),
								Kind:      ptr.To(gatewayapiv1.Kind(constants.GatewayKind)),
								Group:     (*gatewayapiv1.Group)(&gatewayapiv1.GroupVersion.Group),
								Namespace: ptr.To(gatewayapiv1.Namespace(kserveGateway.Namespace)),
							},
						},
					},
				},
			}
			Expect(actualPredictorHttpRoute.Spec).To(BeComparableTo(expectedPredictorHttpRoute.Spec))

			// Mark the Ingress as accepted to make isvc ready
			httpRouteStatus := gatewayapiv1.HTTPRouteStatus{
				RouteStatus: gatewayapiv1.RouteStatus{
					Parents: []gatewayapiv1.RouteParentStatus{
						{
							ParentRef: gatewayapiv1.ParentReference{
								Name:      gatewayapiv1.ObjectName(kserveGateway.Name),
								Kind:      ptr.To(gatewayapiv1.Kind(constants.GatewayKind)),
								Group:     (*gatewayapiv1.Group)(&gatewayapiv1.GroupVersion.Group),
								Namespace: ptr.To(gatewayapiv1.Namespace(kserveGateway.Namespace)),
							},
							ControllerName: "istio.io/gateway-controller",
							Conditions: []metav1.Condition{
								{
									Type:               string(gatewayapiv1.ListenerConditionAccepted),
									Status:             metav1.ConditionTrue,
									Reason:             "Accepted",
									Message:            "Route was valid",
									LastTransitionTime: metav1.Now(),
								},
							},
						},
					},
				},
			}
			actualPredictorHttpRoute.Status = httpRouteStatus
			Expect(k8sClient.Status().Update(context.Background(), actualPredictorHttpRoute)).NotTo(HaveOccurred())
			actualToplevelHttpRoute.Status = httpRouteStatus
			Expect(k8sClient.Status().Update(context.Background(), actualToplevelHttpRoute)).NotTo(HaveOccurred())

			// verify if InferenceService status is updated
			expectedIsvcStatus := v1beta1.InferenceServiceStatus{
				Status: duckv1.Status{
					Conditions: duckv1.Conditions{
						{
							Type:   v1beta1.IngressReady,
							Status: "True",
						},
						{
							Type:   v1beta1.PredictorReady,
							Status: "True",
						},
						{
							Type:   apis.ConditionReady,
							Status: "True",
						},
					},
				},
				URL: &apis.URL{
					Scheme: "http",
					Host:   fmt.Sprintf("%s.%s.%s", serviceName, serviceKey.Namespace, domain),
				},
				Address: &duckv1.Addressable{
					URL: &apis.URL{
						Scheme: "http",
						Host:   fmt.Sprintf("%s-predictor.%s.svc.cluster.local", serviceKey.Name, serviceKey.Namespace),
					},
				},
				Components: map[v1beta1.ComponentType]v1beta1.ComponentStatusSpec{
					v1beta1.PredictorComponent: {
						LatestCreatedRevision: "",
						// URL: &apis.URL{
						//	Scheme: "http",
						//	Host:   fmt.Sprintf("%s-predictor.%s.%s", serviceName, serviceKey.Namespace, domain),
						// },
					},
				},
				ModelStatus: v1beta1.ModelStatus{
					TransitionStatus:    "InProgress",
					ModelRevisionStates: &v1beta1.ModelRevisionStates{TargetModelState: "Pending"},
				},
<<<<<<< HEAD
				DeploymentMode: "RawDeployment",
=======
				DeploymentMode: string(constants.RawDeployment),
>>>>>>> 3a8153c5
			}
			Eventually(func() string {
				isvc := &v1beta1.InferenceService{}
				if err := k8sClient.Get(context.TODO(), serviceKey, isvc); err != nil {
					return err.Error()
				}
				return cmp.Diff(&expectedIsvcStatus, &isvc.Status, cmpopts.IgnoreTypes(apis.VolatileTime{}))
			}, timeout).Should(BeEmpty())

			// check HPA
			var minReplicas int32 = 1
			var maxReplicas int32 = 3
			var cpuUtilization int32 = 75
			var stabilizationWindowSeconds int32 = 0
			selectPolicy := autoscalingv2.MaxChangePolicySelect
			actualHPA := &autoscalingv2.HorizontalPodAutoscaler{}
			predictorHPAKey := types.NamespacedName{
				Name:      predictorServiceKey.Name,
				Namespace: serviceKey.Namespace,
			}
			Eventually(func() error { return k8sClient.Get(context.TODO(), predictorHPAKey, actualHPA) }, timeout).
				Should(Succeed())
			expectedHPA := &autoscalingv2.HorizontalPodAutoscaler{
				Spec: autoscalingv2.HorizontalPodAutoscalerSpec{
					ScaleTargetRef: autoscalingv2.CrossVersionObjectReference{
						APIVersion: "apps/v1",
						Kind:       "Deployment",
						Name:       predictorServiceKey.Name,
					},
					MinReplicas: &minReplicas,
					MaxReplicas: maxReplicas,
					Metrics: []autoscalingv2.MetricSpec{
						{
							Type: autoscalingv2.ResourceMetricSourceType,
							Resource: &autoscalingv2.ResourceMetricSource{
								Name: corev1.ResourceCPU,
								Target: autoscalingv2.MetricTarget{
									Type:               "Utilization",
									AverageUtilization: &cpuUtilization,
								},
							},
						},
					},
					Behavior: &autoscalingv2.HorizontalPodAutoscalerBehavior{
						ScaleUp: &autoscalingv2.HPAScalingRules{
							StabilizationWindowSeconds: &stabilizationWindowSeconds,
							SelectPolicy:               &selectPolicy,
							Policies: []autoscalingv2.HPAScalingPolicy{
								{
									Type:          "Pods",
									Value:         4,
									PeriodSeconds: 15,
								},
								{
									Type:          "Percent",
									Value:         100,
									PeriodSeconds: 15,
								},
							},
						},
						ScaleDown: &autoscalingv2.HPAScalingRules{
							StabilizationWindowSeconds: nil,
							SelectPolicy:               &selectPolicy,
							Policies: []autoscalingv2.HPAScalingPolicy{
								{
									Type:          "Percent",
									Value:         100,
									PeriodSeconds: 15,
								},
							},
						},
					},
				},
			}
			Expect(actualHPA.Spec).To(BeComparableTo(expectedHPA.Spec))
		})
	})
	Context("When creating inference service with raw kube predictor and transformer", func() {
		configs := map[string]string{
			"explainers": `{
				"alibi": {
					"image": "kserve/alibi-explainer",
					"defaultImageVersion": "latest"
				}
			}`,
			"ingress": `{
				"enableGatewayApi": true,
				"kserveIngressGateway": "kserve/kserve-ingress-gateway",
				"ingressGateway": "knative-serving/knative-ingress-gateway",
				"localGateway": "knative-serving/knative-local-gateway",
				"localGatewayService": "knative-local-gateway.istio-system.svc.cluster.local",
				"additionalIngressDomains": ["additional.example.com"]
			}`,
			"storageInitializer": `{
				"image" : "kserve/storage-initializer:latest",
				"memoryRequest": "100Mi",
				"memoryLimit": "1Gi",
				"cpuRequest": "100m",
				"cpuLimit": "1",
				"CaBundleConfigMapName": "",
				"caBundleVolumeMountPath": "/etc/ssl/custom-certs",
				"enableDirectPvcVolumeMount": false
			}`,
		}

		It("Should have httproute/service/deployment/hpa created for transformer and predictor", func() {
			By("By creating a new InferenceService")
			// Create configmap
			configMap := &corev1.ConfigMap{
				ObjectMeta: metav1.ObjectMeta{
					Name:      constants.InferenceServiceConfigMapName,
					Namespace: constants.KServeNamespace,
				},
				Data: configs,
			}
			Expect(k8sClient.Create(context.TODO(), configMap)).NotTo(HaveOccurred())
			defer k8sClient.Delete(context.TODO(), configMap)
			// Create ServingRuntime
			servingRuntime := &v1alpha1.ServingRuntime{
				ObjectMeta: metav1.ObjectMeta{
					Name:      "tf-serving-raw",
					Namespace: "default",
				},
				Spec: v1alpha1.ServingRuntimeSpec{
					SupportedModelFormats: []v1alpha1.SupportedModelFormat{
						{
							Name:       "tensorflow",
							Version:    proto.String("1"),
							AutoSelect: proto.Bool(true),
						},
					},
					ServingRuntimePodSpec: v1alpha1.ServingRuntimePodSpec{
						Containers: []corev1.Container{
							{
								Name:    "kserve-container",
								Image:   "tensorflow/serving:1.14.0",
								Command: []string{"/usr/bin/tensorflow_model_server"},
								Args: []string{
									"--port=9000",
									"--rest_api_port=8080",
									"--model_base_path=/mnt/models",
									"--rest_api_timeout_in_ms=60000",
								},
								Resources: defaultResource,
							},
						},
					},
					Disabled: proto.Bool(false),
				},
			}
			k8sClient.Create(context.TODO(), servingRuntime)
			defer k8sClient.Delete(context.TODO(), servingRuntime)
			serviceName := "raw-foo-trans"
			namespace := "default"
			expectedRequest := reconcile.Request{NamespacedName: types.NamespacedName{Name: serviceName, Namespace: namespace}}
			serviceKey := expectedRequest.NamespacedName
			predictorServiceKey := types.NamespacedName{
				Name:      constants.PredictorServiceName(serviceName),
				Namespace: namespace,
			}
			transformerServiceKey := types.NamespacedName{
				Name:      constants.TransformerServiceName(serviceName),
				Namespace: namespace,
			}
			storageUri := "s3://test/mnist/export"
			var minReplicas int32 = 1
			var maxReplicas int32 = 3
			var transformerMinReplicas int32 = 1
			var transformerMaxReplicas int32 = 2
			var transformerCpuUtilization int32 = 80
			var transformerStabilizationWindowSeconds int32 = 0
			transformerSelectPolicy := autoscalingv2.MaxChangePolicySelect
			ctx := context.Background()
			isvc := &v1beta1.InferenceService{
				ObjectMeta: metav1.ObjectMeta{
					Name:      serviceKey.Name,
					Namespace: serviceKey.Namespace,
					Annotations: map[string]string{
						constants.DeploymentMode:  string(constants.RawDeployment),
						constants.AutoscalerClass: string(constants.AutoscalerClassHPA),
					},
				},
				Spec: v1beta1.InferenceServiceSpec{
					Predictor: v1beta1.PredictorSpec{
						ComponentExtensionSpec: v1beta1.ComponentExtensionSpec{
							MinReplicas: ptr.To(minReplicas),
							MaxReplicas: maxReplicas,
							AutoScaling: &v1beta1.AutoScalingSpec{
								Metrics: []v1beta1.MetricsSpec{
									{
										Type: v1beta1.ResourceMetricSourceType,
										Resource: &v1beta1.ResourceMetricSource{
											Name: v1beta1.ResourceMetricCPU,
											Target: v1beta1.MetricTarget{
												Type:               v1beta1.UtilizationMetricType,
												AverageUtilization: ptr.To(int32(75)),
											},
										},
									},
								},
							},
						},
						Tensorflow: &v1beta1.TFServingSpec{
							PredictorExtensionSpec: v1beta1.PredictorExtensionSpec{
								StorageURI:     &storageUri,
								RuntimeVersion: proto.String("1.14.0"),
								Container: corev1.Container{
									Name:      constants.InferenceServiceContainerName,
									Resources: defaultResource,
								},
							},
						},
					},
					Transformer: &v1beta1.TransformerSpec{
						ComponentExtensionSpec: v1beta1.ComponentExtensionSpec{
							MinReplicas:    ptr.To(transformerMinReplicas),
							MaxReplicas:    transformerMaxReplicas,
							ScaleTarget:    ptr.To(transformerCpuUtilization),
							TimeoutSeconds: ptr.To(int64(30)),
						},
						PodSpec: v1beta1.PodSpec{
							Containers: []corev1.Container{
								{
									Image:     "transformer:v1",
									Resources: defaultResource,
									Args: []string{
										"--port=8080",
									},
								},
							},
						},
					},
				},
			}
			isvc.DefaultInferenceService(nil, nil, &v1beta1.SecurityConfig{AutoMountServiceAccountToken: false}, nil)
			Expect(k8sClient.Create(ctx, isvc)).Should(Succeed())
			defer k8sClient.Delete(ctx, isvc)

			inferenceService := &v1beta1.InferenceService{}

			Eventually(func() bool {
				err := k8sClient.Get(ctx, serviceKey, inferenceService)
				return err == nil
			}, timeout, interval).Should(BeTrue())

			// check predictor deployment
			actualPredictorDeployment := &appsv1.Deployment{}
			predictorDeploymentKey := types.NamespacedName{
				Name:      predictorServiceKey.Name,
				Namespace: serviceKey.Namespace,
			}
			Eventually(func() error { return k8sClient.Get(context.TODO(), predictorDeploymentKey, actualPredictorDeployment) }, timeout).
				Should(Succeed())
			var replicas int32 = 1
			var revisionHistory int32 = 10
			var progressDeadlineSeconds int32 = 600
			var gracePeriod int64 = 30
			expectedPredictorDeployment := &appsv1.Deployment{
				ObjectMeta: metav1.ObjectMeta{
					Name:      predictorDeploymentKey.Name,
					Namespace: predictorDeploymentKey.Namespace,
				},
				Spec: appsv1.DeploymentSpec{
					Replicas: &replicas,
					Selector: &metav1.LabelSelector{
						MatchLabels: map[string]string{
							"app": "isvc." + predictorDeploymentKey.Name,
						},
					},
					Template: corev1.PodTemplateSpec{
						ObjectMeta: metav1.ObjectMeta{
							Name:      predictorDeploymentKey.Name,
							Namespace: "default",
							Labels: map[string]string{
								"app":                                 "isvc." + predictorDeploymentKey.Name,
								constants.KServiceComponentLabel:      constants.Predictor.String(),
								constants.InferenceServicePodLabelKey: serviceName,
							},
							Annotations: map[string]string{
								constants.StorageInitializerSourceUriInternalAnnotationKey: *isvc.Spec.Predictor.Model.StorageURI,
								constants.DeploymentMode:                                   string(constants.RawDeployment),
								constants.AutoscalerClass:                                  string(constants.AutoscalerClassHPA),
								constants.OpenshiftServingCertAnnotation:                   predictorDeploymentKey.Name + constants.ServingCertSecretSuffix,
							},
						},
						Spec: corev1.PodSpec{
							Containers: []corev1.Container{
								{
									Image: "tensorflow/serving:" +
										*isvc.Spec.Predictor.Model.RuntimeVersion,
									Name:    constants.InferenceServiceContainerName,
									Command: []string{v1beta1.TensorflowEntrypointCommand},
									Args: []string{
										"--port=" + v1beta1.TensorflowServingGRPCPort,
										"--rest_api_port=" + v1beta1.TensorflowServingRestPort,
										"--model_base_path=" + constants.DefaultModelLocalMountPath,
										"--rest_api_timeout_in_ms=60000",
									},
									Resources: defaultResource,
									ReadinessProbe: &corev1.Probe{
										ProbeHandler: corev1.ProbeHandler{
											TCPSocket: &corev1.TCPSocketAction{
												Port: intstr.IntOrString{
													IntVal: 8080,
												},
											},
										},
										InitialDelaySeconds: 0,
										TimeoutSeconds:      1,
										PeriodSeconds:       10,
										SuccessThreshold:    1,
										FailureThreshold:    3,
									},
									TerminationMessagePath:   "/dev/termination-log",
									TerminationMessagePolicy: "File",
									ImagePullPolicy:          "IfNotPresent",
								},
							},
							SchedulerName:                 "default-scheduler",
							RestartPolicy:                 "Always",
							TerminationGracePeriodSeconds: &gracePeriod,
							DNSPolicy:                     "ClusterFirst",
							SecurityContext: &corev1.PodSecurityContext{
								SELinuxOptions:      nil,
								WindowsOptions:      nil,
								RunAsUser:           nil,
								RunAsGroup:          nil,
								RunAsNonRoot:        nil,
								SupplementalGroups:  nil,
								FSGroup:             nil,
								Sysctls:             nil,
								FSGroupChangePolicy: nil,
								SeccompProfile:      nil,
							},
							AutomountServiceAccountToken: proto.Bool(false),
						},
					},
					Strategy: appsv1.DeploymentStrategy{
						Type: "RollingUpdate",
						RollingUpdate: &appsv1.RollingUpdateDeployment{
							MaxUnavailable: &intstr.IntOrString{Type: 1, IntVal: 0, StrVal: "25%"},
							MaxSurge:       &intstr.IntOrString{Type: 1, IntVal: 0, StrVal: "25%"},
						},
					},
					RevisionHistoryLimit:    &revisionHistory,
					ProgressDeadlineSeconds: &progressDeadlineSeconds,
				},
			}
			Expect(actualPredictorDeployment.Spec).To(BeComparableTo(expectedPredictorDeployment.Spec))

			// check transformer deployment
			actualTransformerDeployment := &appsv1.Deployment{}
			transformerDeploymentKey := types.NamespacedName{
				Name:      transformerServiceKey.Name,
				Namespace: serviceKey.Namespace,
			}
			Eventually(func() error {
				return k8sClient.Get(context.TODO(), transformerDeploymentKey, actualTransformerDeployment)
			}, timeout).
				Should(Succeed())
			expectedTransformerDeployment := &appsv1.Deployment{
				ObjectMeta: metav1.ObjectMeta{
					Name:      transformerDeploymentKey.Name,
					Namespace: transformerDeploymentKey.Namespace,
				},
				Spec: appsv1.DeploymentSpec{
					Replicas: &replicas,
					Selector: &metav1.LabelSelector{
						MatchLabels: map[string]string{
							"app": "isvc." + transformerDeploymentKey.Name,
						},
					},
					Template: corev1.PodTemplateSpec{
						ObjectMeta: metav1.ObjectMeta{
							Name:      transformerDeploymentKey.Name,
							Namespace: "default",
							Labels: map[string]string{
								"app":                                 "isvc." + transformerDeploymentKey.Name,
								constants.KServiceComponentLabel:      constants.Transformer.String(),
								constants.InferenceServicePodLabelKey: serviceName,
							},
							Annotations: map[string]string{
								constants.DeploymentMode:                 string(constants.RawDeployment),
								constants.AutoscalerClass:                string(constants.AutoscalerClassHPA),
								constants.OpenshiftServingCertAnnotation: transformerDeploymentKey.Name + constants.ServingCertSecretSuffix,
							},
						},
						Spec: corev1.PodSpec{
							Containers: []corev1.Container{
								{
									Image: "transformer:v1",
									Name:  constants.InferenceServiceContainerName,
									Args: []string{
										"--port=8080",
										"--model_name",
										serviceKey.Name,
										"--predictor_host",
										fmt.Sprintf("%s.%s", predictorServiceKey.Name, predictorServiceKey.Namespace),
										"--http_port",
										"8080",
									},
									Resources: defaultResource,
									ReadinessProbe: &corev1.Probe{
										ProbeHandler: corev1.ProbeHandler{
											TCPSocket: &corev1.TCPSocketAction{
												Port: intstr.IntOrString{
													IntVal: 8080,
												},
											},
										},
										InitialDelaySeconds: 0,
										TimeoutSeconds:      1,
										PeriodSeconds:       10,
										SuccessThreshold:    1,
										FailureThreshold:    3,
									},
									TerminationMessagePath:   "/dev/termination-log",
									TerminationMessagePolicy: "File",
									ImagePullPolicy:          "IfNotPresent",
								},
							},
							SchedulerName:                 "default-scheduler",
							RestartPolicy:                 "Always",
							TerminationGracePeriodSeconds: &gracePeriod,
							DNSPolicy:                     "ClusterFirst",
							SecurityContext: &corev1.PodSecurityContext{
								SELinuxOptions:      nil,
								WindowsOptions:      nil,
								RunAsUser:           nil,
								RunAsGroup:          nil,
								RunAsNonRoot:        nil,
								SupplementalGroups:  nil,
								FSGroup:             nil,
								Sysctls:             nil,
								FSGroupChangePolicy: nil,
								SeccompProfile:      nil,
							},
							AutomountServiceAccountToken: proto.Bool(false),
						},
					},
					Strategy: appsv1.DeploymentStrategy{
						Type: "RollingUpdate",
						RollingUpdate: &appsv1.RollingUpdateDeployment{
							MaxUnavailable: &intstr.IntOrString{Type: 1, IntVal: 0, StrVal: "25%"},
							MaxSurge:       &intstr.IntOrString{Type: 1, IntVal: 0, StrVal: "25%"},
						},
					},
					RevisionHistoryLimit:    &revisionHistory,
					ProgressDeadlineSeconds: &progressDeadlineSeconds,
				},
			}
			Expect(actualTransformerDeployment.Spec).To(BeComparableTo(expectedTransformerDeployment.Spec))

			// check predictor service
			actualPredictorService := &corev1.Service{}
			Eventually(func() error { return k8sClient.Get(context.TODO(), predictorServiceKey, actualPredictorService) }, timeout).
				Should(Succeed())
			expectedPredictorService := &corev1.Service{
				ObjectMeta: metav1.ObjectMeta{
					Name:      predictorServiceKey.Name,
					Namespace: predictorServiceKey.Namespace,
				},
				Spec: corev1.ServiceSpec{
					Ports: []corev1.ServicePort{
						{
							Name:       predictorServiceKey.Name,
							Protocol:   "TCP",
							Port:       80,
							TargetPort: intstr.IntOrString{Type: 0, IntVal: 8080, StrVal: ""},
						},
					},
					Type:            "ClusterIP",
					SessionAffinity: "None",
					Selector: map[string]string{
						"app": "isvc." + predictorServiceKey.Name,
					},
				},
			}
			actualPredictorService.Spec.ClusterIP = ""
			actualPredictorService.Spec.ClusterIPs = nil
			actualPredictorService.Spec.IPFamilies = nil
			actualPredictorService.Spec.IPFamilyPolicy = nil
			actualPredictorService.Spec.InternalTrafficPolicy = nil
			Expect(actualPredictorService.Spec).To(BeComparableTo(expectedPredictorService.Spec))

			// check transformer service
			actualTransformerService := &corev1.Service{}
			Eventually(func() error { return k8sClient.Get(context.TODO(), transformerServiceKey, actualTransformerService) }, timeout).
				Should(Succeed())
			expectedTransformerService := &corev1.Service{
				ObjectMeta: metav1.ObjectMeta{
					Name:      transformerServiceKey.Name,
					Namespace: transformerServiceKey.Namespace,
				},
				Spec: corev1.ServiceSpec{
					Ports: []corev1.ServicePort{
						{
							Name:       transformerServiceKey.Name,
							Protocol:   "TCP",
							Port:       80,
							TargetPort: intstr.IntOrString{Type: 0, IntVal: 8080, StrVal: ""},
						},
					},
					Type:            "ClusterIP",
					SessionAffinity: "None",
					Selector: map[string]string{
						"app": "isvc." + transformerServiceKey.Name,
					},
				},
			}
			actualTransformerService.Spec.ClusterIP = ""
			actualTransformerService.Spec.ClusterIPs = nil
			actualTransformerService.Spec.IPFamilies = nil
			actualTransformerService.Spec.IPFamilyPolicy = nil
			actualTransformerService.Spec.InternalTrafficPolicy = nil
			Expect(actualTransformerService.Spec).To(BeComparableTo(expectedTransformerService.Spec))

			// update deployment status to make isvc ready
			updatedPredictorDeployment := actualPredictorDeployment.DeepCopy()
			updatedPredictorDeployment.Status.Conditions = []appsv1.DeploymentCondition{
				{
					Type:   appsv1.DeploymentAvailable,
					Status: corev1.ConditionTrue,
				},
			}
			Expect(k8sClient.Status().Update(context.TODO(), updatedPredictorDeployment)).NotTo(HaveOccurred())
			updatedTransformerDeployment := actualTransformerDeployment.DeepCopy()
			updatedTransformerDeployment.Status.Conditions = []appsv1.DeploymentCondition{
				{
					Type:   appsv1.DeploymentAvailable,
					Status: corev1.ConditionTrue,
				},
			}
			Expect(k8sClient.Status().Update(context.TODO(), updatedTransformerDeployment)).NotTo(HaveOccurred())

			// check http route
			actualToplevelHttpRoute := &gatewayapiv1.HTTPRoute{}
			Eventually(func() error {
				return k8sClient.Get(context.TODO(), types.NamespacedName{
					Name:      serviceKey.Name,
					Namespace: serviceKey.Namespace,
				}, actualToplevelHttpRoute)
			}, timeout).
				Should(Succeed())
			topLevelHost := fmt.Sprintf("%s-%s.%s", serviceKey.Name, serviceKey.Namespace, "example.com")
			expectedToplevelHttpRoute := gatewayapiv1.HTTPRoute{
				Spec: gatewayapiv1.HTTPRouteSpec{
					Hostnames: []gatewayapiv1.Hostname{gatewayapiv1.Hostname(topLevelHost), gatewayapiv1.Hostname(fmt.Sprintf("%s-%s.additional.example.com", serviceKey.Name, serviceKey.Namespace))},
					Rules: []gatewayapiv1.HTTPRouteRule{
						{
							Matches: []gatewayapiv1.HTTPRouteMatch{
								{
									Path: &gatewayapiv1.HTTPPathMatch{
										Type:  ptr.To(gatewayapiv1.PathMatchRegularExpression),
										Value: ptr.To(constants.FallbackPrefix()),
									},
								},
							},
							Filters: []gatewayapiv1.HTTPRouteFilter{
								{
									Type: gatewayapiv1.HTTPRouteFilterRequestHeaderModifier,
									RequestHeaderModifier: &gatewayapiv1.HTTPHeaderFilter{
										Set: []gatewayapiv1.HTTPHeader{
											{
												Name:  constants.IsvcNameHeader,
												Value: serviceKey.Name,
											},
											{
												Name:  constants.IsvcNamespaceHeader,
												Value: serviceKey.Namespace,
											},
										},
									},
								},
							},
							BackendRefs: []gatewayapiv1.HTTPBackendRef{
								{
									BackendRef: gatewayapiv1.BackendRef{
										BackendObjectReference: gatewayapiv1.BackendObjectReference{
											Group:     (*gatewayapiv1.Group)(ptr.To("")),
											Kind:      ptr.To(gatewayapiv1.Kind(constants.ServiceKind)),
											Name:      gatewayapiv1.ObjectName(transformerServiceKey.Name),
											Namespace: (*gatewayapiv1.Namespace)(ptr.To(serviceKey.Namespace)),
											Port:      (*gatewayapiv1.PortNumber)(ptr.To(int32(constants.CommonDefaultHttpPort))),
										},
										Weight: ptr.To(int32(1)),
									},
								},
							},
							Timeouts: &gatewayapiv1.HTTPRouteTimeouts{
								Request: ptr.To(gatewayapiv1.Duration("30s")),
							},
						},
					},
					CommonRouteSpec: gatewayapiv1.CommonRouteSpec{
						ParentRefs: []gatewayapiv1.ParentReference{
							{
								Name:      gatewayapiv1.ObjectName(kserveGateway.Name),
								Kind:      ptr.To(gatewayapiv1.Kind(constants.GatewayKind)),
								Group:     (*gatewayapiv1.Group)(&gatewayapiv1.GroupVersion.Group),
								Namespace: ptr.To(gatewayapiv1.Namespace(kserveGateway.Namespace)),
							},
						},
					},
				},
			}
			Expect(actualToplevelHttpRoute.Spec).To(BeComparableTo(expectedToplevelHttpRoute.Spec))

			actualPredictorHttpRoute := &gatewayapiv1.HTTPRoute{}
			Eventually(func() error {
				return k8sClient.Get(context.TODO(), types.NamespacedName{
					Name:      predictorServiceKey.Name,
					Namespace: serviceKey.Namespace,
				}, actualPredictorHttpRoute)
			}, timeout).
				Should(Succeed())
			predictorHost := fmt.Sprintf("%s-%s.%s", predictorServiceKey.Name, serviceKey.Namespace, "example.com")
			expectedPredictorHttpRoute := gatewayapiv1.HTTPRoute{
				Spec: gatewayapiv1.HTTPRouteSpec{
					Hostnames: []gatewayapiv1.Hostname{gatewayapiv1.Hostname(predictorHost)},
					Rules: []gatewayapiv1.HTTPRouteRule{
						{
							Matches: []gatewayapiv1.HTTPRouteMatch{
								{
									Path: &gatewayapiv1.HTTPPathMatch{
										Type:  ptr.To(gatewayapiv1.PathMatchRegularExpression),
										Value: ptr.To(constants.FallbackPrefix()),
									},
								},
							},
							Filters: []gatewayapiv1.HTTPRouteFilter{
								{
									Type: gatewayapiv1.HTTPRouteFilterRequestHeaderModifier,
									RequestHeaderModifier: &gatewayapiv1.HTTPHeaderFilter{
										Set: []gatewayapiv1.HTTPHeader{
											{
												Name:  constants.IsvcNameHeader,
												Value: serviceKey.Name,
											},
											{
												Name:  constants.IsvcNamespaceHeader,
												Value: serviceKey.Namespace,
											},
										},
									},
								},
							},
							BackendRefs: []gatewayapiv1.HTTPBackendRef{
								{
									BackendRef: gatewayapiv1.BackendRef{
										BackendObjectReference: gatewayapiv1.BackendObjectReference{
											Group:     (*gatewayapiv1.Group)(ptr.To("")),
											Kind:      ptr.To(gatewayapiv1.Kind(constants.ServiceKind)),
											Name:      gatewayapiv1.ObjectName(predictorServiceKey.Name),
											Namespace: (*gatewayapiv1.Namespace)(ptr.To(serviceKey.Namespace)),
											Port:      (*gatewayapiv1.PortNumber)(ptr.To(int32(constants.CommonDefaultHttpPort))),
										},
										Weight: ptr.To(int32(1)),
									},
								},
							},
							Timeouts: &gatewayapiv1.HTTPRouteTimeouts{
								Request: ptr.To(gatewayapiv1.Duration("60s")),
							},
						},
					},
					CommonRouteSpec: gatewayapiv1.CommonRouteSpec{
						ParentRefs: []gatewayapiv1.ParentReference{
							{
								Name:      gatewayapiv1.ObjectName(kserveGateway.Name),
								Kind:      ptr.To(gatewayapiv1.Kind(constants.GatewayKind)),
								Group:     (*gatewayapiv1.Group)(&gatewayapiv1.GroupVersion.Group),
								Namespace: ptr.To(gatewayapiv1.Namespace(kserveGateway.Namespace)),
							},
						},
					},
				},
			}
			Expect(actualPredictorHttpRoute.Spec).To(BeComparableTo(expectedPredictorHttpRoute.Spec))

			actualTransformerHttpRoute := &gatewayapiv1.HTTPRoute{}
			Eventually(func() error {
				return k8sClient.Get(context.TODO(), types.NamespacedName{
					Name:      transformerServiceKey.Name,
					Namespace: serviceKey.Namespace,
				}, actualTransformerHttpRoute)
			}, timeout).
				Should(Succeed())
			transformerHost := fmt.Sprintf("%s-%s.%s", transformerServiceKey.Name, serviceKey.Namespace, "example.com")
			expectedTransformerHttpRoute := gatewayapiv1.HTTPRoute{
				Spec: gatewayapiv1.HTTPRouteSpec{
					Hostnames: []gatewayapiv1.Hostname{gatewayapiv1.Hostname(transformerHost)},
					Rules: []gatewayapiv1.HTTPRouteRule{
						{
							Matches: []gatewayapiv1.HTTPRouteMatch{
								{
									Path: &gatewayapiv1.HTTPPathMatch{
										Type:  ptr.To(gatewayapiv1.PathMatchRegularExpression),
										Value: ptr.To(constants.FallbackPrefix()),
									},
								},
							},
							Filters: []gatewayapiv1.HTTPRouteFilter{
								{
									Type: gatewayapiv1.HTTPRouteFilterRequestHeaderModifier,
									RequestHeaderModifier: &gatewayapiv1.HTTPHeaderFilter{
										Set: []gatewayapiv1.HTTPHeader{
											{
												Name:  constants.IsvcNameHeader,
												Value: serviceKey.Name,
											},
											{
												Name:  constants.IsvcNamespaceHeader,
												Value: serviceKey.Namespace,
											},
										},
									},
								},
							},
							BackendRefs: []gatewayapiv1.HTTPBackendRef{
								{
									BackendRef: gatewayapiv1.BackendRef{
										BackendObjectReference: gatewayapiv1.BackendObjectReference{
											Group:     (*gatewayapiv1.Group)(ptr.To("")),
											Kind:      ptr.To(gatewayapiv1.Kind(constants.ServiceKind)),
											Name:      gatewayapiv1.ObjectName(transformerServiceKey.Name),
											Namespace: (*gatewayapiv1.Namespace)(ptr.To(serviceKey.Namespace)),
											Port:      (*gatewayapiv1.PortNumber)(ptr.To(int32(constants.CommonDefaultHttpPort))),
										},
										Weight: ptr.To(int32(1)),
									},
								},
							},
							Timeouts: &gatewayapiv1.HTTPRouteTimeouts{
								Request: ptr.To(gatewayapiv1.Duration("30s")),
							},
						},
					},
					CommonRouteSpec: gatewayapiv1.CommonRouteSpec{
						ParentRefs: []gatewayapiv1.ParentReference{
							{
								Name:      gatewayapiv1.ObjectName(kserveGateway.Name),
								Kind:      ptr.To(gatewayapiv1.Kind(constants.GatewayKind)),
								Group:     (*gatewayapiv1.Group)(&gatewayapiv1.GroupVersion.Group),
								Namespace: ptr.To(gatewayapiv1.Namespace(kserveGateway.Namespace)),
							},
						},
					},
				},
			}
			Expect(actualTransformerHttpRoute.Spec).To(BeComparableTo(expectedTransformerHttpRoute.Spec))

			// Mark the Ingress as accepted to make isvc ready
			httpRouteStatus := gatewayapiv1.HTTPRouteStatus{
				RouteStatus: gatewayapiv1.RouteStatus{
					Parents: []gatewayapiv1.RouteParentStatus{
						{
							ParentRef: gatewayapiv1.ParentReference{
								Name:      gatewayapiv1.ObjectName(kserveGateway.Name),
								Kind:      ptr.To(gatewayapiv1.Kind(constants.GatewayKind)),
								Group:     (*gatewayapiv1.Group)(&gatewayapiv1.GroupVersion.Group),
								Namespace: ptr.To(gatewayapiv1.Namespace(kserveGateway.Namespace)),
							},
							ControllerName: "istio.io/gateway-controller",
							Conditions: []metav1.Condition{
								{
									Type:               string(gatewayapiv1.ListenerConditionAccepted),
									Status:             metav1.ConditionTrue,
									Reason:             "Accepted",
									Message:            "Route was valid",
									LastTransitionTime: metav1.Now(),
								},
							},
						},
					},
				},
			}
			actualPredictorHttpRoute.Status = httpRouteStatus
			Expect(k8sClient.Status().Update(context.Background(), actualPredictorHttpRoute)).NotTo(HaveOccurred())
			actualTransformerHttpRoute.Status = httpRouteStatus
			Expect(k8sClient.Status().Update(context.Background(), actualTransformerHttpRoute)).NotTo(HaveOccurred())
			actualToplevelHttpRoute.Status = httpRouteStatus
			Expect(k8sClient.Status().Update(context.Background(), actualToplevelHttpRoute)).NotTo(HaveOccurred())

			// verify if InferenceService status is updated
			expectedIsvcStatus := v1beta1.InferenceServiceStatus{
				Status: duckv1.Status{
					Conditions: duckv1.Conditions{
						{
							Type:   v1beta1.IngressReady,
							Status: "True",
						},
						{
							Type:   v1beta1.PredictorReady,
							Status: "True",
						},
						{
							Type:   apis.ConditionReady,
							Status: "True",
						},
						{
							Type:     v1beta1.TransformerReady,
							Status:   "True",
							Severity: "Info",
						},
					},
				},
				URL: &apis.URL{
					Scheme: "http",
					Host:   fmt.Sprintf("%s-%s.example.com", serviceKey.Name, serviceKey.Namespace),
				},
				Address: &duckv1.Addressable{
					URL: &apis.URL{
						Scheme: "http",
						Host:   fmt.Sprintf("%s.%s.svc.cluster.local", transformerServiceKey.Name, serviceKey.Namespace),
					},
				},
				Components: map[v1beta1.ComponentType]v1beta1.ComponentStatusSpec{
					v1beta1.PredictorComponent: {
						LatestCreatedRevision: "",
						// URL: &apis.URL{
						//	Scheme: "http",
						//	Host:   fmt.Sprintf("%s-%s.example.com", predictorServiceKey.Name, serviceKey.Namespace),
						// },
					},
					v1beta1.TransformerComponent: {
						LatestCreatedRevision: "",
						// URL: &apis.URL{
						// 	Scheme: "http",
						// 	Host:   fmt.Sprintf("%s-%s.example.com", transformerServiceKey.Name, serviceKey.Namespace),
						// },
					},
				},
				ModelStatus: v1beta1.ModelStatus{
					TransitionStatus:    "InProgress",
					ModelRevisionStates: &v1beta1.ModelRevisionStates{TargetModelState: "Pending"},
				},
<<<<<<< HEAD
				DeploymentMode: "RawDeployment",
=======
				DeploymentMode: string(constants.RawDeployment),
>>>>>>> 3a8153c5
			}
			Eventually(func() string {
				isvc := &v1beta1.InferenceService{}
				if err := k8sClient.Get(context.TODO(), serviceKey, isvc); err != nil {
					return err.Error()
				}
				return cmp.Diff(&expectedIsvcStatus, &isvc.Status, cmpopts.IgnoreTypes(apis.VolatileTime{}))
			}, timeout).Should(BeEmpty())

			// check predictor HPA
			var cpuUtilization int32 = 75
			var stabilizationWindowSeconds int32 = 0
			selectPolicy := autoscalingv2.MaxChangePolicySelect
			actualPredictorHPA := &autoscalingv2.HorizontalPodAutoscaler{}
			predictorHPAKey := types.NamespacedName{
				Name:      predictorServiceKey.Name,
				Namespace: serviceKey.Namespace,
			}
			Eventually(func() error { return k8sClient.Get(context.TODO(), predictorHPAKey, actualPredictorHPA) }, timeout).
				Should(Succeed())
			expectedPredictorHPA := &autoscalingv2.HorizontalPodAutoscaler{
				Spec: autoscalingv2.HorizontalPodAutoscalerSpec{
					ScaleTargetRef: autoscalingv2.CrossVersionObjectReference{
						APIVersion: "apps/v1",
						Kind:       "Deployment",
						Name:       predictorServiceKey.Name,
					},
					MinReplicas: &minReplicas,
					MaxReplicas: maxReplicas,
					Metrics: []autoscalingv2.MetricSpec{
						{
							Type: autoscalingv2.ResourceMetricSourceType,
							Resource: &autoscalingv2.ResourceMetricSource{
								Name: corev1.ResourceCPU,
								Target: autoscalingv2.MetricTarget{
									Type:               "Utilization",
									AverageUtilization: &cpuUtilization,
								},
							},
						},
					},
					Behavior: &autoscalingv2.HorizontalPodAutoscalerBehavior{
						ScaleUp: &autoscalingv2.HPAScalingRules{
							StabilizationWindowSeconds: &stabilizationWindowSeconds,
							SelectPolicy:               &selectPolicy,
							Policies: []autoscalingv2.HPAScalingPolicy{
								{
									Type:          "Pods",
									Value:         4,
									PeriodSeconds: 15,
								},
								{
									Type:          "Percent",
									Value:         100,
									PeriodSeconds: 15,
								},
							},
						},
						ScaleDown: &autoscalingv2.HPAScalingRules{
							StabilizationWindowSeconds: nil,
							SelectPolicy:               &selectPolicy,
							Policies: []autoscalingv2.HPAScalingPolicy{
								{
									Type:          "Percent",
									Value:         100,
									PeriodSeconds: 15,
								},
							},
						},
					},
				},
			}
			Expect(actualPredictorHPA.Spec).To(BeComparableTo(expectedPredictorHPA.Spec))

			// check transformer HPA
			actualTransformerHPA := &autoscalingv2.HorizontalPodAutoscaler{}
			transformerHPAKey := types.NamespacedName{
				Name:      transformerServiceKey.Name,
				Namespace: serviceKey.Namespace,
			}
			Eventually(func() error { return k8sClient.Get(context.TODO(), transformerHPAKey, actualTransformerHPA) }, timeout).
				Should(Succeed())
			expectedTransformerHPA := &autoscalingv2.HorizontalPodAutoscaler{
				Spec: autoscalingv2.HorizontalPodAutoscalerSpec{
					ScaleTargetRef: autoscalingv2.CrossVersionObjectReference{
						APIVersion: "apps/v1",
						Kind:       "Deployment",
						Name:       transformerServiceKey.Name,
					},
					MinReplicas: &transformerMinReplicas,
					MaxReplicas: transformerMaxReplicas,
					Metrics: []autoscalingv2.MetricSpec{
						{
							Type: autoscalingv2.ResourceMetricSourceType,
							Resource: &autoscalingv2.ResourceMetricSource{
								Name: corev1.ResourceCPU,
								Target: autoscalingv2.MetricTarget{
									Type:               "Utilization",
									AverageUtilization: &transformerCpuUtilization,
								},
							},
						},
					},
					Behavior: &autoscalingv2.HorizontalPodAutoscalerBehavior{
						ScaleUp: &autoscalingv2.HPAScalingRules{
							StabilizationWindowSeconds: &transformerStabilizationWindowSeconds,
							SelectPolicy:               &transformerSelectPolicy,
							Policies: []autoscalingv2.HPAScalingPolicy{
								{
									Type:          "Pods",
									Value:         4,
									PeriodSeconds: 15,
								},
								{
									Type:          "Percent",
									Value:         100,
									PeriodSeconds: 15,
								},
							},
						},
						ScaleDown: &autoscalingv2.HPAScalingRules{
							StabilizationWindowSeconds: nil,
							SelectPolicy:               &transformerSelectPolicy,
							Policies: []autoscalingv2.HPAScalingPolicy{
								{
									Type:          "Percent",
									Value:         100,
									PeriodSeconds: 15,
								},
							},
						},
					},
				},
			}
			Expect(actualTransformerHPA.Spec).To(BeComparableTo(expectedTransformerHPA.Spec))
		})
	})
	Context("When creating inference service with raw kube predictor and explainer", func() {
		configs := map[string]string{
			"explainers": `{
				"art": {
					"image": "kserve/art-explainer",
					"defaultImageVersion": "latest"
				}
			}`,
			"ingress": `{
				"enableGatewayApi": true,
				"kserveIngressGateway": "kserve/kserve-ingress-gateway",
				"ingressGateway": "knative-serving/knative-ingress-gateway",
				"localGateway": "knative-serving/knative-local-gateway",
				"localGatewayService": "knative-local-gateway.istio-system.svc.cluster.local",
				"additionalIngressDomains": ["additional.example.com"]
			}`,
			"storageInitializer": `{
				"image" : "kserve/storage-initializer:latest",
				"memoryRequest": "100Mi",
				"memoryLimit": "1Gi",
				"cpuRequest": "100m",
				"cpuLimit": "1",
				"CaBundleConfigMapName": "",
				"caBundleVolumeMountPath": "/etc/ssl/custom-certs",
				"enableDirectPvcVolumeMount": false
			}`,
		}

		It("Should have httproute/service/deployment/hpa created for explainer and predictor", func() {
			By("By creating a new InferenceService")
			// Create configmap
			configMap := &corev1.ConfigMap{
				ObjectMeta: metav1.ObjectMeta{
					Name:      constants.InferenceServiceConfigMapName,
					Namespace: constants.KServeNamespace,
				},
				Data: configs,
			}
			Expect(k8sClient.Create(context.TODO(), configMap)).NotTo(HaveOccurred())
			defer k8sClient.Delete(context.TODO(), configMap)
			// Create ServingRuntime
			servingRuntime := &v1alpha1.ServingRuntime{
				ObjectMeta: metav1.ObjectMeta{
					Name:      "tf-serving-raw",
					Namespace: "default",
				},
				Spec: v1alpha1.ServingRuntimeSpec{
					SupportedModelFormats: []v1alpha1.SupportedModelFormat{
						{
							Name:       "tensorflow",
							Version:    proto.String("1"),
							AutoSelect: proto.Bool(true),
						},
					},
					ServingRuntimePodSpec: v1alpha1.ServingRuntimePodSpec{
						Containers: []corev1.Container{
							{
								Name:    "kserve-container",
								Image:   "tensorflow/serving:1.14.0",
								Command: []string{"/usr/bin/tensorflow_model_server"},
								Args: []string{
									"--port=9000",
									"--rest_api_port=8080",
									"--model_base_path=/mnt/models",
									"--rest_api_timeout_in_ms=60000",
								},
								Resources: defaultResource,
							},
						},
					},
					Disabled: proto.Bool(false),
				},
			}
			k8sClient.Create(context.TODO(), servingRuntime)
			defer k8sClient.Delete(context.TODO(), servingRuntime)
			serviceName := "raw-foo-exp"
			namespace := "default"
			expectedRequest := reconcile.Request{NamespacedName: types.NamespacedName{Name: serviceName, Namespace: namespace}}
			serviceKey := expectedRequest.NamespacedName
			predictorServiceKey := types.NamespacedName{
				Name:      constants.PredictorServiceName(serviceName),
				Namespace: namespace,
			}
			explainerServiceKey := types.NamespacedName{
				Name:      constants.ExplainerServiceName(serviceName),
				Namespace: namespace,
			}
			storageUri := "s3://test/mnist/export"
			var minReplicas int32 = 1
			var maxReplicas int32 = 3
			var explainerMinReplicas int32 = 1
			var explainerMaxReplicas int32 = 2
			var explainerCpuUtilization int32 = 80
			var explainerStabilizationWindowSeconds int32 = 0
			ExplainerSelectPolicy := autoscalingv2.MaxChangePolicySelect
			ctx := context.Background()
			isvc := &v1beta1.InferenceService{
				ObjectMeta: metav1.ObjectMeta{
					Name:      serviceKey.Name,
					Namespace: serviceKey.Namespace,
					Annotations: map[string]string{
						constants.DeploymentMode:  string(constants.RawDeployment),
						constants.AutoscalerClass: string(constants.AutoscalerClassHPA),
					},
				},
				Spec: v1beta1.InferenceServiceSpec{
					Predictor: v1beta1.PredictorSpec{
						ComponentExtensionSpec: v1beta1.ComponentExtensionSpec{
							MinReplicas: ptr.To(minReplicas),
							MaxReplicas: maxReplicas,
							AutoScaling: &v1beta1.AutoScalingSpec{
								Metrics: []v1beta1.MetricsSpec{
									{
										Type: v1beta1.ResourceMetricSourceType,
										Resource: &v1beta1.ResourceMetricSource{
											Name: v1beta1.ResourceMetricCPU,
											Target: v1beta1.MetricTarget{
												Type:               v1beta1.UtilizationMetricType,
												AverageUtilization: ptr.To(int32(75)),
											},
										},
									},
								},
							},
						},
						Tensorflow: &v1beta1.TFServingSpec{
							PredictorExtensionSpec: v1beta1.PredictorExtensionSpec{
								StorageURI:     &storageUri,
								RuntimeVersion: proto.String("1.14.0"),
								Container: corev1.Container{
									Name:      constants.InferenceServiceContainerName,
									Resources: defaultResource,
								},
							},
						},
					},
					Explainer: &v1beta1.ExplainerSpec{
						ART: &v1beta1.ARTExplainerSpec{
							Type: v1beta1.ARTSquareAttackExplainer,
							ExplainerExtensionSpec: v1beta1.ExplainerExtensionSpec{
								Config: map[string]string{"nb_classes": "10"},
								Container: corev1.Container{
									Name:      constants.InferenceServiceContainerName,
									Resources: defaultResource,
								},
							},
						},
						ComponentExtensionSpec: v1beta1.ComponentExtensionSpec{
							MinReplicas:    ptr.To(explainerMinReplicas),
							MaxReplicas:    explainerMaxReplicas,
							ScaleTarget:    ptr.To(explainerCpuUtilization),
							TimeoutSeconds: ptr.To(int64(30)),
						},
					},
				},
			}
			isvcConfigMap, err := v1beta1.GetInferenceServiceConfigMap(context.Background(), clientset)
			Expect(err).NotTo(HaveOccurred())
			isvcConfig, err := v1beta1.NewInferenceServicesConfig(isvcConfigMap)
			Expect(err).NotTo(HaveOccurred())
			isvc.DefaultInferenceService(isvcConfig, nil, &v1beta1.SecurityConfig{AutoMountServiceAccountToken: false}, nil)
			Expect(k8sClient.Create(ctx, isvc)).Should(Succeed())
			defer k8sClient.Delete(ctx, isvc)

			inferenceService := &v1beta1.InferenceService{}

			Eventually(func() bool {
				err := k8sClient.Get(ctx, serviceKey, inferenceService)
				return err == nil
			}, timeout, interval).Should(BeTrue())

			// check predictor deployment
			actualPredictorDeployment := &appsv1.Deployment{}
			predictorDeploymentKey := types.NamespacedName{
				Name:      predictorServiceKey.Name,
				Namespace: serviceKey.Namespace,
			}
			Eventually(func() error { return k8sClient.Get(context.TODO(), predictorDeploymentKey, actualPredictorDeployment) }, timeout).
				Should(Succeed())
			var replicas int32 = 1
			var revisionHistory int32 = 10
			var progressDeadlineSeconds int32 = 600
			var gracePeriod int64 = 30
			expectedPredictorDeployment := &appsv1.Deployment{
				ObjectMeta: metav1.ObjectMeta{
					Name:      predictorDeploymentKey.Name,
					Namespace: predictorDeploymentKey.Namespace,
				},
				Spec: appsv1.DeploymentSpec{
					Replicas: &replicas,
					Selector: &metav1.LabelSelector{
						MatchLabels: map[string]string{
							"app": "isvc." + predictorDeploymentKey.Name,
						},
					},
					Template: corev1.PodTemplateSpec{
						ObjectMeta: metav1.ObjectMeta{
							Name:      predictorDeploymentKey.Name,
							Namespace: "default",
							Labels: map[string]string{
								"app":                                 "isvc." + predictorDeploymentKey.Name,
								constants.KServiceComponentLabel:      constants.Predictor.String(),
								constants.InferenceServicePodLabelKey: serviceName,
							},
							Annotations: map[string]string{
								constants.StorageInitializerSourceUriInternalAnnotationKey: *isvc.Spec.Predictor.Model.StorageURI,
								constants.DeploymentMode:                                   string(constants.RawDeployment),
								constants.AutoscalerClass:                                  string(constants.AutoscalerClassHPA),
								constants.OpenshiftServingCertAnnotation:                   predictorDeploymentKey.Name + constants.ServingCertSecretSuffix,
							},
						},
						Spec: corev1.PodSpec{
							Containers: []corev1.Container{
								{
									Image: "tensorflow/serving:" +
										*isvc.Spec.Predictor.Model.RuntimeVersion,
									Name:    constants.InferenceServiceContainerName,
									Command: []string{v1beta1.TensorflowEntrypointCommand},
									Args: []string{
										"--port=" + v1beta1.TensorflowServingGRPCPort,
										"--rest_api_port=" + v1beta1.TensorflowServingRestPort,
										"--model_base_path=" + constants.DefaultModelLocalMountPath,
										"--rest_api_timeout_in_ms=60000",
									},
									Resources: defaultResource,
									ReadinessProbe: &corev1.Probe{
										ProbeHandler: corev1.ProbeHandler{
											TCPSocket: &corev1.TCPSocketAction{
												Port: intstr.IntOrString{
													IntVal: 8080,
												},
											},
										},
										InitialDelaySeconds: 0,
										TimeoutSeconds:      1,
										PeriodSeconds:       10,
										SuccessThreshold:    1,
										FailureThreshold:    3,
									},
									TerminationMessagePath:   "/dev/termination-log",
									TerminationMessagePolicy: "File",
									ImagePullPolicy:          "IfNotPresent",
								},
							},
							SchedulerName:                 "default-scheduler",
							RestartPolicy:                 "Always",
							TerminationGracePeriodSeconds: &gracePeriod,
							DNSPolicy:                     "ClusterFirst",
							SecurityContext: &corev1.PodSecurityContext{
								SELinuxOptions:      nil,
								WindowsOptions:      nil,
								RunAsUser:           nil,
								RunAsGroup:          nil,
								RunAsNonRoot:        nil,
								SupplementalGroups:  nil,
								FSGroup:             nil,
								Sysctls:             nil,
								FSGroupChangePolicy: nil,
								SeccompProfile:      nil,
							},
							AutomountServiceAccountToken: proto.Bool(false),
						},
					},
					Strategy: appsv1.DeploymentStrategy{
						Type: "RollingUpdate",
						RollingUpdate: &appsv1.RollingUpdateDeployment{
							MaxUnavailable: &intstr.IntOrString{Type: 1, IntVal: 0, StrVal: "25%"},
							MaxSurge:       &intstr.IntOrString{Type: 1, IntVal: 0, StrVal: "25%"},
						},
					},
					RevisionHistoryLimit:    &revisionHistory,
					ProgressDeadlineSeconds: &progressDeadlineSeconds,
				},
			}
			Expect(actualPredictorDeployment.Spec).To(BeComparableTo(expectedPredictorDeployment.Spec))

			// check Explainer deployment
			actualExplainerDeployment := &appsv1.Deployment{}
			explainerDeploymentKey := types.NamespacedName{
				Name:      explainerServiceKey.Name,
				Namespace: serviceKey.Namespace,
			}
			Eventually(func() error {
				return k8sClient.Get(context.TODO(), explainerDeploymentKey, actualExplainerDeployment)
			}, timeout).
				Should(Succeed())
			expectedExplainerDeployment := &appsv1.Deployment{
				ObjectMeta: metav1.ObjectMeta{
					Name:      explainerDeploymentKey.Name,
					Namespace: explainerDeploymentKey.Namespace,
				},
				Spec: appsv1.DeploymentSpec{
					Replicas: &replicas,
					Selector: &metav1.LabelSelector{
						MatchLabels: map[string]string{
							"app": "isvc." + explainerDeploymentKey.Name,
						},
					},
					Template: corev1.PodTemplateSpec{
						ObjectMeta: metav1.ObjectMeta{
							Name:      explainerDeploymentKey.Name,
							Namespace: "default",
							Labels: map[string]string{
								"app":                                 "isvc." + explainerDeploymentKey.Name,
								constants.KServiceComponentLabel:      constants.Explainer.String(),
								constants.InferenceServicePodLabelKey: serviceName,
							},
							Annotations: map[string]string{
								constants.DeploymentMode:                 string(constants.RawDeployment),
								constants.AutoscalerClass:                string(constants.AutoscalerClassHPA),
								constants.OpenshiftServingCertAnnotation: explainerDeploymentKey.Name + constants.ServingCertSecretSuffix,
							},
						},
						Spec: corev1.PodSpec{
							Containers: []corev1.Container{
								{
									Image: "kserve/art-explainer:latest",
									Name:  constants.InferenceServiceContainerName,
									Args: []string{
										"--model_name",
										serviceKey.Name,
										"--http_port",
										"8080",
										"--predictor_host",
										fmt.Sprintf("%s.%s", predictorServiceKey.Name, predictorServiceKey.Namespace),
										"--adversary_type",
										"SquareAttack",
										"--nb_classes",
										"10",
									},
									Resources: defaultResource,
									ReadinessProbe: &corev1.Probe{
										ProbeHandler: corev1.ProbeHandler{
											TCPSocket: &corev1.TCPSocketAction{
												Port: intstr.IntOrString{
													IntVal: 8080,
												},
											},
										},
										InitialDelaySeconds: 0,
										TimeoutSeconds:      1,
										PeriodSeconds:       10,
										SuccessThreshold:    1,
										FailureThreshold:    3,
									},
									TerminationMessagePath:   "/dev/termination-log",
									TerminationMessagePolicy: "File",
									ImagePullPolicy:          "IfNotPresent",
								},
							},
							SchedulerName:                 "default-scheduler",
							RestartPolicy:                 "Always",
							TerminationGracePeriodSeconds: &gracePeriod,
							DNSPolicy:                     "ClusterFirst",
							SecurityContext: &corev1.PodSecurityContext{
								SELinuxOptions:      nil,
								WindowsOptions:      nil,
								RunAsUser:           nil,
								RunAsGroup:          nil,
								RunAsNonRoot:        nil,
								SupplementalGroups:  nil,
								FSGroup:             nil,
								Sysctls:             nil,
								FSGroupChangePolicy: nil,
								SeccompProfile:      nil,
							},
							AutomountServiceAccountToken: proto.Bool(false),
						},
					},
					Strategy: appsv1.DeploymentStrategy{
						Type: "RollingUpdate",
						RollingUpdate: &appsv1.RollingUpdateDeployment{
							MaxUnavailable: &intstr.IntOrString{Type: 1, IntVal: 0, StrVal: "25%"},
							MaxSurge:       &intstr.IntOrString{Type: 1, IntVal: 0, StrVal: "25%"},
						},
					},
					RevisionHistoryLimit:    &revisionHistory,
					ProgressDeadlineSeconds: &progressDeadlineSeconds,
				},
			}
			Expect(actualExplainerDeployment.Spec).To(BeComparableTo(expectedExplainerDeployment.Spec))

			// check predictor service
			actualPredictorService := &corev1.Service{}
			Eventually(func() error { return k8sClient.Get(context.TODO(), predictorServiceKey, actualPredictorService) }, timeout).
				Should(Succeed())
			expectedPredictorService := &corev1.Service{
				ObjectMeta: metav1.ObjectMeta{
					Name:      predictorServiceKey.Name,
					Namespace: predictorServiceKey.Namespace,
				},
				Spec: corev1.ServiceSpec{
					Ports: []corev1.ServicePort{
						{
							Name:       predictorServiceKey.Name,
							Protocol:   "TCP",
							Port:       80,
							TargetPort: intstr.IntOrString{Type: 0, IntVal: 8080, StrVal: ""},
						},
					},
					Type:            "ClusterIP",
					SessionAffinity: "None",
					Selector: map[string]string{
						"app": "isvc." + predictorServiceKey.Name,
					},
				},
			}
			actualPredictorService.Spec.ClusterIP = ""
			actualPredictorService.Spec.ClusterIPs = nil
			actualPredictorService.Spec.IPFamilies = nil
			actualPredictorService.Spec.IPFamilyPolicy = nil
			actualPredictorService.Spec.InternalTrafficPolicy = nil
			Expect(actualPredictorService.Spec).To(BeComparableTo(expectedPredictorService.Spec))

			// check Explainer service
			actualExplainerService := &corev1.Service{}
			Eventually(func() error { return k8sClient.Get(context.TODO(), explainerServiceKey, actualExplainerService) }, timeout).
				Should(Succeed())
			expectedExplainerService := &corev1.Service{
				ObjectMeta: metav1.ObjectMeta{
					Name:      explainerServiceKey.Name,
					Namespace: explainerServiceKey.Namespace,
				},
				Spec: corev1.ServiceSpec{
					Ports: []corev1.ServicePort{
						{
							Name:       explainerServiceKey.Name,
							Protocol:   "TCP",
							Port:       80,
							TargetPort: intstr.IntOrString{Type: 0, IntVal: 8080, StrVal: ""},
						},
					},
					Type:            "ClusterIP",
					SessionAffinity: "None",
					Selector: map[string]string{
						"app": "isvc." + explainerServiceKey.Name,
					},
				},
			}
			actualExplainerService.Spec.ClusterIP = ""
			actualExplainerService.Spec.ClusterIPs = nil
			actualExplainerService.Spec.IPFamilies = nil
			actualExplainerService.Spec.IPFamilyPolicy = nil
			actualExplainerService.Spec.InternalTrafficPolicy = nil
			Expect(actualExplainerService.Spec).To(BeComparableTo(expectedExplainerService.Spec))

			// update deployment status to make isvc ready
			updatedPredictorDeployment := actualPredictorDeployment.DeepCopy()
			updatedPredictorDeployment.Status.Conditions = []appsv1.DeploymentCondition{
				{
					Type:   appsv1.DeploymentAvailable,
					Status: corev1.ConditionTrue,
				},
			}
			Expect(k8sClient.Status().Update(context.TODO(), updatedPredictorDeployment)).NotTo(HaveOccurred())
			updatedExplainerDeployment := actualExplainerDeployment.DeepCopy()
			updatedExplainerDeployment.Status.Conditions = []appsv1.DeploymentCondition{
				{
					Type:   appsv1.DeploymentAvailable,
					Status: corev1.ConditionTrue,
				},
			}
			Expect(k8sClient.Status().Update(context.TODO(), updatedExplainerDeployment)).NotTo(HaveOccurred())

			// check http route
			actualToplevelHttpRoute := &gatewayapiv1.HTTPRoute{}
			Eventually(func() error {
				return k8sClient.Get(context.TODO(), types.NamespacedName{
					Name:      serviceKey.Name,
					Namespace: serviceKey.Namespace,
				}, actualToplevelHttpRoute)
			}, timeout).Should(Succeed())
			topLevelHost := fmt.Sprintf("%s-%s.%s", serviceKey.Name, serviceKey.Namespace, "example.com")
			expectedToplevelHttpRoute := gatewayapiv1.HTTPRoute{
				Spec: gatewayapiv1.HTTPRouteSpec{
					Hostnames: []gatewayapiv1.Hostname{gatewayapiv1.Hostname(topLevelHost), gatewayapiv1.Hostname(fmt.Sprintf("%s-%s.additional.example.com", serviceKey.Name, serviceKey.Namespace))},
					Rules: []gatewayapiv1.HTTPRouteRule{
						{
							Matches: []gatewayapiv1.HTTPRouteMatch{
								{
									Path: &gatewayapiv1.HTTPPathMatch{
										Type:  ptr.To(gatewayapiv1.PathMatchRegularExpression),
										Value: ptr.To(constants.ExplainPrefix()),
									},
								},
							},
							Filters: []gatewayapiv1.HTTPRouteFilter{
								{
									Type: gatewayapiv1.HTTPRouteFilterRequestHeaderModifier,
									RequestHeaderModifier: &gatewayapiv1.HTTPHeaderFilter{
										Set: []gatewayapiv1.HTTPHeader{
											{
												Name:  constants.IsvcNameHeader,
												Value: serviceKey.Name,
											},
											{
												Name:  constants.IsvcNamespaceHeader,
												Value: serviceKey.Namespace,
											},
										},
									},
								},
							},
							BackendRefs: []gatewayapiv1.HTTPBackendRef{
								{
									BackendRef: gatewayapiv1.BackendRef{
										BackendObjectReference: gatewayapiv1.BackendObjectReference{
											Group:     (*gatewayapiv1.Group)(ptr.To("")),
											Kind:      ptr.To(gatewayapiv1.Kind(constants.ServiceKind)),
											Name:      gatewayapiv1.ObjectName(explainerServiceKey.Name),
											Namespace: (*gatewayapiv1.Namespace)(ptr.To(serviceKey.Namespace)),
											Port:      (*gatewayapiv1.PortNumber)(ptr.To(int32(constants.CommonDefaultHttpPort))),
										},
										Weight: ptr.To(int32(1)),
									},
								},
							},
							Timeouts: &gatewayapiv1.HTTPRouteTimeouts{
								Request: ptr.To(gatewayapiv1.Duration("30s")),
							},
						},
						{
							Matches: []gatewayapiv1.HTTPRouteMatch{
								{
									Path: &gatewayapiv1.HTTPPathMatch{
										Type:  ptr.To(gatewayapiv1.PathMatchRegularExpression),
										Value: ptr.To(constants.FallbackPrefix()),
									},
								},
							},
							Filters: []gatewayapiv1.HTTPRouteFilter{
								{
									Type: gatewayapiv1.HTTPRouteFilterRequestHeaderModifier,
									RequestHeaderModifier: &gatewayapiv1.HTTPHeaderFilter{
										Set: []gatewayapiv1.HTTPHeader{
											{
												Name:  constants.IsvcNameHeader,
												Value: serviceKey.Name,
											},
											{
												Name:  constants.IsvcNamespaceHeader,
												Value: serviceKey.Namespace,
											},
										},
									},
								},
							},
							BackendRefs: []gatewayapiv1.HTTPBackendRef{
								{
									BackendRef: gatewayapiv1.BackendRef{
										BackendObjectReference: gatewayapiv1.BackendObjectReference{
											Group:     (*gatewayapiv1.Group)(ptr.To("")),
											Kind:      ptr.To(gatewayapiv1.Kind(constants.ServiceKind)),
											Name:      gatewayapiv1.ObjectName(predictorServiceKey.Name),
											Namespace: (*gatewayapiv1.Namespace)(ptr.To(serviceKey.Namespace)),
											Port:      (*gatewayapiv1.PortNumber)(ptr.To(int32(constants.CommonDefaultHttpPort))),
										},
										Weight: ptr.To(int32(1)),
									},
								},
							},
							Timeouts: &gatewayapiv1.HTTPRouteTimeouts{
								Request: ptr.To(gatewayapiv1.Duration("60s")),
							},
						},
					},
					CommonRouteSpec: gatewayapiv1.CommonRouteSpec{
						ParentRefs: []gatewayapiv1.ParentReference{
							{
								Name:      gatewayapiv1.ObjectName(kserveGateway.Name),
								Kind:      ptr.To(gatewayapiv1.Kind(constants.GatewayKind)),
								Group:     (*gatewayapiv1.Group)(&gatewayapiv1.GroupVersion.Group),
								Namespace: ptr.To(gatewayapiv1.Namespace(kserveGateway.Namespace)),
							},
						},
					},
				},
			}
			Expect(actualToplevelHttpRoute.Spec).To(BeComparableTo(expectedToplevelHttpRoute.Spec))

			actualPredictorHttpRoute := &gatewayapiv1.HTTPRoute{}
			Eventually(func() error {
				return k8sClient.Get(context.TODO(), types.NamespacedName{
					Name:      predictorServiceKey.Name,
					Namespace: serviceKey.Namespace,
				}, actualPredictorHttpRoute)
			}, timeout).
				Should(Succeed())
			predictorHost := fmt.Sprintf("%s-%s.%s", predictorServiceKey.Name, serviceKey.Namespace, "example.com")
			expectedPredictorHttpRoute := gatewayapiv1.HTTPRoute{
				Spec: gatewayapiv1.HTTPRouteSpec{
					Hostnames: []gatewayapiv1.Hostname{gatewayapiv1.Hostname(predictorHost)},
					Rules: []gatewayapiv1.HTTPRouteRule{
						{
							Matches: []gatewayapiv1.HTTPRouteMatch{
								{
									Path: &gatewayapiv1.HTTPPathMatch{
										Type:  ptr.To(gatewayapiv1.PathMatchRegularExpression),
										Value: ptr.To(constants.FallbackPrefix()),
									},
								},
							},
							Filters: []gatewayapiv1.HTTPRouteFilter{
								{
									Type: gatewayapiv1.HTTPRouteFilterRequestHeaderModifier,
									RequestHeaderModifier: &gatewayapiv1.HTTPHeaderFilter{
										Set: []gatewayapiv1.HTTPHeader{
											{
												Name:  constants.IsvcNameHeader,
												Value: serviceKey.Name,
											},
											{
												Name:  constants.IsvcNamespaceHeader,
												Value: serviceKey.Namespace,
											},
										},
									},
								},
							},
							BackendRefs: []gatewayapiv1.HTTPBackendRef{
								{
									BackendRef: gatewayapiv1.BackendRef{
										BackendObjectReference: gatewayapiv1.BackendObjectReference{
											Group:     (*gatewayapiv1.Group)(ptr.To("")),
											Kind:      ptr.To(gatewayapiv1.Kind(constants.ServiceKind)),
											Name:      gatewayapiv1.ObjectName(predictorServiceKey.Name),
											Namespace: (*gatewayapiv1.Namespace)(ptr.To(serviceKey.Namespace)),
											Port:      (*gatewayapiv1.PortNumber)(ptr.To(int32(constants.CommonDefaultHttpPort))),
										},
										Weight: ptr.To(int32(1)),
									},
								},
							},
							Timeouts: &gatewayapiv1.HTTPRouteTimeouts{
								Request: ptr.To(gatewayapiv1.Duration("60s")),
							},
						},
					},
					CommonRouteSpec: gatewayapiv1.CommonRouteSpec{
						ParentRefs: []gatewayapiv1.ParentReference{
							{
								Name:      gatewayapiv1.ObjectName(kserveGateway.Name),
								Kind:      ptr.To(gatewayapiv1.Kind(constants.GatewayKind)),
								Group:     (*gatewayapiv1.Group)(&gatewayapiv1.GroupVersion.Group),
								Namespace: ptr.To(gatewayapiv1.Namespace(kserveGateway.Namespace)),
							},
						},
					},
				},
			}
			Expect(actualPredictorHttpRoute.Spec).To(BeComparableTo(expectedPredictorHttpRoute.Spec))

			actualExplainerHttpRoute := &gatewayapiv1.HTTPRoute{}
			Eventually(func() error {
				return k8sClient.Get(context.TODO(), types.NamespacedName{
					Name:      explainerServiceKey.Name,
					Namespace: serviceKey.Namespace,
				}, actualExplainerHttpRoute)
			}, timeout).
				Should(Succeed())
			explainerHost := fmt.Sprintf("%s-%s.%s", explainerServiceKey.Name, serviceKey.Namespace, "example.com")
			expectedExplainerHttpRoute := gatewayapiv1.HTTPRoute{
				Spec: gatewayapiv1.HTTPRouteSpec{
					Hostnames: []gatewayapiv1.Hostname{gatewayapiv1.Hostname(explainerHost)},
					Rules: []gatewayapiv1.HTTPRouteRule{
						{
							Matches: []gatewayapiv1.HTTPRouteMatch{
								{
									Path: &gatewayapiv1.HTTPPathMatch{
										Type:  ptr.To(gatewayapiv1.PathMatchRegularExpression),
										Value: ptr.To(constants.FallbackPrefix()),
									},
								},
							},
							Filters: []gatewayapiv1.HTTPRouteFilter{
								{
									Type: gatewayapiv1.HTTPRouteFilterRequestHeaderModifier,
									RequestHeaderModifier: &gatewayapiv1.HTTPHeaderFilter{
										Set: []gatewayapiv1.HTTPHeader{
											{
												Name:  constants.IsvcNameHeader,
												Value: serviceKey.Name,
											},
											{
												Name:  constants.IsvcNamespaceHeader,
												Value: serviceKey.Namespace,
											},
										},
									},
								},
							},
							BackendRefs: []gatewayapiv1.HTTPBackendRef{
								{
									BackendRef: gatewayapiv1.BackendRef{
										BackendObjectReference: gatewayapiv1.BackendObjectReference{
											Group:     (*gatewayapiv1.Group)(ptr.To("")),
											Kind:      ptr.To(gatewayapiv1.Kind(constants.ServiceKind)),
											Name:      gatewayapiv1.ObjectName(explainerServiceKey.Name),
											Namespace: (*gatewayapiv1.Namespace)(ptr.To(serviceKey.Namespace)),
											Port:      (*gatewayapiv1.PortNumber)(ptr.To(int32(constants.CommonDefaultHttpPort))),
										},
										Weight: ptr.To(int32(1)),
									},
								},
							},
							Timeouts: &gatewayapiv1.HTTPRouteTimeouts{
								Request: ptr.To(gatewayapiv1.Duration("30s")),
							},
						},
					},
					CommonRouteSpec: gatewayapiv1.CommonRouteSpec{
						ParentRefs: []gatewayapiv1.ParentReference{
							{
								Name:      gatewayapiv1.ObjectName(kserveGateway.Name),
								Kind:      ptr.To(gatewayapiv1.Kind(constants.GatewayKind)),
								Group:     (*gatewayapiv1.Group)(&gatewayapiv1.GroupVersion.Group),
								Namespace: ptr.To(gatewayapiv1.Namespace(kserveGateway.Namespace)),
							},
						},
					},
				},
			}
			Expect(actualExplainerHttpRoute.Spec).To(BeComparableTo(expectedExplainerHttpRoute.Spec))

			// Mark the Ingress as accepted to make isvc ready
			httpRouteStatus := gatewayapiv1.HTTPRouteStatus{
				RouteStatus: gatewayapiv1.RouteStatus{
					Parents: []gatewayapiv1.RouteParentStatus{
						{
							ParentRef: gatewayapiv1.ParentReference{
								Name:      gatewayapiv1.ObjectName(kserveGateway.Name),
								Kind:      ptr.To(gatewayapiv1.Kind(constants.GatewayKind)),
								Group:     (*gatewayapiv1.Group)(&gatewayapiv1.GroupVersion.Group),
								Namespace: ptr.To(gatewayapiv1.Namespace(kserveGateway.Namespace)),
							},
							ControllerName: "istio.io/gateway-controller",
							Conditions: []metav1.Condition{
								{
									Type:               string(gatewayapiv1.ListenerConditionAccepted),
									Status:             metav1.ConditionTrue,
									Reason:             "Accepted",
									Message:            "Route was valid",
									LastTransitionTime: metav1.Now(),
								},
							},
						},
					},
				},
			}
			actualPredictorHttpRoute.Status = httpRouteStatus
			Expect(k8sClient.Status().Update(context.Background(), actualPredictorHttpRoute)).NotTo(HaveOccurred())
			actualExplainerHttpRoute.Status = httpRouteStatus
			Expect(k8sClient.Status().Update(context.Background(), actualExplainerHttpRoute)).NotTo(HaveOccurred())
			actualToplevelHttpRoute.Status = httpRouteStatus
			Expect(k8sClient.Status().Update(context.Background(), actualToplevelHttpRoute)).NotTo(HaveOccurred())

			// verify if InferenceService status is updated
			expectedIsvcStatus := v1beta1.InferenceServiceStatus{
				Status: duckv1.Status{
					Conditions: duckv1.Conditions{
						{
							Type:     v1beta1.ExplainerReady,
							Status:   "True",
							Severity: "Info",
						},
						{
							Type:   v1beta1.IngressReady,
							Status: "True",
						},
						{
							Type:   v1beta1.PredictorReady,
							Status: "True",
						},
						{
							Type:   apis.ConditionReady,
							Status: "True",
						},
					},
				},
				URL: &apis.URL{
					Scheme: "http",
					Host:   fmt.Sprintf("%s-%s.example.com", serviceKey.Name, serviceKey.Namespace),
				},
				Address: &duckv1.Addressable{
					URL: &apis.URL{
						Scheme: "http",
						Host:   fmt.Sprintf("%s.%s.svc.cluster.local", predictorServiceKey.Name, serviceKey.Namespace),
					},
				},
				Components: map[v1beta1.ComponentType]v1beta1.ComponentStatusSpec{
					v1beta1.PredictorComponent: {
						LatestCreatedRevision: "",
						// URL: &apis.URL{
						// 	Scheme: "http",
						// 	Host:   fmt.Sprintf("%s-%s.example.com", predictorServiceKey.Name, serviceKey.Namespace),
						// },
					},
					v1beta1.ExplainerComponent: {
						LatestCreatedRevision: "",
						// URL: &apis.URL{
						// 	Scheme: "http",
						// 	Host:   fmt.Sprintf("%s-%s.example.com", explainerServiceKey.Name, serviceKey.Namespace),
						// },
					},
				},
				ModelStatus: v1beta1.ModelStatus{
					TransitionStatus:    "InProgress",
					ModelRevisionStates: &v1beta1.ModelRevisionStates{TargetModelState: "Pending"},
				},
<<<<<<< HEAD
				DeploymentMode: "RawDeployment",
=======
				DeploymentMode: string(constants.RawDeployment),
>>>>>>> 3a8153c5
			}
			Eventually(func() string {
				isvc := &v1beta1.InferenceService{}
				if err := k8sClient.Get(context.TODO(), serviceKey, isvc); err != nil {
					return err.Error()
				}
				return cmp.Diff(&expectedIsvcStatus, &isvc.Status, cmpopts.IgnoreTypes(apis.VolatileTime{}))
			}, timeout).Should(BeEmpty())

			// check predictor HPA
			var cpuUtilization int32 = 75
			var stabilizationWindowSeconds int32 = 0
			selectPolicy := autoscalingv2.MaxChangePolicySelect
			actualPredictorHPA := &autoscalingv2.HorizontalPodAutoscaler{}
			predictorHPAKey := types.NamespacedName{
				Name:      predictorServiceKey.Name,
				Namespace: serviceKey.Namespace,
			}
			Eventually(func() error { return k8sClient.Get(context.TODO(), predictorHPAKey, actualPredictorHPA) }, timeout).
				Should(Succeed())
			expectedPredictorHPA := &autoscalingv2.HorizontalPodAutoscaler{
				Spec: autoscalingv2.HorizontalPodAutoscalerSpec{
					ScaleTargetRef: autoscalingv2.CrossVersionObjectReference{
						APIVersion: "apps/v1",
						Kind:       "Deployment",
						Name:       predictorServiceKey.Name,
					},
					MinReplicas: &minReplicas,
					MaxReplicas: maxReplicas,
					Metrics: []autoscalingv2.MetricSpec{
						{
							Type: autoscalingv2.ResourceMetricSourceType,
							Resource: &autoscalingv2.ResourceMetricSource{
								Name: corev1.ResourceCPU,
								Target: autoscalingv2.MetricTarget{
									Type:               "Utilization",
									AverageUtilization: &cpuUtilization,
								},
							},
						},
					},
					Behavior: &autoscalingv2.HorizontalPodAutoscalerBehavior{
						ScaleUp: &autoscalingv2.HPAScalingRules{
							StabilizationWindowSeconds: &stabilizationWindowSeconds,
							SelectPolicy:               &selectPolicy,
							Policies: []autoscalingv2.HPAScalingPolicy{
								{
									Type:          "Pods",
									Value:         4,
									PeriodSeconds: 15,
								},
								{
									Type:          "Percent",
									Value:         100,
									PeriodSeconds: 15,
								},
							},
						},
						ScaleDown: &autoscalingv2.HPAScalingRules{
							StabilizationWindowSeconds: nil,
							SelectPolicy:               &selectPolicy,
							Policies: []autoscalingv2.HPAScalingPolicy{
								{
									Type:          "Percent",
									Value:         100,
									PeriodSeconds: 15,
								},
							},
						},
					},
				},
			}
			Expect(actualPredictorHPA.Spec).To(BeComparableTo(expectedPredictorHPA.Spec))

			// check Explainer HPA
			actualExplainerHPA := &autoscalingv2.HorizontalPodAutoscaler{}
			explainerHPAKey := types.NamespacedName{
				Name:      explainerServiceKey.Name,
				Namespace: serviceKey.Namespace,
			}
			Eventually(func() error { return k8sClient.Get(context.TODO(), explainerHPAKey, actualExplainerHPA) }, timeout).
				Should(Succeed())
			expectedExplainerHPA := &autoscalingv2.HorizontalPodAutoscaler{
				Spec: autoscalingv2.HorizontalPodAutoscalerSpec{
					ScaleTargetRef: autoscalingv2.CrossVersionObjectReference{
						APIVersion: "apps/v1",
						Kind:       "Deployment",
						Name:       explainerServiceKey.Name,
					},
					MinReplicas: &explainerMinReplicas,
					MaxReplicas: explainerMaxReplicas,
					Metrics: []autoscalingv2.MetricSpec{
						{
							Type: autoscalingv2.ResourceMetricSourceType,
							Resource: &autoscalingv2.ResourceMetricSource{
								Name: corev1.ResourceCPU,
								Target: autoscalingv2.MetricTarget{
									Type:               "Utilization",
									AverageUtilization: &explainerCpuUtilization,
								},
							},
						},
					},
					Behavior: &autoscalingv2.HorizontalPodAutoscalerBehavior{
						ScaleUp: &autoscalingv2.HPAScalingRules{
							StabilizationWindowSeconds: &explainerStabilizationWindowSeconds,
							SelectPolicy:               &ExplainerSelectPolicy,
							Policies: []autoscalingv2.HPAScalingPolicy{
								{
									Type:          "Pods",
									Value:         4,
									PeriodSeconds: 15,
								},
								{
									Type:          "Percent",
									Value:         100,
									PeriodSeconds: 15,
								},
							},
						},
						ScaleDown: &autoscalingv2.HPAScalingRules{
							StabilizationWindowSeconds: nil,
							SelectPolicy:               &ExplainerSelectPolicy,
							Policies: []autoscalingv2.HPAScalingPolicy{
								{
									Type:          "Percent",
									Value:         100,
									PeriodSeconds: 15,
								},
							},
						},
					},
				},
			}
			Expect(actualExplainerHPA.Spec).To(BeComparableTo(expectedExplainerHPA.Spec))
		})
	})
	Context("When creating inference service with raw kube path based routing predictor", func() {
		configs := map[string]string{
			"explainers": `{
				"alibi": {
					"image": "kserve/alibi-explainer",
					"defaultImageVersion": "latest"
				}
			}`,
			"ingress": `{
				"enableGatewayApi": true,
				"kserveIngressGateway": "kserve/kserve-ingress-gateway",
				"ingressGateway": "knative-serving/knative-ingress-gateway",
				"localGateway": "knative-serving/knative-local-gateway",
				"localGatewayService": "knative-local-gateway.istio-system.svc.cluster.local",
				"additionalIngressDomains": ["additional.example.com"],
				"ingressDomain": "example.com",
				"pathTemplate": "/serving/{{ .Namespace }}/{{ .Name }}"
			}`,
			"storageInitializer": `{
				"image" : "kserve/storage-initializer:latest",
				"memoryRequest": "100Mi",
				"memoryLimit": "1Gi",
				"cpuRequest": "100m",
				"cpuLimit": "1",
				"CaBundleConfigMapName": "",
				"caBundleVolumeMountPath": "/etc/ssl/custom-certs",
				"enableDirectPvcVolumeMount": false
			}`,
		}

		It("Should have httproute/service/deployment/hpa created", func() {
			By("By creating a new InferenceService")
			// Create configmap
			configMap := &corev1.ConfigMap{
				ObjectMeta: metav1.ObjectMeta{
					Name:      constants.InferenceServiceConfigMapName,
					Namespace: constants.KServeNamespace,
				},
				Data: configs,
			}
			Expect(k8sClient.Create(context.TODO(), configMap)).NotTo(HaveOccurred())
			defer k8sClient.Delete(context.TODO(), configMap)
			// Create ServingRuntime
			servingRuntime := &v1alpha1.ServingRuntime{
				ObjectMeta: metav1.ObjectMeta{
					Name:      "tf-serving-raw",
					Namespace: "default",
				},
				Spec: v1alpha1.ServingRuntimeSpec{
					SupportedModelFormats: []v1alpha1.SupportedModelFormat{
						{
							Name:       "tensorflow",
							Version:    proto.String("1"),
							AutoSelect: proto.Bool(true),
						},
					},
					ServingRuntimePodSpec: v1alpha1.ServingRuntimePodSpec{
						Containers: []corev1.Container{
							{
								Name:    "kserve-container",
								Image:   "tensorflow/serving:1.14.0",
								Command: []string{"/usr/bin/tensorflow_model_server"},
								Args: []string{
									"--port=9000",
									"--rest_api_port=8080",
									"--model_base_path=/mnt/models",
									"--rest_api_timeout_in_ms=60000",
								},
								Resources: defaultResource,
							},
						},
					},
					Disabled: proto.Bool(false),
				},
			}
			k8sClient.Create(context.TODO(), servingRuntime)
			defer k8sClient.Delete(context.TODO(), servingRuntime)
			serviceName := "raw-foo-path"
			expectedRequest := reconcile.Request{NamespacedName: types.NamespacedName{Name: serviceName, Namespace: "default"}}
			serviceKey := expectedRequest.NamespacedName
			storageUri := "s3://test/mnist/export"
			ctx := context.Background()
			isvc := &v1beta1.InferenceService{
				ObjectMeta: metav1.ObjectMeta{
					Name:      serviceKey.Name,
					Namespace: serviceKey.Namespace,
					Annotations: map[string]string{
						constants.DeploymentMode:  string(constants.RawDeployment),
						constants.AutoscalerClass: string(constants.AutoscalerClassHPA),
					},
				},
				Spec: v1beta1.InferenceServiceSpec{
					Predictor: v1beta1.PredictorSpec{
						ComponentExtensionSpec: v1beta1.ComponentExtensionSpec{
							MinReplicas:    ptr.To(int32(1)),
							MaxReplicas:    3,
							TimeoutSeconds: ptr.To(int64(30)),
							AutoScaling: &v1beta1.AutoScalingSpec{
								Metrics: []v1beta1.MetricsSpec{
									{
										Type: v1beta1.ResourceMetricSourceType,
										Resource: &v1beta1.ResourceMetricSource{
											Name: v1beta1.ResourceMetricCPU,
											Target: v1beta1.MetricTarget{
												Type:               v1beta1.UtilizationMetricType,
												AverageUtilization: ptr.To(int32(75)),
											},
										},
									},
								},
							},
						},
						Tensorflow: &v1beta1.TFServingSpec{
							PredictorExtensionSpec: v1beta1.PredictorExtensionSpec{
								StorageURI:     &storageUri,
								RuntimeVersion: proto.String("1.14.0"),
								Container: corev1.Container{
									Name:      constants.InferenceServiceContainerName,
									Resources: defaultResource,
								},
							},
						},
					},
				},
			}
			isvc.DefaultInferenceService(nil, nil, &v1beta1.SecurityConfig{AutoMountServiceAccountToken: false}, nil)
			Expect(k8sClient.Create(ctx, isvc)).Should(Succeed())
			defer k8sClient.Delete(ctx, isvc)

			inferenceService := &v1beta1.InferenceService{}

			Eventually(func() bool {
				err := k8sClient.Get(ctx, serviceKey, inferenceService)
				return err == nil
			}, timeout, interval).Should(BeTrue())

			actualDeployment := &appsv1.Deployment{}
			predictorDeploymentKey := types.NamespacedName{
				Name:      constants.PredictorServiceName(serviceKey.Name),
				Namespace: serviceKey.Namespace,
			}
			Eventually(func() error { return k8sClient.Get(context.TODO(), predictorDeploymentKey, actualDeployment) }, timeout).
				Should(Succeed())
			var replicas int32 = 1
			var revisionHistory int32 = 10
			var progressDeadlineSeconds int32 = 600
			var gracePeriod int64 = 30
			expectedDeployment := &appsv1.Deployment{
				ObjectMeta: metav1.ObjectMeta{
					Name:      predictorDeploymentKey.Name,
					Namespace: predictorDeploymentKey.Namespace,
				},
				Spec: appsv1.DeploymentSpec{
					Replicas: &replicas,
					Selector: &metav1.LabelSelector{
						MatchLabels: map[string]string{
							"app": "isvc." + predictorDeploymentKey.Name,
						},
					},
					Template: corev1.PodTemplateSpec{
						ObjectMeta: metav1.ObjectMeta{
							Name:      predictorDeploymentKey.Name,
							Namespace: "default",
							Labels: map[string]string{
								"app":                                 "isvc." + predictorDeploymentKey.Name,
								constants.KServiceComponentLabel:      constants.Predictor.String(),
								constants.InferenceServicePodLabelKey: serviceName,
							},
							Annotations: map[string]string{
								constants.StorageInitializerSourceUriInternalAnnotationKey: *isvc.Spec.Predictor.Model.StorageURI,
								constants.DeploymentMode:                                   string(constants.RawDeployment),
								constants.AutoscalerClass:                                  string(constants.AutoscalerClassHPA),
								constants.OpenshiftServingCertAnnotation:                   predictorDeploymentKey.Name + constants.ServingCertSecretSuffix,
							},
						},
						Spec: corev1.PodSpec{
							Containers: []corev1.Container{
								{
									Image: "tensorflow/serving:" +
										*isvc.Spec.Predictor.Model.RuntimeVersion,
									Name:    constants.InferenceServiceContainerName,
									Command: []string{v1beta1.TensorflowEntrypointCommand},
									Args: []string{
										"--port=" + v1beta1.TensorflowServingGRPCPort,
										"--rest_api_port=" + v1beta1.TensorflowServingRestPort,
										"--model_base_path=" + constants.DefaultModelLocalMountPath,
										"--rest_api_timeout_in_ms=60000",
									},
									Resources: defaultResource,
									ReadinessProbe: &corev1.Probe{
										ProbeHandler: corev1.ProbeHandler{
											TCPSocket: &corev1.TCPSocketAction{
												Port: intstr.IntOrString{
													IntVal: 8080,
												},
											},
										},
										InitialDelaySeconds: 0,
										TimeoutSeconds:      1,
										PeriodSeconds:       10,
										SuccessThreshold:    1,
										FailureThreshold:    3,
									},
									TerminationMessagePath:   "/dev/termination-log",
									TerminationMessagePolicy: "File",
									ImagePullPolicy:          "IfNotPresent",
								},
							},
							SchedulerName:                 "default-scheduler",
							RestartPolicy:                 "Always",
							TerminationGracePeriodSeconds: &gracePeriod,
							DNSPolicy:                     "ClusterFirst",
							SecurityContext: &corev1.PodSecurityContext{
								SELinuxOptions:      nil,
								WindowsOptions:      nil,
								RunAsUser:           nil,
								RunAsGroup:          nil,
								RunAsNonRoot:        nil,
								SupplementalGroups:  nil,
								FSGroup:             nil,
								Sysctls:             nil,
								FSGroupChangePolicy: nil,
								SeccompProfile:      nil,
							},
							AutomountServiceAccountToken: proto.Bool(false),
						},
					},
					Strategy: appsv1.DeploymentStrategy{
						Type: "RollingUpdate",
						RollingUpdate: &appsv1.RollingUpdateDeployment{
							MaxUnavailable: &intstr.IntOrString{Type: 1, IntVal: 0, StrVal: "25%"},
							MaxSurge:       &intstr.IntOrString{Type: 1, IntVal: 0, StrVal: "25%"},
						},
					},
					RevisionHistoryLimit:    &revisionHistory,
					ProgressDeadlineSeconds: &progressDeadlineSeconds,
				},
			}
			Expect(actualDeployment.Spec).To(BeComparableTo(expectedDeployment.Spec))

			// check service
			actualService := &corev1.Service{}
			predictorServiceKey := types.NamespacedName{
				Name:      constants.PredictorServiceName(serviceKey.Name),
				Namespace: serviceKey.Namespace,
			}
			Eventually(func() error { return k8sClient.Get(context.TODO(), predictorServiceKey, actualService) }, timeout).
				Should(Succeed())

			expectedService := &corev1.Service{
				ObjectMeta: metav1.ObjectMeta{
					Name:      predictorServiceKey.Name,
					Namespace: predictorServiceKey.Namespace,
				},
				Spec: corev1.ServiceSpec{
					Ports: []corev1.ServicePort{
						{
							Name:       constants.PredictorServiceName(serviceName),
							Protocol:   "TCP",
							Port:       80,
							TargetPort: intstr.IntOrString{Type: 0, IntVal: 8080, StrVal: ""},
						},
					},
					Type:            "ClusterIP",
					SessionAffinity: "None",
					Selector: map[string]string{
						"app": "isvc." + constants.PredictorServiceName(serviceName),
					},
				},
			}
			actualService.Spec.ClusterIP = ""
			actualService.Spec.ClusterIPs = nil
			actualService.Spec.IPFamilies = nil
			actualService.Spec.IPFamilyPolicy = nil
			actualService.Spec.InternalTrafficPolicy = nil
			Expect(actualService.Spec).To(BeComparableTo(expectedService.Spec))

			// check isvc status
			updatedDeployment := actualDeployment.DeepCopy()
			updatedDeployment.Status.Conditions = []appsv1.DeploymentCondition{
				{
					Type:   appsv1.DeploymentAvailable,
					Status: corev1.ConditionTrue,
				},
			}
			Expect(k8sClient.Status().Update(context.TODO(), updatedDeployment)).NotTo(HaveOccurred())

			// check http route
			actualToplevelHttpRoute := &gatewayapiv1.HTTPRoute{}
			Eventually(func() error {
				return k8sClient.Get(context.TODO(), types.NamespacedName{
					Name:      serviceKey.Name,
					Namespace: serviceKey.Namespace,
				}, actualToplevelHttpRoute)
			}, timeout).
				Should(Succeed())
			topLevelHost := fmt.Sprintf("%s-%s.%s", serviceKey.Name, serviceKey.Namespace, "example.com")
			prefixUrlPath := fmt.Sprintf("/serving/%s/%s", serviceKey.Namespace, serviceKey.Name)
			expectedToplevelHttpRoute := gatewayapiv1.HTTPRoute{
				Spec: gatewayapiv1.HTTPRouteSpec{
					Hostnames: []gatewayapiv1.Hostname{gatewayapiv1.Hostname(topLevelHost), gatewayapiv1.Hostname(fmt.Sprintf("%s-%s.additional.example.com", serviceKey.Name, serviceKey.Namespace)), "example.com"},
					Rules: []gatewayapiv1.HTTPRouteRule{
						{
							Matches: []gatewayapiv1.HTTPRouteMatch{
								{
									Path: &gatewayapiv1.HTTPPathMatch{
										Type:  ptr.To(gatewayapiv1.PathMatchRegularExpression),
										Value: ptr.To(constants.FallbackPrefix()),
									},
								},
							},
							Filters: []gatewayapiv1.HTTPRouteFilter{
								{
									Type: gatewayapiv1.HTTPRouteFilterRequestHeaderModifier,
									RequestHeaderModifier: &gatewayapiv1.HTTPHeaderFilter{
										Set: []gatewayapiv1.HTTPHeader{
											{
												Name:  constants.IsvcNameHeader,
												Value: serviceKey.Name,
											},
											{
												Name:  constants.IsvcNamespaceHeader,
												Value: serviceKey.Namespace,
											},
										},
									},
								},
							},
							BackendRefs: []gatewayapiv1.HTTPBackendRef{
								{
									BackendRef: gatewayapiv1.BackendRef{
										BackendObjectReference: gatewayapiv1.BackendObjectReference{
											Group:     (*gatewayapiv1.Group)(ptr.To("")),
											Kind:      ptr.To(gatewayapiv1.Kind(constants.ServiceKind)),
											Name:      gatewayapiv1.ObjectName(predictorServiceKey.Name),
											Namespace: (*gatewayapiv1.Namespace)(ptr.To(serviceKey.Namespace)),
											Port:      (*gatewayapiv1.PortNumber)(ptr.To(int32(constants.CommonDefaultHttpPort))),
										},
										Weight: ptr.To(int32(1)),
									},
								},
							},
							Timeouts: &gatewayapiv1.HTTPRouteTimeouts{
								Request: ptr.To(gatewayapiv1.Duration("30s")),
							},
						},
						{
							Matches: []gatewayapiv1.HTTPRouteMatch{
								{
									Path: &gatewayapiv1.HTTPPathMatch{
										Type:  ptr.To(gatewayapiv1.PathMatchRegularExpression),
										Value: ptr.To(prefixUrlPath + "/"),
									},
								},
							},
							Filters: []gatewayapiv1.HTTPRouteFilter{
								{
									Type: gatewayapiv1.HTTPRouteFilterRequestHeaderModifier,
									RequestHeaderModifier: &gatewayapiv1.HTTPHeaderFilter{
										Set: []gatewayapiv1.HTTPHeader{
											{
												Name:  constants.IsvcNameHeader,
												Value: serviceKey.Name,
											},
											{
												Name:  constants.IsvcNamespaceHeader,
												Value: serviceKey.Namespace,
											},
										},
									},
								},
							},
							BackendRefs: []gatewayapiv1.HTTPBackendRef{
								{
									BackendRef: gatewayapiv1.BackendRef{
										BackendObjectReference: gatewayapiv1.BackendObjectReference{
											Group:     (*gatewayapiv1.Group)(ptr.To("")),
											Kind:      ptr.To(gatewayapiv1.Kind(constants.ServiceKind)),
											Name:      gatewayapiv1.ObjectName(predictorServiceKey.Name),
											Namespace: (*gatewayapiv1.Namespace)(ptr.To(serviceKey.Namespace)),
											Port:      (*gatewayapiv1.PortNumber)(ptr.To(int32(constants.CommonDefaultHttpPort))),
										},
										Weight: ptr.To(int32(1)),
									},
								},
							},
							Timeouts: &gatewayapiv1.HTTPRouteTimeouts{
								Request: ptr.To(gatewayapiv1.Duration("30s")),
							},
						},
					},
					CommonRouteSpec: gatewayapiv1.CommonRouteSpec{
						ParentRefs: []gatewayapiv1.ParentReference{
							{
								Name:      gatewayapiv1.ObjectName(kserveGateway.Name),
								Kind:      ptr.To(gatewayapiv1.Kind(constants.GatewayKind)),
								Group:     (*gatewayapiv1.Group)(&gatewayapiv1.GroupVersion.Group),
								Namespace: ptr.To(gatewayapiv1.Namespace(kserveGateway.Namespace)),
							},
						},
					},
				},
			}
			Expect(actualToplevelHttpRoute.Spec).To(BeComparableTo(expectedToplevelHttpRoute.Spec))

			actualPredictorHttpRoute := &gatewayapiv1.HTTPRoute{}
			Eventually(func() error {
				return k8sClient.Get(context.TODO(), types.NamespacedName{
					Name:      predictorServiceKey.Name,
					Namespace: serviceKey.Namespace,
				}, actualPredictorHttpRoute)
			}, timeout).
				Should(Succeed())
			predictorHost := fmt.Sprintf("%s-%s.%s", predictorServiceKey.Name, serviceKey.Namespace, "example.com")
			expectedPredictorHttpRoute := gatewayapiv1.HTTPRoute{
				Spec: gatewayapiv1.HTTPRouteSpec{
					Hostnames: []gatewayapiv1.Hostname{gatewayapiv1.Hostname(predictorHost)},
					Rules: []gatewayapiv1.HTTPRouteRule{
						{
							Matches: []gatewayapiv1.HTTPRouteMatch{
								{
									Path: &gatewayapiv1.HTTPPathMatch{
										Type:  ptr.To(gatewayapiv1.PathMatchRegularExpression),
										Value: ptr.To(constants.FallbackPrefix()),
									},
								},
							},
							Filters: []gatewayapiv1.HTTPRouteFilter{
								{
									Type: gatewayapiv1.HTTPRouteFilterRequestHeaderModifier,
									RequestHeaderModifier: &gatewayapiv1.HTTPHeaderFilter{
										Set: []gatewayapiv1.HTTPHeader{
											{
												Name:  constants.IsvcNameHeader,
												Value: serviceKey.Name,
											},
											{
												Name:  constants.IsvcNamespaceHeader,
												Value: serviceKey.Namespace,
											},
										},
									},
								},
							},
							BackendRefs: []gatewayapiv1.HTTPBackendRef{
								{
									BackendRef: gatewayapiv1.BackendRef{
										BackendObjectReference: gatewayapiv1.BackendObjectReference{
											Group:     (*gatewayapiv1.Group)(ptr.To("")),
											Kind:      ptr.To(gatewayapiv1.Kind(constants.ServiceKind)),
											Name:      gatewayapiv1.ObjectName(predictorServiceKey.Name),
											Namespace: (*gatewayapiv1.Namespace)(ptr.To(serviceKey.Namespace)),
											Port:      (*gatewayapiv1.PortNumber)(ptr.To(int32(constants.CommonDefaultHttpPort))),
										},
										Weight: ptr.To(int32(1)),
									},
								},
							},
							Timeouts: &gatewayapiv1.HTTPRouteTimeouts{
								Request: ptr.To(gatewayapiv1.Duration("30s")),
							},
						},
					},
					CommonRouteSpec: gatewayapiv1.CommonRouteSpec{
						ParentRefs: []gatewayapiv1.ParentReference{
							{
								Name:      gatewayapiv1.ObjectName(kserveGateway.Name),
								Kind:      ptr.To(gatewayapiv1.Kind(constants.GatewayKind)),
								Group:     (*gatewayapiv1.Group)(&gatewayapiv1.GroupVersion.Group),
								Namespace: ptr.To(gatewayapiv1.Namespace(kserveGateway.Namespace)),
							},
						},
					},
				},
			}
			Expect(actualPredictorHttpRoute.Spec).To(BeComparableTo(expectedPredictorHttpRoute.Spec))

			// Mark the Ingress as accepted to make isvc ready
			httpRouteStatus := gatewayapiv1.HTTPRouteStatus{
				RouteStatus: gatewayapiv1.RouteStatus{
					Parents: []gatewayapiv1.RouteParentStatus{
						{
							ParentRef: gatewayapiv1.ParentReference{
								Name:      gatewayapiv1.ObjectName(kserveGateway.Name),
								Kind:      ptr.To(gatewayapiv1.Kind(constants.GatewayKind)),
								Group:     (*gatewayapiv1.Group)(&gatewayapiv1.GroupVersion.Group),
								Namespace: ptr.To(gatewayapiv1.Namespace(kserveGateway.Namespace)),
							},
							ControllerName: "istio.io/gateway-controller",
							Conditions: []metav1.Condition{
								{
									Type:               string(gatewayapiv1.ListenerConditionAccepted),
									Status:             metav1.ConditionTrue,
									Reason:             "Accepted",
									Message:            "Route was valid",
									LastTransitionTime: metav1.Now(),
								},
							},
						},
					},
				},
			}
			actualPredictorHttpRoute.Status = httpRouteStatus
			Expect(k8sClient.Status().Update(context.Background(), actualPredictorHttpRoute)).NotTo(HaveOccurred())
			actualToplevelHttpRoute.Status = httpRouteStatus
			Expect(k8sClient.Status().Update(context.Background(), actualToplevelHttpRoute)).NotTo(HaveOccurred())

			// verify if InferenceService status is updated
			expectedIsvcStatus := v1beta1.InferenceServiceStatus{
				Status: duckv1.Status{
					Conditions: duckv1.Conditions{
						{
							Type:   v1beta1.IngressReady,
							Status: "True",
						},
						{
							Type:   v1beta1.PredictorReady,
							Status: "True",
						},
						{
							Type:   apis.ConditionReady,
							Status: "True",
						},
					},
				},
				URL: &apis.URL{
					Scheme: "http",
					Host:   fmt.Sprintf("%s-%s.example.com", serviceKey.Name, serviceKey.Namespace),
				},
				Address: &duckv1.Addressable{
					URL: &apis.URL{
						Scheme: "http",
						Host:   fmt.Sprintf("%s-predictor.%s.svc.cluster.local", serviceKey.Name, serviceKey.Namespace),
					},
				},
				Components: map[v1beta1.ComponentType]v1beta1.ComponentStatusSpec{
					v1beta1.PredictorComponent: {
						LatestCreatedRevision: "",
						// URL: &apis.URL{
						// 	Scheme: "http",
						// 	Host:   fmt.Sprintf("%s-%s.example.com", predictorServiceKey.Name, serviceKey.Namespace),
						// },
					},
				},
				ModelStatus: v1beta1.ModelStatus{
					TransitionStatus:    "InProgress",
					ModelRevisionStates: &v1beta1.ModelRevisionStates{TargetModelState: "Pending"},
				},
<<<<<<< HEAD
				DeploymentMode: "RawDeployment",
=======
				DeploymentMode: string(constants.RawDeployment),
>>>>>>> 3a8153c5
			}
			Eventually(func() string {
				isvc := &v1beta1.InferenceService{}
				if err := k8sClient.Get(context.TODO(), serviceKey, isvc); err != nil {
					return err.Error()
				}
				return cmp.Diff(&expectedIsvcStatus, &isvc.Status, cmpopts.IgnoreTypes(apis.VolatileTime{}))
			}, timeout).Should(BeEmpty())

			// check HPA
			var minReplicas int32 = 1
			var maxReplicas int32 = 3
			var cpuUtilization int32 = 75
			var stabilizationWindowSeconds int32 = 0
			selectPolicy := autoscalingv2.MaxChangePolicySelect
			actualHPA := &autoscalingv2.HorizontalPodAutoscaler{}
			predictorHPAKey := types.NamespacedName{
				Name:      predictorServiceKey.Name,
				Namespace: serviceKey.Namespace,
			}
			Eventually(func() error { return k8sClient.Get(context.TODO(), predictorHPAKey, actualHPA) }, timeout).
				Should(Succeed())
			expectedHPA := &autoscalingv2.HorizontalPodAutoscaler{
				Spec: autoscalingv2.HorizontalPodAutoscalerSpec{
					ScaleTargetRef: autoscalingv2.CrossVersionObjectReference{
						APIVersion: "apps/v1",
						Kind:       "Deployment",
						Name:       predictorServiceKey.Name,
					},
					MinReplicas: &minReplicas,
					MaxReplicas: maxReplicas,
					Metrics: []autoscalingv2.MetricSpec{
						{
							Type: autoscalingv2.ResourceMetricSourceType,
							Resource: &autoscalingv2.ResourceMetricSource{
								Name: corev1.ResourceCPU,
								Target: autoscalingv2.MetricTarget{
									Type:               autoscalingv2.UtilizationMetricType,
									AverageUtilization: &cpuUtilization,
								},
							},
						},
					},
					Behavior: &autoscalingv2.HorizontalPodAutoscalerBehavior{
						ScaleUp: &autoscalingv2.HPAScalingRules{
							StabilizationWindowSeconds: &stabilizationWindowSeconds,
							SelectPolicy:               &selectPolicy,
							Policies: []autoscalingv2.HPAScalingPolicy{
								{
									Type:          "Pods",
									Value:         4,
									PeriodSeconds: 15,
								},
								{
									Type:          "Percent",
									Value:         100,
									PeriodSeconds: 15,
								},
							},
						},
						ScaleDown: &autoscalingv2.HPAScalingRules{
							StabilizationWindowSeconds: nil,
							SelectPolicy:               &selectPolicy,
							Policies: []autoscalingv2.HPAScalingPolicy{
								{
									Type:          "Percent",
									Value:         100,
									PeriodSeconds: 15,
								},
							},
						},
					},
				},
			}
			Expect(actualHPA.Spec).To(BeComparableTo(expectedHPA.Spec))
		})
	})
	Context("When creating inference service with raw kube path based routing predictor and transformer", func() {
		configs := map[string]string{
			"explainers": `{
				"alibi": {
					"image": "kserve/alibi-explainer",
					"defaultImageVersion": "latest"
				}
			}`,
			"ingress": `{
				"enableGatewayApi": true,
				"kserveIngressGateway": "kserve/kserve-ingress-gateway",
				"ingressGateway": "knative-serving/knative-ingress-gateway",
				"localGateway": "knative-serving/knative-local-gateway",
				"localGatewayService": "knative-local-gateway.istio-system.svc.cluster.local",
				"additionalIngressDomains": ["additional.example.com"],
				"ingressDomain": "example.com",
				"pathTemplate": "/serving/{{ .Namespace }}/{{ .Name }}"
			}`,
			"storageInitializer": `{
				"image" : "kserve/storage-initializer:latest",
				"memoryRequest": "100Mi",
				"memoryLimit": "1Gi",
				"cpuRequest": "100m",
				"cpuLimit": "1",
				"CaBundleConfigMapName": "",
				"caBundleVolumeMountPath": "/etc/ssl/custom-certs",
				"enableDirectPvcVolumeMount": false
			}`,
		}

		It("Should have ingress/service/deployment/hpa created for transformer and predictor", func() {
			By("By creating a new InferenceService")
			// Create configmap
			configMap := &corev1.ConfigMap{
				ObjectMeta: metav1.ObjectMeta{
					Name:      constants.InferenceServiceConfigMapName,
					Namespace: constants.KServeNamespace,
				},
				Data: configs,
			}
			Expect(k8sClient.Create(context.TODO(), configMap)).NotTo(HaveOccurred())
			defer k8sClient.Delete(context.TODO(), configMap)
			// Create ServingRuntime
			servingRuntime := &v1alpha1.ServingRuntime{
				ObjectMeta: metav1.ObjectMeta{
					Name:      "tf-serving-raw",
					Namespace: "default",
				},
				Spec: v1alpha1.ServingRuntimeSpec{
					SupportedModelFormats: []v1alpha1.SupportedModelFormat{
						{
							Name:       "tensorflow",
							Version:    proto.String("1"),
							AutoSelect: proto.Bool(true),
						},
					},
					ServingRuntimePodSpec: v1alpha1.ServingRuntimePodSpec{
						Containers: []corev1.Container{
							{
								Name:    "kserve-container",
								Image:   "tensorflow/serving:1.14.0",
								Command: []string{"/usr/bin/tensorflow_model_server"},
								Args: []string{
									"--port=9000",
									"--rest_api_port=8080",
									"--model_base_path=/mnt/models",
									"--rest_api_timeout_in_ms=60000",
								},
								Resources: defaultResource,
							},
						},
					},
					Disabled: proto.Bool(false),
				},
			}
			k8sClient.Create(context.TODO(), servingRuntime)
			defer k8sClient.Delete(context.TODO(), servingRuntime)
			serviceName := "raw-foo-trans-path"
			namespace := "default"
			expectedRequest := reconcile.Request{NamespacedName: types.NamespacedName{Name: serviceName, Namespace: namespace}}
			serviceKey := expectedRequest.NamespacedName
			predictorServiceKey := types.NamespacedName{
				Name:      constants.PredictorServiceName(serviceName),
				Namespace: namespace,
			}
			transformerServiceKey := types.NamespacedName{
				Name:      constants.TransformerServiceName(serviceName),
				Namespace: namespace,
			}
			storageUri := "s3://test/mnist/export"
			var minReplicas int32 = 1
			var maxReplicas int32 = 3
			var transformerMinReplicas int32 = 1
			var transformerMaxReplicas int32 = 2
			var transformerCpuUtilization int32 = 80
			var transformerStabilizationWindowSeconds int32 = 0
			transformerSelectPolicy := autoscalingv2.MaxChangePolicySelect
			ctx := context.Background()
			isvc := &v1beta1.InferenceService{
				ObjectMeta: metav1.ObjectMeta{
					Name:      serviceKey.Name,
					Namespace: serviceKey.Namespace,
					Annotations: map[string]string{
						constants.DeploymentMode:  string(constants.RawDeployment),
						constants.AutoscalerClass: string(constants.AutoscalerClassHPA),
					},
				},
				Spec: v1beta1.InferenceServiceSpec{
					Predictor: v1beta1.PredictorSpec{
						ComponentExtensionSpec: v1beta1.ComponentExtensionSpec{
							MinReplicas: ptr.To(minReplicas),
							MaxReplicas: maxReplicas,
							AutoScaling: &v1beta1.AutoScalingSpec{
								Metrics: []v1beta1.MetricsSpec{
									{
										Type: v1beta1.ResourceMetricSourceType,
										Resource: &v1beta1.ResourceMetricSource{
											Name: v1beta1.ResourceMetricCPU,
											Target: v1beta1.MetricTarget{
												Type: v1beta1.UtilizationMetricType,
											},
										},
									},
								},
							},
						},
						Tensorflow: &v1beta1.TFServingSpec{
							PredictorExtensionSpec: v1beta1.PredictorExtensionSpec{
								StorageURI:     &storageUri,
								RuntimeVersion: proto.String("1.14.0"),
								Container: corev1.Container{
									Name:      constants.InferenceServiceContainerName,
									Resources: defaultResource,
								},
							},
						},
					},
					Transformer: &v1beta1.TransformerSpec{
						ComponentExtensionSpec: v1beta1.ComponentExtensionSpec{
							MinReplicas:    ptr.To(transformerMinReplicas),
							MaxReplicas:    transformerMaxReplicas,
							ScaleTarget:    ptr.To(transformerCpuUtilization),
							TimeoutSeconds: ptr.To(int64(30)),
						},
						PodSpec: v1beta1.PodSpec{
							Containers: []corev1.Container{
								{
									Image:     "transformer:v1",
									Resources: defaultResource,
									Args: []string{
										"--port=8080",
									},
								},
							},
						},
					},
				},
			}
			isvcConfigMap, err := v1beta1.GetInferenceServiceConfigMap(context.Background(), clientset)
			Expect(err).NotTo(HaveOccurred())
			isvcConfig, err := v1beta1.NewInferenceServicesConfig(isvcConfigMap)
			Expect(err).NotTo(HaveOccurred())
			isvc.DefaultInferenceService(isvcConfig, nil, &v1beta1.SecurityConfig{AutoMountServiceAccountToken: false}, nil)
			Expect(k8sClient.Create(ctx, isvc)).Should(Succeed())
			defer k8sClient.Delete(ctx, isvc)

			inferenceService := &v1beta1.InferenceService{}

			Eventually(func() bool {
				err := k8sClient.Get(ctx, serviceKey, inferenceService)
				return err == nil
			}, timeout, interval).Should(BeTrue())

			// check predictor deployment
			actualPredictorDeployment := &appsv1.Deployment{}
			predictorDeploymentKey := types.NamespacedName{
				Name:      predictorServiceKey.Name,
				Namespace: serviceKey.Namespace,
			}
			Eventually(func() error { return k8sClient.Get(context.TODO(), predictorDeploymentKey, actualPredictorDeployment) }, timeout).
				Should(Succeed())
			var replicas int32 = 1
			var revisionHistory int32 = 10
			var progressDeadlineSeconds int32 = 600
			var gracePeriod int64 = 30
			expectedPredictorDeployment := &appsv1.Deployment{
				ObjectMeta: metav1.ObjectMeta{
					Name:      predictorDeploymentKey.Name,
					Namespace: predictorDeploymentKey.Namespace,
				},
				Spec: appsv1.DeploymentSpec{
					Replicas: &replicas,
					Selector: &metav1.LabelSelector{
						MatchLabels: map[string]string{
							"app": "isvc." + predictorDeploymentKey.Name,
						},
					},
					Template: corev1.PodTemplateSpec{
						ObjectMeta: metav1.ObjectMeta{
							Name:      predictorDeploymentKey.Name,
							Namespace: "default",
							Labels: map[string]string{
								"app":                                 "isvc." + predictorDeploymentKey.Name,
								constants.KServiceComponentLabel:      constants.Predictor.String(),
								constants.InferenceServicePodLabelKey: serviceName,
							},
							Annotations: map[string]string{
								constants.StorageInitializerSourceUriInternalAnnotationKey: *isvc.Spec.Predictor.Model.StorageURI,
								constants.DeploymentMode:                                   string(constants.RawDeployment),
								constants.AutoscalerClass:                                  string(constants.AutoscalerClassHPA),
								constants.OpenshiftServingCertAnnotation:                   predictorDeploymentKey.Name + constants.ServingCertSecretSuffix,
							},
						},
						Spec: corev1.PodSpec{
							Containers: []corev1.Container{
								{
									Image: "tensorflow/serving:" +
										*isvc.Spec.Predictor.Model.RuntimeVersion,
									Name:    constants.InferenceServiceContainerName,
									Command: []string{v1beta1.TensorflowEntrypointCommand},
									Args: []string{
										"--port=" + v1beta1.TensorflowServingGRPCPort,
										"--rest_api_port=" + v1beta1.TensorflowServingRestPort,
										"--model_base_path=" + constants.DefaultModelLocalMountPath,
										"--rest_api_timeout_in_ms=60000",
									},
									Resources: defaultResource,
									ReadinessProbe: &corev1.Probe{
										ProbeHandler: corev1.ProbeHandler{
											TCPSocket: &corev1.TCPSocketAction{
												Port: intstr.IntOrString{
													IntVal: 8080,
												},
											},
										},
										InitialDelaySeconds: 0,
										TimeoutSeconds:      1,
										PeriodSeconds:       10,
										SuccessThreshold:    1,
										FailureThreshold:    3,
									},
									TerminationMessagePath:   "/dev/termination-log",
									TerminationMessagePolicy: "File",
									ImagePullPolicy:          "IfNotPresent",
								},
							},
							SchedulerName:                 "default-scheduler",
							RestartPolicy:                 "Always",
							TerminationGracePeriodSeconds: &gracePeriod,
							DNSPolicy:                     "ClusterFirst",
							SecurityContext: &corev1.PodSecurityContext{
								SELinuxOptions:      nil,
								WindowsOptions:      nil,
								RunAsUser:           nil,
								RunAsGroup:          nil,
								RunAsNonRoot:        nil,
								SupplementalGroups:  nil,
								FSGroup:             nil,
								Sysctls:             nil,
								FSGroupChangePolicy: nil,
								SeccompProfile:      nil,
							},
							AutomountServiceAccountToken: proto.Bool(false),
						},
					},
					Strategy: appsv1.DeploymentStrategy{
						Type: "RollingUpdate",
						RollingUpdate: &appsv1.RollingUpdateDeployment{
							MaxUnavailable: &intstr.IntOrString{Type: 1, IntVal: 0, StrVal: "25%"},
							MaxSurge:       &intstr.IntOrString{Type: 1, IntVal: 0, StrVal: "25%"},
						},
					},
					RevisionHistoryLimit:    &revisionHistory,
					ProgressDeadlineSeconds: &progressDeadlineSeconds,
				},
			}
			Expect(actualPredictorDeployment.Spec).To(BeComparableTo(expectedPredictorDeployment.Spec))

			// check transformer deployment
			actualTransformerDeployment := &appsv1.Deployment{}
			transformerDeploymentKey := types.NamespacedName{
				Name:      transformerServiceKey.Name,
				Namespace: serviceKey.Namespace,
			}
			Eventually(func() error {
				return k8sClient.Get(context.TODO(), transformerDeploymentKey, actualTransformerDeployment)
			}, timeout).
				Should(Succeed())
			expectedTransformerDeployment := &appsv1.Deployment{
				ObjectMeta: metav1.ObjectMeta{
					Name:      transformerDeploymentKey.Name,
					Namespace: transformerDeploymentKey.Namespace,
				},
				Spec: appsv1.DeploymentSpec{
					Replicas: &replicas,
					Selector: &metav1.LabelSelector{
						MatchLabels: map[string]string{
							"app": "isvc." + transformerDeploymentKey.Name,
						},
					},
					Template: corev1.PodTemplateSpec{
						ObjectMeta: metav1.ObjectMeta{
							Name:      transformerDeploymentKey.Name,
							Namespace: "default",
							Labels: map[string]string{
								"app":                                 "isvc." + transformerDeploymentKey.Name,
								constants.KServiceComponentLabel:      constants.Transformer.String(),
								constants.InferenceServicePodLabelKey: serviceName,
							},
							Annotations: map[string]string{
								constants.DeploymentMode:                 string(constants.RawDeployment),
								constants.AutoscalerClass:                string(constants.AutoscalerClassHPA),
								constants.OpenshiftServingCertAnnotation: transformerDeploymentKey.Name + constants.ServingCertSecretSuffix,
							},
						},
						Spec: corev1.PodSpec{
							Containers: []corev1.Container{
								{
									Image: "transformer:v1",
									Name:  constants.InferenceServiceContainerName,
									Args: []string{
										"--port=8080",
										"--model_name",
										serviceKey.Name,
										"--predictor_host",
										fmt.Sprintf("%s.%s", predictorServiceKey.Name, predictorServiceKey.Namespace),
										"--http_port",
										"8080",
									},
									Resources: defaultResource,
									ReadinessProbe: &corev1.Probe{
										ProbeHandler: corev1.ProbeHandler{
											TCPSocket: &corev1.TCPSocketAction{
												Port: intstr.IntOrString{
													IntVal: 8080,
												},
											},
										},
										InitialDelaySeconds: 0,
										TimeoutSeconds:      1,
										PeriodSeconds:       10,
										SuccessThreshold:    1,
										FailureThreshold:    3,
									},
									TerminationMessagePath:   "/dev/termination-log",
									TerminationMessagePolicy: "File",
									ImagePullPolicy:          "IfNotPresent",
								},
							},
							SchedulerName:                 "default-scheduler",
							RestartPolicy:                 "Always",
							TerminationGracePeriodSeconds: &gracePeriod,
							DNSPolicy:                     "ClusterFirst",
							SecurityContext: &corev1.PodSecurityContext{
								SELinuxOptions:      nil,
								WindowsOptions:      nil,
								RunAsUser:           nil,
								RunAsGroup:          nil,
								RunAsNonRoot:        nil,
								SupplementalGroups:  nil,
								FSGroup:             nil,
								Sysctls:             nil,
								FSGroupChangePolicy: nil,
								SeccompProfile:      nil,
							},
							AutomountServiceAccountToken: proto.Bool(false),
						},
					},
					Strategy: appsv1.DeploymentStrategy{
						Type: "RollingUpdate",
						RollingUpdate: &appsv1.RollingUpdateDeployment{
							MaxUnavailable: &intstr.IntOrString{Type: 1, IntVal: 0, StrVal: "25%"},
							MaxSurge:       &intstr.IntOrString{Type: 1, IntVal: 0, StrVal: "25%"},
						},
					},
					RevisionHistoryLimit:    &revisionHistory,
					ProgressDeadlineSeconds: &progressDeadlineSeconds,
				},
			}
			Expect(actualTransformerDeployment.Spec).To(BeComparableTo(expectedTransformerDeployment.Spec))

			// check predictor service
			actualPredictorService := &corev1.Service{}
			Eventually(func() error { return k8sClient.Get(context.TODO(), predictorServiceKey, actualPredictorService) }, timeout).
				Should(Succeed())
			expectedPredictorService := &corev1.Service{
				ObjectMeta: metav1.ObjectMeta{
					Name:      predictorServiceKey.Name,
					Namespace: predictorServiceKey.Namespace,
				},
				Spec: corev1.ServiceSpec{
					Ports: []corev1.ServicePort{
						{
							Name:       predictorServiceKey.Name,
							Protocol:   "TCP",
							Port:       80,
							TargetPort: intstr.IntOrString{Type: 0, IntVal: 8080, StrVal: ""},
						},
					},
					Type:            "ClusterIP",
					SessionAffinity: "None",
					Selector: map[string]string{
						"app": "isvc." + predictorServiceKey.Name,
					},
				},
			}
			actualPredictorService.Spec.ClusterIP = ""
			actualPredictorService.Spec.ClusterIPs = nil
			actualPredictorService.Spec.IPFamilies = nil
			actualPredictorService.Spec.IPFamilyPolicy = nil
			actualPredictorService.Spec.InternalTrafficPolicy = nil
			Expect(actualPredictorService.Spec).To(BeComparableTo(expectedPredictorService.Spec))

			// check transformer service
			actualTransformerService := &corev1.Service{}
			Eventually(func() error { return k8sClient.Get(context.TODO(), transformerServiceKey, actualTransformerService) }, timeout).
				Should(Succeed())
			expectedTransformerService := &corev1.Service{
				ObjectMeta: metav1.ObjectMeta{
					Name:      transformerServiceKey.Name,
					Namespace: transformerServiceKey.Namespace,
				},
				Spec: corev1.ServiceSpec{
					Ports: []corev1.ServicePort{
						{
							Name:       transformerServiceKey.Name,
							Protocol:   "TCP",
							Port:       80,
							TargetPort: intstr.IntOrString{Type: 0, IntVal: 8080, StrVal: ""},
						},
					},
					Type:            "ClusterIP",
					SessionAffinity: "None",
					Selector: map[string]string{
						"app": "isvc." + transformerServiceKey.Name,
					},
				},
			}
			actualTransformerService.Spec.ClusterIP = ""
			actualTransformerService.Spec.ClusterIPs = nil
			actualTransformerService.Spec.IPFamilies = nil
			actualTransformerService.Spec.IPFamilyPolicy = nil
			actualTransformerService.Spec.InternalTrafficPolicy = nil
			Expect(actualTransformerService.Spec).To(BeComparableTo(expectedTransformerService.Spec))

			// update deployment status to make isvc ready
			updatedPredictorDeployment := actualPredictorDeployment.DeepCopy()
			updatedPredictorDeployment.Status.Conditions = []appsv1.DeploymentCondition{
				{
					Type:   appsv1.DeploymentAvailable,
					Status: corev1.ConditionTrue,
				},
			}
			Expect(k8sClient.Status().Update(context.TODO(), updatedPredictorDeployment)).NotTo(HaveOccurred())
			updatedTransformerDeployment := actualTransformerDeployment.DeepCopy()
			updatedTransformerDeployment.Status.Conditions = []appsv1.DeploymentCondition{
				{
					Type:   appsv1.DeploymentAvailable,
					Status: corev1.ConditionTrue,
				},
			}
			Expect(k8sClient.Status().Update(context.TODO(), updatedTransformerDeployment)).NotTo(HaveOccurred())

			// check http route
			actualToplevelHttpRoute := &gatewayapiv1.HTTPRoute{}
			Eventually(func() error {
				return k8sClient.Get(context.TODO(), types.NamespacedName{
					Name:      serviceKey.Name,
					Namespace: serviceKey.Namespace,
				}, actualToplevelHttpRoute)
			}, timeout).
				Should(Succeed())
			topLevelHost := fmt.Sprintf("%s-%s.%s", serviceKey.Name, serviceKey.Namespace, "example.com")
			prefixUrlPath := fmt.Sprintf("/serving/%s/%s", serviceKey.Namespace, serviceKey.Name)
			expectedToplevelHttpRoute := gatewayapiv1.HTTPRoute{
				Spec: gatewayapiv1.HTTPRouteSpec{
					Hostnames: []gatewayapiv1.Hostname{gatewayapiv1.Hostname(topLevelHost), gatewayapiv1.Hostname(fmt.Sprintf("%s-%s.additional.example.com", serviceKey.Name, serviceKey.Namespace)), "example.com"},
					Rules: []gatewayapiv1.HTTPRouteRule{
						{
							Matches: []gatewayapiv1.HTTPRouteMatch{
								{
									Path: &gatewayapiv1.HTTPPathMatch{
										Type:  ptr.To(gatewayapiv1.PathMatchRegularExpression),
										Value: ptr.To(constants.FallbackPrefix()),
									},
								},
							},
							Filters: []gatewayapiv1.HTTPRouteFilter{
								{
									Type: gatewayapiv1.HTTPRouteFilterRequestHeaderModifier,
									RequestHeaderModifier: &gatewayapiv1.HTTPHeaderFilter{
										Set: []gatewayapiv1.HTTPHeader{
											{
												Name:  constants.IsvcNameHeader,
												Value: serviceKey.Name,
											},
											{
												Name:  constants.IsvcNamespaceHeader,
												Value: serviceKey.Namespace,
											},
										},
									},
								},
							},
							BackendRefs: []gatewayapiv1.HTTPBackendRef{
								{
									BackendRef: gatewayapiv1.BackendRef{
										BackendObjectReference: gatewayapiv1.BackendObjectReference{
											Group:     (*gatewayapiv1.Group)(ptr.To("")),
											Kind:      ptr.To(gatewayapiv1.Kind(constants.ServiceKind)),
											Name:      gatewayapiv1.ObjectName(transformerServiceKey.Name),
											Namespace: (*gatewayapiv1.Namespace)(ptr.To(serviceKey.Namespace)),
											Port:      (*gatewayapiv1.PortNumber)(ptr.To(int32(constants.CommonDefaultHttpPort))),
										},
										Weight: ptr.To(int32(1)),
									},
								},
							},
							Timeouts: &gatewayapiv1.HTTPRouteTimeouts{
								Request: ptr.To(gatewayapiv1.Duration("30s")),
							},
						},
						{
							Matches: []gatewayapiv1.HTTPRouteMatch{
								{
									Path: &gatewayapiv1.HTTPPathMatch{
										Type:  ptr.To(gatewayapiv1.PathMatchRegularExpression),
										Value: ptr.To(prefixUrlPath + "/"),
									},
								},
							},
							Filters: []gatewayapiv1.HTTPRouteFilter{
								{
									Type: gatewayapiv1.HTTPRouteFilterRequestHeaderModifier,
									RequestHeaderModifier: &gatewayapiv1.HTTPHeaderFilter{
										Set: []gatewayapiv1.HTTPHeader{
											{
												Name:  constants.IsvcNameHeader,
												Value: serviceKey.Name,
											},
											{
												Name:  constants.IsvcNamespaceHeader,
												Value: serviceKey.Namespace,
											},
										},
									},
								},
							},
							BackendRefs: []gatewayapiv1.HTTPBackendRef{
								{
									BackendRef: gatewayapiv1.BackendRef{
										BackendObjectReference: gatewayapiv1.BackendObjectReference{
											Group:     (*gatewayapiv1.Group)(ptr.To("")),
											Kind:      ptr.To(gatewayapiv1.Kind(constants.ServiceKind)),
											Name:      gatewayapiv1.ObjectName(transformerServiceKey.Name),
											Namespace: (*gatewayapiv1.Namespace)(ptr.To(serviceKey.Namespace)),
											Port:      (*gatewayapiv1.PortNumber)(ptr.To(int32(constants.CommonDefaultHttpPort))),
										},
										Weight: ptr.To(int32(1)),
									},
								},
							},
							Timeouts: &gatewayapiv1.HTTPRouteTimeouts{
								Request: ptr.To(gatewayapiv1.Duration("30s")),
							},
						},
					},
					CommonRouteSpec: gatewayapiv1.CommonRouteSpec{
						ParentRefs: []gatewayapiv1.ParentReference{
							{
								Name:      gatewayapiv1.ObjectName(kserveGateway.Name),
								Kind:      ptr.To(gatewayapiv1.Kind(constants.GatewayKind)),
								Group:     (*gatewayapiv1.Group)(&gatewayapiv1.GroupVersion.Group),
								Namespace: ptr.To(gatewayapiv1.Namespace(kserveGateway.Namespace)),
							},
						},
					},
				},
			}
			Expect(actualToplevelHttpRoute.Spec).To(BeComparableTo(expectedToplevelHttpRoute.Spec))

			actualPredictorHttpRoute := &gatewayapiv1.HTTPRoute{}
			Eventually(func() error {
				return k8sClient.Get(context.TODO(), types.NamespacedName{
					Name:      predictorServiceKey.Name,
					Namespace: serviceKey.Namespace,
				}, actualPredictorHttpRoute)
			}, timeout).
				Should(Succeed())
			predictorHost := fmt.Sprintf("%s-%s.%s", predictorServiceKey.Name, serviceKey.Namespace, "example.com")
			expectedPredictorHttpRoute := gatewayapiv1.HTTPRoute{
				Spec: gatewayapiv1.HTTPRouteSpec{
					Hostnames: []gatewayapiv1.Hostname{gatewayapiv1.Hostname(predictorHost)},
					Rules: []gatewayapiv1.HTTPRouteRule{
						{
							Matches: []gatewayapiv1.HTTPRouteMatch{
								{
									Path: &gatewayapiv1.HTTPPathMatch{
										Type:  ptr.To(gatewayapiv1.PathMatchRegularExpression),
										Value: ptr.To(constants.FallbackPrefix()),
									},
								},
							},
							Filters: []gatewayapiv1.HTTPRouteFilter{
								{
									Type: gatewayapiv1.HTTPRouteFilterRequestHeaderModifier,
									RequestHeaderModifier: &gatewayapiv1.HTTPHeaderFilter{
										Set: []gatewayapiv1.HTTPHeader{
											{
												Name:  constants.IsvcNameHeader,
												Value: serviceKey.Name,
											},
											{
												Name:  constants.IsvcNamespaceHeader,
												Value: serviceKey.Namespace,
											},
										},
									},
								},
							},
							BackendRefs: []gatewayapiv1.HTTPBackendRef{
								{
									BackendRef: gatewayapiv1.BackendRef{
										BackendObjectReference: gatewayapiv1.BackendObjectReference{
											Group:     (*gatewayapiv1.Group)(ptr.To("")),
											Kind:      ptr.To(gatewayapiv1.Kind(constants.ServiceKind)),
											Name:      gatewayapiv1.ObjectName(predictorServiceKey.Name),
											Namespace: (*gatewayapiv1.Namespace)(ptr.To(serviceKey.Namespace)),
											Port:      (*gatewayapiv1.PortNumber)(ptr.To(int32(constants.CommonDefaultHttpPort))),
										},
										Weight: ptr.To(int32(1)),
									},
								},
							},
							Timeouts: &gatewayapiv1.HTTPRouteTimeouts{
								Request: ptr.To(gatewayapiv1.Duration("60s")),
							},
						},
					},
					CommonRouteSpec: gatewayapiv1.CommonRouteSpec{
						ParentRefs: []gatewayapiv1.ParentReference{
							{
								Name:      gatewayapiv1.ObjectName(kserveGateway.Name),
								Kind:      ptr.To(gatewayapiv1.Kind(constants.GatewayKind)),
								Group:     (*gatewayapiv1.Group)(&gatewayapiv1.GroupVersion.Group),
								Namespace: ptr.To(gatewayapiv1.Namespace(kserveGateway.Namespace)),
							},
						},
					},
				},
			}
			Expect(actualPredictorHttpRoute.Spec).To(BeComparableTo(expectedPredictorHttpRoute.Spec))

			actualTransformerHttpRoute := &gatewayapiv1.HTTPRoute{}
			Eventually(func() error {
				return k8sClient.Get(context.TODO(), types.NamespacedName{
					Name:      transformerServiceKey.Name,
					Namespace: serviceKey.Namespace,
				}, actualTransformerHttpRoute)
			}, timeout).
				Should(Succeed())
			transformerHost := fmt.Sprintf("%s-%s.%s", transformerServiceKey.Name, serviceKey.Namespace, "example.com")
			expectedTransformerHttpRoute := gatewayapiv1.HTTPRoute{
				Spec: gatewayapiv1.HTTPRouteSpec{
					Hostnames: []gatewayapiv1.Hostname{gatewayapiv1.Hostname(transformerHost)},
					Rules: []gatewayapiv1.HTTPRouteRule{
						{
							Matches: []gatewayapiv1.HTTPRouteMatch{
								{
									Path: &gatewayapiv1.HTTPPathMatch{
										Type:  ptr.To(gatewayapiv1.PathMatchRegularExpression),
										Value: ptr.To(constants.FallbackPrefix()),
									},
								},
							},
							Filters: []gatewayapiv1.HTTPRouteFilter{
								{
									Type: gatewayapiv1.HTTPRouteFilterRequestHeaderModifier,
									RequestHeaderModifier: &gatewayapiv1.HTTPHeaderFilter{
										Set: []gatewayapiv1.HTTPHeader{
											{
												Name:  constants.IsvcNameHeader,
												Value: serviceKey.Name,
											},
											{
												Name:  constants.IsvcNamespaceHeader,
												Value: serviceKey.Namespace,
											},
										},
									},
								},
							},
							BackendRefs: []gatewayapiv1.HTTPBackendRef{
								{
									BackendRef: gatewayapiv1.BackendRef{
										BackendObjectReference: gatewayapiv1.BackendObjectReference{
											Group:     (*gatewayapiv1.Group)(ptr.To("")),
											Kind:      ptr.To(gatewayapiv1.Kind(constants.ServiceKind)),
											Name:      gatewayapiv1.ObjectName(transformerServiceKey.Name),
											Namespace: (*gatewayapiv1.Namespace)(ptr.To(serviceKey.Namespace)),
											Port:      (*gatewayapiv1.PortNumber)(ptr.To(int32(constants.CommonDefaultHttpPort))),
										},
										Weight: ptr.To(int32(1)),
									},
								},
							},
							Timeouts: &gatewayapiv1.HTTPRouteTimeouts{
								Request: ptr.To(gatewayapiv1.Duration("30s")),
							},
						},
					},
					CommonRouteSpec: gatewayapiv1.CommonRouteSpec{
						ParentRefs: []gatewayapiv1.ParentReference{
							{
								Name:      gatewayapiv1.ObjectName(kserveGateway.Name),
								Kind:      ptr.To(gatewayapiv1.Kind(constants.GatewayKind)),
								Group:     (*gatewayapiv1.Group)(&gatewayapiv1.GroupVersion.Group),
								Namespace: ptr.To(gatewayapiv1.Namespace(kserveGateway.Namespace)),
							},
						},
					},
				},
			}
			Expect(actualTransformerHttpRoute.Spec).To(BeComparableTo(expectedTransformerHttpRoute.Spec))

			// Mark the Ingress as accepted to make isvc ready
			httpRouteStatus := gatewayapiv1.HTTPRouteStatus{
				RouteStatus: gatewayapiv1.RouteStatus{
					Parents: []gatewayapiv1.RouteParentStatus{
						{
							ParentRef: gatewayapiv1.ParentReference{
								Name:      gatewayapiv1.ObjectName(kserveGateway.Name),
								Kind:      ptr.To(gatewayapiv1.Kind(constants.GatewayKind)),
								Group:     (*gatewayapiv1.Group)(&gatewayapiv1.GroupVersion.Group),
								Namespace: ptr.To(gatewayapiv1.Namespace(kserveGateway.Namespace)),
							},
							ControllerName: "istio.io/gateway-controller",
							Conditions: []metav1.Condition{
								{
									Type:               string(gatewayapiv1.ListenerConditionAccepted),
									Status:             metav1.ConditionTrue,
									Reason:             "Accepted",
									Message:            "Route was valid",
									LastTransitionTime: metav1.Now(),
								},
							},
						},
					},
				},
			}
			actualPredictorHttpRoute.Status = httpRouteStatus
			Expect(k8sClient.Status().Update(context.Background(), actualPredictorHttpRoute)).NotTo(HaveOccurred())
			actualTransformerHttpRoute.Status = httpRouteStatus
			Expect(k8sClient.Status().Update(context.Background(), actualTransformerHttpRoute)).NotTo(HaveOccurred())
			actualToplevelHttpRoute.Status = httpRouteStatus
			Expect(k8sClient.Status().Update(context.Background(), actualToplevelHttpRoute)).NotTo(HaveOccurred())

			// verify if InferenceService status is updated
			expectedIsvcStatus := v1beta1.InferenceServiceStatus{
				Status: duckv1.Status{
					Conditions: duckv1.Conditions{
						{
							Type:   v1beta1.IngressReady,
							Status: "True",
						},
						{
							Type:   v1beta1.PredictorReady,
							Status: "True",
						},
						{
							Type:   apis.ConditionReady,
							Status: "True",
						},
						{
							Type:     v1beta1.TransformerReady,
							Status:   "True",
							Severity: "Info",
						},
					},
				},
				URL: &apis.URL{
					Scheme: "http",
					Host:   fmt.Sprintf("%s-%s.example.com", serviceKey.Name, serviceKey.Namespace),
				},
				Address: &duckv1.Addressable{
					URL: &apis.URL{
						Scheme: "http",
						Host:   fmt.Sprintf("%s.%s.svc.cluster.local", transformerServiceKey.Name, serviceKey.Namespace),
					},
				},
				Components: map[v1beta1.ComponentType]v1beta1.ComponentStatusSpec{
					v1beta1.PredictorComponent: {
						LatestCreatedRevision: "",
						// URL: &apis.URL{
						// 	Scheme: "http",
						// 	Host:   fmt.Sprintf("%s-%s.example.com", predictorServiceKey.Name, serviceKey.Namespace),
						// },
					},
					v1beta1.TransformerComponent: {
						LatestCreatedRevision: "",
						// URL: &apis.URL{
						// 	Scheme: "http",
						// 	Host:   fmt.Sprintf("%s-%s.example.com", transformerServiceKey.Name, serviceKey.Namespace),
						// },
					},
				},
				ModelStatus: v1beta1.ModelStatus{
					TransitionStatus:    "InProgress",
					ModelRevisionStates: &v1beta1.ModelRevisionStates{TargetModelState: "Pending"},
				},
<<<<<<< HEAD
				DeploymentMode: "RawDeployment",
=======
				DeploymentMode: string(constants.RawDeployment),
>>>>>>> 3a8153c5
			}
			Eventually(func() string {
				isvc := &v1beta1.InferenceService{}
				if err := k8sClient.Get(context.TODO(), serviceKey, isvc); err != nil {
					return err.Error()
				}
				return cmp.Diff(&expectedIsvcStatus, &isvc.Status, cmpopts.IgnoreTypes(apis.VolatileTime{}))
			}, timeout).Should(BeEmpty())

			// check predictor HPA
			var defaultCpuUtilization int32 = 80
			var stabilizationWindowSeconds int32 = 0
			selectPolicy := autoscalingv2.MaxChangePolicySelect
			actualPredictorHPA := &autoscalingv2.HorizontalPodAutoscaler{}
			predictorHPAKey := types.NamespacedName{
				Name:      predictorServiceKey.Name,
				Namespace: serviceKey.Namespace,
			}
			Eventually(func() error { return k8sClient.Get(context.TODO(), predictorHPAKey, actualPredictorHPA) }, timeout).
				Should(Succeed())
			expectedPredictorHPA := &autoscalingv2.HorizontalPodAutoscaler{
				Spec: autoscalingv2.HorizontalPodAutoscalerSpec{
					ScaleTargetRef: autoscalingv2.CrossVersionObjectReference{
						APIVersion: "apps/v1",
						Kind:       "Deployment",
						Name:       predictorServiceKey.Name,
					},
					MinReplicas: &minReplicas,
					MaxReplicas: maxReplicas,
					Metrics: []autoscalingv2.MetricSpec{
						{
							Type: autoscalingv2.ResourceMetricSourceType,
							Resource: &autoscalingv2.ResourceMetricSource{
								Name: corev1.ResourceCPU,
								Target: autoscalingv2.MetricTarget{
									Type:               autoscalingv2.UtilizationMetricType,
									AverageUtilization: &defaultCpuUtilization,
								},
							},
						},
					},
					Behavior: &autoscalingv2.HorizontalPodAutoscalerBehavior{
						ScaleUp: &autoscalingv2.HPAScalingRules{
							StabilizationWindowSeconds: &stabilizationWindowSeconds,
							SelectPolicy:               &selectPolicy,
							Policies: []autoscalingv2.HPAScalingPolicy{
								{
									Type:          "Pods",
									Value:         4,
									PeriodSeconds: 15,
								},
								{
									Type:          "Percent",
									Value:         100,
									PeriodSeconds: 15,
								},
							},
						},
						ScaleDown: &autoscalingv2.HPAScalingRules{
							StabilizationWindowSeconds: nil,
							SelectPolicy:               &selectPolicy,
							Policies: []autoscalingv2.HPAScalingPolicy{
								{
									Type:          "Percent",
									Value:         100,
									PeriodSeconds: 15,
								},
							},
						},
					},
				},
			}
			Expect(actualPredictorHPA.Spec).To(BeComparableTo(expectedPredictorHPA.Spec))

			// check transformer HPA
			actualTransformerHPA := &autoscalingv2.HorizontalPodAutoscaler{}
			transformerHPAKey := types.NamespacedName{
				Name:      transformerServiceKey.Name,
				Namespace: serviceKey.Namespace,
			}
			Eventually(func() error { return k8sClient.Get(context.TODO(), transformerHPAKey, actualTransformerHPA) }, timeout).
				Should(Succeed())
			expectedTransformerHPA := &autoscalingv2.HorizontalPodAutoscaler{
				Spec: autoscalingv2.HorizontalPodAutoscalerSpec{
					ScaleTargetRef: autoscalingv2.CrossVersionObjectReference{
						APIVersion: "apps/v1",
						Kind:       "Deployment",
						Name:       transformerServiceKey.Name,
					},
					MinReplicas: &transformerMinReplicas,
					MaxReplicas: transformerMaxReplicas,
					Metrics: []autoscalingv2.MetricSpec{
						{
							Type: autoscalingv2.ResourceMetricSourceType,
							Resource: &autoscalingv2.ResourceMetricSource{
								Name: corev1.ResourceCPU,
								Target: autoscalingv2.MetricTarget{
									Type:               "Utilization",
									AverageUtilization: &transformerCpuUtilization,
								},
							},
						},
					},
					Behavior: &autoscalingv2.HorizontalPodAutoscalerBehavior{
						ScaleUp: &autoscalingv2.HPAScalingRules{
							StabilizationWindowSeconds: &transformerStabilizationWindowSeconds,
							SelectPolicy:               &transformerSelectPolicy,
							Policies: []autoscalingv2.HPAScalingPolicy{
								{
									Type:          "Pods",
									Value:         4,
									PeriodSeconds: 15,
								},
								{
									Type:          "Percent",
									Value:         100,
									PeriodSeconds: 15,
								},
							},
						},
						ScaleDown: &autoscalingv2.HPAScalingRules{
							StabilizationWindowSeconds: nil,
							SelectPolicy:               &transformerSelectPolicy,
							Policies: []autoscalingv2.HPAScalingPolicy{
								{
									Type:          "Percent",
									Value:         100,
									PeriodSeconds: 15,
								},
							},
						},
					},
				},
			}
			Expect(actualTransformerHPA.Spec).To(BeComparableTo(expectedTransformerHPA.Spec))
		})
	})
	Context("When creating inference service with raw kube path based routing predictor and explainer", func() {
		configs := map[string]string{
			"explainers": `{
				"art": {
					"image": "kserve/art-explainer",
					"defaultImageVersion": "latest"
				}
			}`,
			"ingress": `{
				"enableGatewayApi": true,
				"kserveIngressGateway": "kserve/kserve-ingress-gateway",
				"ingressGateway": "knative-serving/knative-ingress-gateway",
				"localGateway": "knative-serving/knative-local-gateway",
				"localGatewayService": "knative-local-gateway.istio-system.svc.cluster.local",
				"additionalIngressDomains": ["additional.example.com"],
				"ingressDomain": "example.com",
				"pathTemplate": "/serving/{{ .Namespace }}/{{ .Name }}"
			}`,
			"storageInitializer": `{
				"image" : "kserve/storage-initializer:latest",
				"memoryRequest": "100Mi",
				"memoryLimit": "1Gi",
				"cpuRequest": "100m",
				"cpuLimit": "1",
				"CaBundleConfigMapName": "",
				"caBundleVolumeMountPath": "/etc/ssl/custom-certs",
				"enableDirectPvcVolumeMount": false
			}`,
		}

		It("Should have httproute/service/deployment/hpa created for explainer and predictor", func() {
			By("By creating a new InferenceService")
			// Create configmap
			configMap := &corev1.ConfigMap{
				ObjectMeta: metav1.ObjectMeta{
					Name:      constants.InferenceServiceConfigMapName,
					Namespace: constants.KServeNamespace,
				},
				Data: configs,
			}
			Expect(k8sClient.Create(context.TODO(), configMap)).NotTo(HaveOccurred())
			defer k8sClient.Delete(context.TODO(), configMap)
			// Create ServingRuntime
			servingRuntime := &v1alpha1.ServingRuntime{
				ObjectMeta: metav1.ObjectMeta{
					Name:      "tf-serving-raw",
					Namespace: "default",
				},
				Spec: v1alpha1.ServingRuntimeSpec{
					SupportedModelFormats: []v1alpha1.SupportedModelFormat{
						{
							Name:       "tensorflow",
							Version:    proto.String("1"),
							AutoSelect: proto.Bool(true),
						},
					},
					ServingRuntimePodSpec: v1alpha1.ServingRuntimePodSpec{
						Containers: []corev1.Container{
							{
								Name:    "kserve-container",
								Image:   "tensorflow/serving:1.14.0",
								Command: []string{"/usr/bin/tensorflow_model_server"},
								Args: []string{
									"--port=9000",
									"--rest_api_port=8080",
									"--model_base_path=/mnt/models",
									"--rest_api_timeout_in_ms=60000",
								},
								Resources: defaultResource,
							},
						},
					},
					Disabled: proto.Bool(false),
				},
			}
			k8sClient.Create(context.TODO(), servingRuntime)
			defer k8sClient.Delete(context.TODO(), servingRuntime)
			serviceName := "raw-foo-exp-path"
			namespace := "default"
			expectedRequest := reconcile.Request{NamespacedName: types.NamespacedName{Name: serviceName, Namespace: namespace}}
			serviceKey := expectedRequest.NamespacedName
			predictorServiceKey := types.NamespacedName{
				Name:      constants.PredictorServiceName(serviceName),
				Namespace: namespace,
			}
			explainerServiceKey := types.NamespacedName{
				Name:      constants.ExplainerServiceName(serviceName),
				Namespace: namespace,
			}
			storageUri := "s3://test/mnist/export"
			var minReplicas int32 = 1
			var maxReplicas int32 = 3
			var explainerMinReplicas int32 = 1
			var explainerMaxReplicas int32 = 2
			var explainerCpuUtilization int32 = 80
			var explainerStabilizationWindowSeconds int32 = 0
			ExplainerSelectPolicy := autoscalingv2.MaxChangePolicySelect
			ctx := context.Background()
			isvc := &v1beta1.InferenceService{
				ObjectMeta: metav1.ObjectMeta{
					Name:      serviceKey.Name,
					Namespace: serviceKey.Namespace,
					Annotations: map[string]string{
						constants.DeploymentMode:  string(constants.RawDeployment),
						constants.AutoscalerClass: string(constants.AutoscalerClassHPA),
					},
				},
				Spec: v1beta1.InferenceServiceSpec{
					Predictor: v1beta1.PredictorSpec{
						ComponentExtensionSpec: v1beta1.ComponentExtensionSpec{
							MinReplicas: ptr.To(minReplicas),
							MaxReplicas: maxReplicas,
							AutoScaling: &v1beta1.AutoScalingSpec{
								Metrics: []v1beta1.MetricsSpec{
									{
										Type: v1beta1.ResourceMetricSourceType,
										Resource: &v1beta1.ResourceMetricSource{
											Name: v1beta1.ResourceMetricCPU,
											Target: v1beta1.MetricTarget{
												Type:               v1beta1.UtilizationMetricType,
												AverageUtilization: ptr.To(int32(75)),
											},
										},
									},
								},
							},
						},
						Tensorflow: &v1beta1.TFServingSpec{
							PredictorExtensionSpec: v1beta1.PredictorExtensionSpec{
								StorageURI:     &storageUri,
								RuntimeVersion: proto.String("1.14.0"),
								Container: corev1.Container{
									Name:      constants.InferenceServiceContainerName,
									Resources: defaultResource,
								},
							},
						},
					},
					Explainer: &v1beta1.ExplainerSpec{
						ART: &v1beta1.ARTExplainerSpec{
							Type: v1beta1.ARTSquareAttackExplainer,
							ExplainerExtensionSpec: v1beta1.ExplainerExtensionSpec{
								Config: map[string]string{"nb_classes": "10"},
								Container: corev1.Container{
									Name:      constants.InferenceServiceContainerName,
									Resources: defaultResource,
								},
							},
						},
						ComponentExtensionSpec: v1beta1.ComponentExtensionSpec{
							MinReplicas:    ptr.To(explainerMinReplicas),
							MaxReplicas:    explainerMaxReplicas,
							ScaleTarget:    ptr.To(explainerCpuUtilization),
							TimeoutSeconds: ptr.To(int64(30)),
						},
					},
				},
			}
			isvcConfigMap, err := v1beta1.GetInferenceServiceConfigMap(context.Background(), clientset)
			Expect(err).NotTo(HaveOccurred())
			isvcConfig, err := v1beta1.NewInferenceServicesConfig(isvcConfigMap)
			Expect(err).NotTo(HaveOccurred())
			isvc.DefaultInferenceService(isvcConfig, nil, &v1beta1.SecurityConfig{AutoMountServiceAccountToken: false}, nil)
			Expect(k8sClient.Create(ctx, isvc)).Should(Succeed())
			defer k8sClient.Delete(ctx, isvc)

			inferenceService := &v1beta1.InferenceService{}

			Eventually(func() bool {
				err := k8sClient.Get(ctx, serviceKey, inferenceService)
				return err == nil
			}, timeout, interval).Should(BeTrue())

			// check predictor deployment
			actualPredictorDeployment := &appsv1.Deployment{}
			predictorDeploymentKey := types.NamespacedName{
				Name:      predictorServiceKey.Name,
				Namespace: serviceKey.Namespace,
			}
			Eventually(func() error { return k8sClient.Get(context.TODO(), predictorDeploymentKey, actualPredictorDeployment) }, timeout).
				Should(Succeed())
			var replicas int32 = 1
			var revisionHistory int32 = 10
			var progressDeadlineSeconds int32 = 600
			var gracePeriod int64 = 30
			expectedPredictorDeployment := &appsv1.Deployment{
				ObjectMeta: metav1.ObjectMeta{
					Name:      predictorDeploymentKey.Name,
					Namespace: predictorDeploymentKey.Namespace,
				},
				Spec: appsv1.DeploymentSpec{
					Replicas: &replicas,
					Selector: &metav1.LabelSelector{
						MatchLabels: map[string]string{
							"app": "isvc." + predictorDeploymentKey.Name,
						},
					},
					Template: corev1.PodTemplateSpec{
						ObjectMeta: metav1.ObjectMeta{
							Name:      predictorDeploymentKey.Name,
							Namespace: "default",
							Labels: map[string]string{
								"app":                                 "isvc." + predictorDeploymentKey.Name,
								constants.KServiceComponentLabel:      constants.Predictor.String(),
								constants.InferenceServicePodLabelKey: serviceName,
							},
							Annotations: map[string]string{
								constants.StorageInitializerSourceUriInternalAnnotationKey: *isvc.Spec.Predictor.Model.StorageURI,
								constants.DeploymentMode:                                   string(constants.RawDeployment),
								constants.AutoscalerClass:                                  string(constants.AutoscalerClassHPA),
								constants.OpenshiftServingCertAnnotation:                   predictorDeploymentKey.Name + constants.ServingCertSecretSuffix,
							},
						},
						Spec: corev1.PodSpec{
							Containers: []corev1.Container{
								{
									Image: "tensorflow/serving:" +
										*isvc.Spec.Predictor.Model.RuntimeVersion,
									Name:    constants.InferenceServiceContainerName,
									Command: []string{v1beta1.TensorflowEntrypointCommand},
									Args: []string{
										"--port=" + v1beta1.TensorflowServingGRPCPort,
										"--rest_api_port=" + v1beta1.TensorflowServingRestPort,
										"--model_base_path=" + constants.DefaultModelLocalMountPath,
										"--rest_api_timeout_in_ms=60000",
									},
									Resources: defaultResource,
									ReadinessProbe: &corev1.Probe{
										ProbeHandler: corev1.ProbeHandler{
											TCPSocket: &corev1.TCPSocketAction{
												Port: intstr.IntOrString{
													IntVal: 8080,
												},
											},
										},
										InitialDelaySeconds: 0,
										TimeoutSeconds:      1,
										PeriodSeconds:       10,
										SuccessThreshold:    1,
										FailureThreshold:    3,
									},
									TerminationMessagePath:   "/dev/termination-log",
									TerminationMessagePolicy: "File",
									ImagePullPolicy:          "IfNotPresent",
								},
							},
							SchedulerName:                 "default-scheduler",
							RestartPolicy:                 "Always",
							TerminationGracePeriodSeconds: &gracePeriod,
							DNSPolicy:                     "ClusterFirst",
							SecurityContext: &corev1.PodSecurityContext{
								SELinuxOptions:      nil,
								WindowsOptions:      nil,
								RunAsUser:           nil,
								RunAsGroup:          nil,
								RunAsNonRoot:        nil,
								SupplementalGroups:  nil,
								FSGroup:             nil,
								Sysctls:             nil,
								FSGroupChangePolicy: nil,
								SeccompProfile:      nil,
							},
							AutomountServiceAccountToken: proto.Bool(false),
						},
					},
					Strategy: appsv1.DeploymentStrategy{
						Type: "RollingUpdate",
						RollingUpdate: &appsv1.RollingUpdateDeployment{
							MaxUnavailable: &intstr.IntOrString{Type: 1, IntVal: 0, StrVal: "25%"},
							MaxSurge:       &intstr.IntOrString{Type: 1, IntVal: 0, StrVal: "25%"},
						},
					},
					RevisionHistoryLimit:    &revisionHistory,
					ProgressDeadlineSeconds: &progressDeadlineSeconds,
				},
			}
			Expect(actualPredictorDeployment.Spec).To(BeComparableTo(expectedPredictorDeployment.Spec))

			// check Explainer deployment
			actualExplainerDeployment := &appsv1.Deployment{}
			explainerDeploymentKey := types.NamespacedName{
				Name:      explainerServiceKey.Name,
				Namespace: serviceKey.Namespace,
			}
			Eventually(func() error {
				return k8sClient.Get(context.TODO(), explainerDeploymentKey, actualExplainerDeployment)
			}, timeout).
				Should(Succeed())
			expectedExplainerDeployment := &appsv1.Deployment{
				ObjectMeta: metav1.ObjectMeta{
					Name:      explainerDeploymentKey.Name,
					Namespace: explainerDeploymentKey.Namespace,
				},
				Spec: appsv1.DeploymentSpec{
					Replicas: &replicas,
					Selector: &metav1.LabelSelector{
						MatchLabels: map[string]string{
							"app": "isvc." + explainerDeploymentKey.Name,
						},
					},
					Template: corev1.PodTemplateSpec{
						ObjectMeta: metav1.ObjectMeta{
							Name:      explainerDeploymentKey.Name,
							Namespace: "default",
							Labels: map[string]string{
								"app":                                 "isvc." + explainerDeploymentKey.Name,
								constants.KServiceComponentLabel:      constants.Explainer.String(),
								constants.InferenceServicePodLabelKey: serviceName,
							},
							Annotations: map[string]string{
								constants.DeploymentMode:                 string(constants.RawDeployment),
								constants.AutoscalerClass:                string(constants.AutoscalerClassHPA),
								constants.OpenshiftServingCertAnnotation: explainerDeploymentKey.Name + constants.ServingCertSecretSuffix,
							},
						},
						Spec: corev1.PodSpec{
							Containers: []corev1.Container{
								{
									Image: "kserve/art-explainer:latest",
									Name:  constants.InferenceServiceContainerName,
									Args: []string{
										"--model_name",
										serviceKey.Name,
										"--http_port",
										"8080",
										"--predictor_host",
										fmt.Sprintf("%s.%s", predictorServiceKey.Name, predictorServiceKey.Namespace),
										"--adversary_type",
										"SquareAttack",
										"--nb_classes",
										"10",
									},
									Resources: defaultResource,
									ReadinessProbe: &corev1.Probe{
										ProbeHandler: corev1.ProbeHandler{
											TCPSocket: &corev1.TCPSocketAction{
												Port: intstr.IntOrString{
													IntVal: 8080,
												},
											},
										},
										InitialDelaySeconds: 0,
										TimeoutSeconds:      1,
										PeriodSeconds:       10,
										SuccessThreshold:    1,
										FailureThreshold:    3,
									},
									TerminationMessagePath:   "/dev/termination-log",
									TerminationMessagePolicy: "File",
									ImagePullPolicy:          "IfNotPresent",
								},
							},
							SchedulerName:                 "default-scheduler",
							RestartPolicy:                 "Always",
							TerminationGracePeriodSeconds: &gracePeriod,
							DNSPolicy:                     "ClusterFirst",
							SecurityContext: &corev1.PodSecurityContext{
								SELinuxOptions:      nil,
								WindowsOptions:      nil,
								RunAsUser:           nil,
								RunAsGroup:          nil,
								RunAsNonRoot:        nil,
								SupplementalGroups:  nil,
								FSGroup:             nil,
								Sysctls:             nil,
								FSGroupChangePolicy: nil,
								SeccompProfile:      nil,
							},
							AutomountServiceAccountToken: proto.Bool(false),
						},
					},
					Strategy: appsv1.DeploymentStrategy{
						Type: "RollingUpdate",
						RollingUpdate: &appsv1.RollingUpdateDeployment{
							MaxUnavailable: &intstr.IntOrString{Type: 1, IntVal: 0, StrVal: "25%"},
							MaxSurge:       &intstr.IntOrString{Type: 1, IntVal: 0, StrVal: "25%"},
						},
					},
					RevisionHistoryLimit:    &revisionHistory,
					ProgressDeadlineSeconds: &progressDeadlineSeconds,
				},
			}
			Expect(actualExplainerDeployment.Spec).To(BeComparableTo(expectedExplainerDeployment.Spec))

			// check predictor service
			actualPredictorService := &corev1.Service{}
			Eventually(func() error { return k8sClient.Get(context.TODO(), predictorServiceKey, actualPredictorService) }, timeout).
				Should(Succeed())
			expectedPredictorService := &corev1.Service{
				ObjectMeta: metav1.ObjectMeta{
					Name:      predictorServiceKey.Name,
					Namespace: predictorServiceKey.Namespace,
				},
				Spec: corev1.ServiceSpec{
					Ports: []corev1.ServicePort{
						{
							Name:       predictorServiceKey.Name,
							Protocol:   "TCP",
							Port:       80,
							TargetPort: intstr.IntOrString{Type: 0, IntVal: 8080, StrVal: ""},
						},
					},
					Type:            "ClusterIP",
					SessionAffinity: "None",
					Selector: map[string]string{
						"app": "isvc." + predictorServiceKey.Name,
					},
				},
			}
			actualPredictorService.Spec.ClusterIP = ""
			actualPredictorService.Spec.ClusterIPs = nil
			actualPredictorService.Spec.IPFamilies = nil
			actualPredictorService.Spec.IPFamilyPolicy = nil
			actualPredictorService.Spec.InternalTrafficPolicy = nil
			Expect(actualPredictorService.Spec).To(BeComparableTo(expectedPredictorService.Spec))

			// check Explainer service
			actualExplainerService := &corev1.Service{}
			Eventually(func() error { return k8sClient.Get(context.TODO(), explainerServiceKey, actualExplainerService) }, timeout).
				Should(Succeed())
			expectedExplainerService := &corev1.Service{
				ObjectMeta: metav1.ObjectMeta{
					Name:      explainerServiceKey.Name,
					Namespace: explainerServiceKey.Namespace,
				},
				Spec: corev1.ServiceSpec{
					Ports: []corev1.ServicePort{
						{
							Name:       explainerServiceKey.Name,
							Protocol:   "TCP",
							Port:       80,
							TargetPort: intstr.IntOrString{Type: 0, IntVal: 8080, StrVal: ""},
						},
					},
					Type:            "ClusterIP",
					SessionAffinity: "None",
					Selector: map[string]string{
						"app": "isvc." + explainerServiceKey.Name,
					},
				},
			}
			actualExplainerService.Spec.ClusterIP = ""
			actualExplainerService.Spec.ClusterIPs = nil
			actualExplainerService.Spec.IPFamilies = nil
			actualExplainerService.Spec.IPFamilyPolicy = nil
			actualExplainerService.Spec.InternalTrafficPolicy = nil
			Expect(actualExplainerService.Spec).To(BeComparableTo(expectedExplainerService.Spec))

			// update deployment status to make isvc ready
			updatedPredictorDeployment := actualPredictorDeployment.DeepCopy()
			updatedPredictorDeployment.Status.Conditions = []appsv1.DeploymentCondition{
				{
					Type:   appsv1.DeploymentAvailable,
					Status: corev1.ConditionTrue,
				},
			}
			Expect(k8sClient.Status().Update(context.TODO(), updatedPredictorDeployment)).NotTo(HaveOccurred())
			updatedExplainerDeployment := actualExplainerDeployment.DeepCopy()
			updatedExplainerDeployment.Status.Conditions = []appsv1.DeploymentCondition{
				{
					Type:   appsv1.DeploymentAvailable,
					Status: corev1.ConditionTrue,
				},
			}
			Expect(k8sClient.Status().Update(context.TODO(), updatedExplainerDeployment)).NotTo(HaveOccurred())

			// check http route
			actualToplevelHttpRoute := &gatewayapiv1.HTTPRoute{}
			Eventually(func() error {
				return k8sClient.Get(context.TODO(), types.NamespacedName{
					Name:      serviceKey.Name,
					Namespace: serviceKey.Namespace,
				}, actualToplevelHttpRoute)
			}, timeout).
				Should(Succeed())
			topLevelHost := fmt.Sprintf("%s-%s.%s", serviceKey.Name, serviceKey.Namespace, "example.com")
			prefixUrlPath := fmt.Sprintf("/serving/%s/%s", serviceKey.Namespace, serviceKey.Name)
			expectedToplevelHttpRoute := gatewayapiv1.HTTPRoute{
				Spec: gatewayapiv1.HTTPRouteSpec{
					Hostnames: []gatewayapiv1.Hostname{gatewayapiv1.Hostname(topLevelHost), gatewayapiv1.Hostname(fmt.Sprintf("%s-%s.additional.example.com", serviceKey.Name, serviceKey.Namespace)), "example.com"},
					Rules: []gatewayapiv1.HTTPRouteRule{
						{
							Matches: []gatewayapiv1.HTTPRouteMatch{
								{
									Path: &gatewayapiv1.HTTPPathMatch{
										Type:  ptr.To(gatewayapiv1.PathMatchRegularExpression),
										Value: ptr.To(constants.ExplainPrefix()),
									},
								},
							},
							Filters: []gatewayapiv1.HTTPRouteFilter{
								{
									Type: gatewayapiv1.HTTPRouteFilterRequestHeaderModifier,
									RequestHeaderModifier: &gatewayapiv1.HTTPHeaderFilter{
										Set: []gatewayapiv1.HTTPHeader{
											{
												Name:  constants.IsvcNameHeader,
												Value: serviceKey.Name,
											},
											{
												Name:  constants.IsvcNamespaceHeader,
												Value: serviceKey.Namespace,
											},
										},
									},
								},
							},
							BackendRefs: []gatewayapiv1.HTTPBackendRef{
								{
									BackendRef: gatewayapiv1.BackendRef{
										BackendObjectReference: gatewayapiv1.BackendObjectReference{
											Group:     (*gatewayapiv1.Group)(ptr.To("")),
											Kind:      ptr.To(gatewayapiv1.Kind(constants.ServiceKind)),
											Name:      gatewayapiv1.ObjectName(explainerServiceKey.Name),
											Namespace: (*gatewayapiv1.Namespace)(ptr.To(serviceKey.Namespace)),
											Port:      (*gatewayapiv1.PortNumber)(ptr.To(int32(constants.CommonDefaultHttpPort))),
										},
										Weight: ptr.To(int32(1)),
									},
								},
							},
							Timeouts: &gatewayapiv1.HTTPRouteTimeouts{
								Request: ptr.To(gatewayapiv1.Duration("30s")),
							},
						},
						{
							Matches: []gatewayapiv1.HTTPRouteMatch{
								{
									Path: &gatewayapiv1.HTTPPathMatch{
										Type:  ptr.To(gatewayapiv1.PathMatchRegularExpression),
										Value: ptr.To(constants.FallbackPrefix()),
									},
								},
							},
							Filters: []gatewayapiv1.HTTPRouteFilter{
								{
									Type: gatewayapiv1.HTTPRouteFilterRequestHeaderModifier,
									RequestHeaderModifier: &gatewayapiv1.HTTPHeaderFilter{
										Set: []gatewayapiv1.HTTPHeader{
											{
												Name:  constants.IsvcNameHeader,
												Value: serviceKey.Name,
											},
											{
												Name:  constants.IsvcNamespaceHeader,
												Value: serviceKey.Namespace,
											},
										},
									},
								},
							},
							BackendRefs: []gatewayapiv1.HTTPBackendRef{
								{
									BackendRef: gatewayapiv1.BackendRef{
										BackendObjectReference: gatewayapiv1.BackendObjectReference{
											Group:     (*gatewayapiv1.Group)(ptr.To("")),
											Kind:      ptr.To(gatewayapiv1.Kind(constants.ServiceKind)),
											Name:      gatewayapiv1.ObjectName(predictorServiceKey.Name),
											Namespace: (*gatewayapiv1.Namespace)(ptr.To(serviceKey.Namespace)),
											Port:      (*gatewayapiv1.PortNumber)(ptr.To(int32(constants.CommonDefaultHttpPort))),
										},
										Weight: ptr.To(int32(1)),
									},
								},
							},
							Timeouts: &gatewayapiv1.HTTPRouteTimeouts{
								Request: ptr.To(gatewayapiv1.Duration("60s")),
							},
						},
						{
							Matches: []gatewayapiv1.HTTPRouteMatch{
								{
									Path: &gatewayapiv1.HTTPPathMatch{
										Type:  ptr.To(gatewayapiv1.PathMatchRegularExpression),
										Value: ptr.To(prefixUrlPath + constants.PathBasedExplainPrefix()),
									},
								},
							},
							Filters: []gatewayapiv1.HTTPRouteFilter{
								{
									Type: gatewayapiv1.HTTPRouteFilterRequestHeaderModifier,
									RequestHeaderModifier: &gatewayapiv1.HTTPHeaderFilter{
										Set: []gatewayapiv1.HTTPHeader{
											{
												Name:  constants.IsvcNameHeader,
												Value: serviceKey.Name,
											},
											{
												Name:  constants.IsvcNamespaceHeader,
												Value: serviceKey.Namespace,
											},
										},
									},
								},
							},
							BackendRefs: []gatewayapiv1.HTTPBackendRef{
								{
									BackendRef: gatewayapiv1.BackendRef{
										BackendObjectReference: gatewayapiv1.BackendObjectReference{
											Group:     (*gatewayapiv1.Group)(ptr.To("")),
											Kind:      ptr.To(gatewayapiv1.Kind(constants.ServiceKind)),
											Name:      gatewayapiv1.ObjectName(explainerServiceKey.Name),
											Namespace: (*gatewayapiv1.Namespace)(ptr.To(serviceKey.Namespace)),
											Port:      (*gatewayapiv1.PortNumber)(ptr.To(int32(constants.CommonDefaultHttpPort))),
										},
										Weight: ptr.To(int32(1)),
									},
								},
							},
							Timeouts: &gatewayapiv1.HTTPRouteTimeouts{
								Request: ptr.To(gatewayapiv1.Duration("30s")),
							},
						},
						{
							Matches: []gatewayapiv1.HTTPRouteMatch{
								{
									Path: &gatewayapiv1.HTTPPathMatch{
										Type:  ptr.To(gatewayapiv1.PathMatchRegularExpression),
										Value: ptr.To(prefixUrlPath + "/"),
									},
								},
							},
							Filters: []gatewayapiv1.HTTPRouteFilter{
								{
									Type: gatewayapiv1.HTTPRouteFilterRequestHeaderModifier,
									RequestHeaderModifier: &gatewayapiv1.HTTPHeaderFilter{
										Set: []gatewayapiv1.HTTPHeader{
											{
												Name:  constants.IsvcNameHeader,
												Value: serviceKey.Name,
											},
											{
												Name:  constants.IsvcNamespaceHeader,
												Value: serviceKey.Namespace,
											},
										},
									},
								},
							},
							BackendRefs: []gatewayapiv1.HTTPBackendRef{
								{
									BackendRef: gatewayapiv1.BackendRef{
										BackendObjectReference: gatewayapiv1.BackendObjectReference{
											Group:     (*gatewayapiv1.Group)(ptr.To("")),
											Kind:      ptr.To(gatewayapiv1.Kind(constants.ServiceKind)),
											Name:      gatewayapiv1.ObjectName(predictorServiceKey.Name),
											Namespace: (*gatewayapiv1.Namespace)(ptr.To(serviceKey.Namespace)),
											Port:      (*gatewayapiv1.PortNumber)(ptr.To(int32(constants.CommonDefaultHttpPort))),
										},
										Weight: ptr.To(int32(1)),
									},
								},
							},
							Timeouts: &gatewayapiv1.HTTPRouteTimeouts{
								Request: ptr.To(gatewayapiv1.Duration("60s")),
							},
						},
					},
					CommonRouteSpec: gatewayapiv1.CommonRouteSpec{
						ParentRefs: []gatewayapiv1.ParentReference{
							{
								Name:      gatewayapiv1.ObjectName(kserveGateway.Name),
								Kind:      ptr.To(gatewayapiv1.Kind(constants.GatewayKind)),
								Group:     (*gatewayapiv1.Group)(&gatewayapiv1.GroupVersion.Group),
								Namespace: ptr.To(gatewayapiv1.Namespace(kserveGateway.Namespace)),
							},
						},
					},
				},
			}
			Expect(actualToplevelHttpRoute.Spec).To(BeComparableTo(expectedToplevelHttpRoute.Spec))

			actualPredictorHttpRoute := &gatewayapiv1.HTTPRoute{}
			Eventually(func() error {
				return k8sClient.Get(context.TODO(), types.NamespacedName{
					Name:      predictorServiceKey.Name,
					Namespace: serviceKey.Namespace,
				}, actualPredictorHttpRoute)
			}, timeout).
				Should(Succeed())
			predictorHost := fmt.Sprintf("%s-%s.%s", predictorServiceKey.Name, serviceKey.Namespace, "example.com")
			expectedPredictorHttpRoute := gatewayapiv1.HTTPRoute{
				Spec: gatewayapiv1.HTTPRouteSpec{
					Hostnames: []gatewayapiv1.Hostname{gatewayapiv1.Hostname(predictorHost)},
					Rules: []gatewayapiv1.HTTPRouteRule{
						{
							Matches: []gatewayapiv1.HTTPRouteMatch{
								{
									Path: &gatewayapiv1.HTTPPathMatch{
										Type:  ptr.To(gatewayapiv1.PathMatchRegularExpression),
										Value: ptr.To(constants.FallbackPrefix()),
									},
								},
							},
							Filters: []gatewayapiv1.HTTPRouteFilter{
								{
									Type: gatewayapiv1.HTTPRouteFilterRequestHeaderModifier,
									RequestHeaderModifier: &gatewayapiv1.HTTPHeaderFilter{
										Set: []gatewayapiv1.HTTPHeader{
											{
												Name:  constants.IsvcNameHeader,
												Value: serviceKey.Name,
											},
											{
												Name:  constants.IsvcNamespaceHeader,
												Value: serviceKey.Namespace,
											},
										},
									},
								},
							},
							BackendRefs: []gatewayapiv1.HTTPBackendRef{
								{
									BackendRef: gatewayapiv1.BackendRef{
										BackendObjectReference: gatewayapiv1.BackendObjectReference{
											Group:     (*gatewayapiv1.Group)(ptr.To("")),
											Kind:      ptr.To(gatewayapiv1.Kind(constants.ServiceKind)),
											Name:      gatewayapiv1.ObjectName(predictorServiceKey.Name),
											Namespace: (*gatewayapiv1.Namespace)(ptr.To(serviceKey.Namespace)),
											Port:      (*gatewayapiv1.PortNumber)(ptr.To(int32(constants.CommonDefaultHttpPort))),
										},
										Weight: ptr.To(int32(1)),
									},
								},
							},
							Timeouts: &gatewayapiv1.HTTPRouteTimeouts{
								Request: ptr.To(gatewayapiv1.Duration("60s")),
							},
						},
					},
					CommonRouteSpec: gatewayapiv1.CommonRouteSpec{
						ParentRefs: []gatewayapiv1.ParentReference{
							{
								Name:      gatewayapiv1.ObjectName(kserveGateway.Name),
								Kind:      ptr.To(gatewayapiv1.Kind(constants.GatewayKind)),
								Group:     (*gatewayapiv1.Group)(&gatewayapiv1.GroupVersion.Group),
								Namespace: ptr.To(gatewayapiv1.Namespace(kserveGateway.Namespace)),
							},
						},
					},
				},
			}
			Expect(actualPredictorHttpRoute.Spec).To(BeComparableTo(expectedPredictorHttpRoute.Spec))

			actualExplainerHttpRoute := &gatewayapiv1.HTTPRoute{}
			Eventually(func() error {
				return k8sClient.Get(context.TODO(), types.NamespacedName{
					Name:      explainerServiceKey.Name,
					Namespace: serviceKey.Namespace,
				}, actualExplainerHttpRoute)
			}, timeout).
				Should(Succeed())
			explainerHost := fmt.Sprintf("%s-%s.%s", explainerServiceKey.Name, serviceKey.Namespace, "example.com")
			expectedExplainerHttpRoute := gatewayapiv1.HTTPRoute{
				Spec: gatewayapiv1.HTTPRouteSpec{
					Hostnames: []gatewayapiv1.Hostname{gatewayapiv1.Hostname(explainerHost)},
					Rules: []gatewayapiv1.HTTPRouteRule{
						{
							Matches: []gatewayapiv1.HTTPRouteMatch{
								{
									Path: &gatewayapiv1.HTTPPathMatch{
										Type:  ptr.To(gatewayapiv1.PathMatchRegularExpression),
										Value: ptr.To(constants.FallbackPrefix()),
									},
								},
							},
							Filters: []gatewayapiv1.HTTPRouteFilter{
								{
									Type: gatewayapiv1.HTTPRouteFilterRequestHeaderModifier,
									RequestHeaderModifier: &gatewayapiv1.HTTPHeaderFilter{
										Set: []gatewayapiv1.HTTPHeader{
											{
												Name:  constants.IsvcNameHeader,
												Value: serviceKey.Name,
											},
											{
												Name:  constants.IsvcNamespaceHeader,
												Value: serviceKey.Namespace,
											},
										},
									},
								},
							},
							BackendRefs: []gatewayapiv1.HTTPBackendRef{
								{
									BackendRef: gatewayapiv1.BackendRef{
										BackendObjectReference: gatewayapiv1.BackendObjectReference{
											Group:     (*gatewayapiv1.Group)(ptr.To("")),
											Kind:      ptr.To(gatewayapiv1.Kind(constants.ServiceKind)),
											Name:      gatewayapiv1.ObjectName(explainerServiceKey.Name),
											Namespace: (*gatewayapiv1.Namespace)(ptr.To(serviceKey.Namespace)),
											Port:      (*gatewayapiv1.PortNumber)(ptr.To(int32(constants.CommonDefaultHttpPort))),
										},
										Weight: ptr.To(int32(1)),
									},
								},
							},
							Timeouts: &gatewayapiv1.HTTPRouteTimeouts{
								Request: ptr.To(gatewayapiv1.Duration("30s")),
							},
						},
					},
					CommonRouteSpec: gatewayapiv1.CommonRouteSpec{
						ParentRefs: []gatewayapiv1.ParentReference{
							{
								Name:      gatewayapiv1.ObjectName(kserveGateway.Name),
								Kind:      ptr.To(gatewayapiv1.Kind(constants.GatewayKind)),
								Group:     (*gatewayapiv1.Group)(&gatewayapiv1.GroupVersion.Group),
								Namespace: ptr.To(gatewayapiv1.Namespace(kserveGateway.Namespace)),
							},
						},
					},
				},
			}
			Expect(actualExplainerHttpRoute.Spec).To(BeComparableTo(expectedExplainerHttpRoute.Spec))

			// Mark the Ingress as accepted to make isvc ready
			httpRouteStatus := gatewayapiv1.HTTPRouteStatus{
				RouteStatus: gatewayapiv1.RouteStatus{
					Parents: []gatewayapiv1.RouteParentStatus{
						{
							ParentRef: gatewayapiv1.ParentReference{
								Name:      gatewayapiv1.ObjectName(kserveGateway.Name),
								Kind:      ptr.To(gatewayapiv1.Kind(constants.GatewayKind)),
								Group:     (*gatewayapiv1.Group)(&gatewayapiv1.GroupVersion.Group),
								Namespace: ptr.To(gatewayapiv1.Namespace(kserveGateway.Namespace)),
							},
							ControllerName: "istio.io/gateway-controller",
							Conditions: []metav1.Condition{
								{
									Type:               string(gatewayapiv1.ListenerConditionAccepted),
									Status:             metav1.ConditionTrue,
									Reason:             "Accepted",
									Message:            "Route was valid",
									LastTransitionTime: metav1.Now(),
								},
							},
						},
					},
				},
			}
			actualPredictorHttpRoute.Status = httpRouteStatus
			Expect(k8sClient.Status().Update(context.Background(), actualPredictorHttpRoute)).NotTo(HaveOccurred())
			actualExplainerHttpRoute.Status = httpRouteStatus
			Expect(k8sClient.Status().Update(context.Background(), actualExplainerHttpRoute)).NotTo(HaveOccurred())
			actualToplevelHttpRoute.Status = httpRouteStatus
			Expect(k8sClient.Status().Update(context.Background(), actualToplevelHttpRoute)).NotTo(HaveOccurred())

			// verify if InferenceService status is updated
			expectedIsvcStatus := v1beta1.InferenceServiceStatus{
				Status: duckv1.Status{
					Conditions: duckv1.Conditions{
						{
							Type:     v1beta1.ExplainerReady,
							Status:   "True",
							Severity: "Info",
						},
						{
							Type:   v1beta1.IngressReady,
							Status: "True",
						},
						{
							Type:   v1beta1.PredictorReady,
							Status: "True",
						},
						{
							Type:   apis.ConditionReady,
							Status: "True",
						},
					},
				},
				URL: &apis.URL{
					Scheme: "http",
					Host:   fmt.Sprintf("%s-%s.example.com", serviceKey.Name, serviceKey.Namespace),
				},
				Address: &duckv1.Addressable{
					URL: &apis.URL{
						Scheme: "http",
						Host:   fmt.Sprintf("%s.%s.svc.cluster.local", predictorServiceKey.Name, serviceKey.Namespace),
					},
				},
				Components: map[v1beta1.ComponentType]v1beta1.ComponentStatusSpec{
					v1beta1.PredictorComponent: {
						LatestCreatedRevision: "",
						// URL: &apis.URL{
						// 	Scheme: "http",
						// 	Host:   fmt.Sprintf("%s-%s.example.com", predictorServiceKey.Name, serviceKey.Namespace),
						// },
					},
					v1beta1.ExplainerComponent: {
						LatestCreatedRevision: "",
						// URL: &apis.URL{
						// 	Scheme: "http",
						// 	Host:   fmt.Sprintf("%s-%s.example.com", explainerServiceKey.Name, serviceKey.Namespace),
						// },
					},
				},
				ModelStatus: v1beta1.ModelStatus{
					TransitionStatus:    "InProgress",
					ModelRevisionStates: &v1beta1.ModelRevisionStates{TargetModelState: "Pending"},
				},
<<<<<<< HEAD
				DeploymentMode: "RawDeployment",
=======
				DeploymentMode: string(constants.RawDeployment),
>>>>>>> 3a8153c5
			}
			Eventually(func() string {
				isvc := &v1beta1.InferenceService{}
				if err := k8sClient.Get(context.TODO(), serviceKey, isvc); err != nil {
					return err.Error()
				}
				return cmp.Diff(&expectedIsvcStatus, &isvc.Status, cmpopts.IgnoreTypes(apis.VolatileTime{}))
			}, timeout).Should(BeEmpty())

			// check predictor HPA
			var cpuUtilization int32 = 75
			var stabilizationWindowSeconds int32 = 0
			selectPolicy := autoscalingv2.MaxChangePolicySelect
			actualPredictorHPA := &autoscalingv2.HorizontalPodAutoscaler{}
			predictorHPAKey := types.NamespacedName{
				Name:      predictorServiceKey.Name,
				Namespace: serviceKey.Namespace,
			}
			Eventually(func() error { return k8sClient.Get(context.TODO(), predictorHPAKey, actualPredictorHPA) }, timeout).
				Should(Succeed())
			expectedPredictorHPA := &autoscalingv2.HorizontalPodAutoscaler{
				Spec: autoscalingv2.HorizontalPodAutoscalerSpec{
					ScaleTargetRef: autoscalingv2.CrossVersionObjectReference{
						APIVersion: "apps/v1",
						Kind:       "Deployment",
						Name:       predictorServiceKey.Name,
					},
					MinReplicas: &minReplicas,
					MaxReplicas: maxReplicas,
					Metrics: []autoscalingv2.MetricSpec{
						{
							Type: autoscalingv2.ResourceMetricSourceType,
							Resource: &autoscalingv2.ResourceMetricSource{
								Name: corev1.ResourceCPU,
								Target: autoscalingv2.MetricTarget{
									Type:               "Utilization",
									AverageUtilization: &cpuUtilization,
								},
							},
						},
					},
					Behavior: &autoscalingv2.HorizontalPodAutoscalerBehavior{
						ScaleUp: &autoscalingv2.HPAScalingRules{
							StabilizationWindowSeconds: &stabilizationWindowSeconds,
							SelectPolicy:               &selectPolicy,
							Policies: []autoscalingv2.HPAScalingPolicy{
								{
									Type:          "Pods",
									Value:         4,
									PeriodSeconds: 15,
								},
								{
									Type:          "Percent",
									Value:         100,
									PeriodSeconds: 15,
								},
							},
						},
						ScaleDown: &autoscalingv2.HPAScalingRules{
							StabilizationWindowSeconds: nil,
							SelectPolicy:               &selectPolicy,
							Policies: []autoscalingv2.HPAScalingPolicy{
								{
									Type:          "Percent",
									Value:         100,
									PeriodSeconds: 15,
								},
							},
						},
					},
				},
			}
			Expect(actualPredictorHPA.Spec).To(BeComparableTo(expectedPredictorHPA.Spec))

			// check Explainer HPA
			actualExplainerHPA := &autoscalingv2.HorizontalPodAutoscaler{}
			explainerHPAKey := types.NamespacedName{
				Name:      explainerServiceKey.Name,
				Namespace: serviceKey.Namespace,
			}
			Eventually(func() error { return k8sClient.Get(context.TODO(), explainerHPAKey, actualExplainerHPA) }, timeout).
				Should(Succeed())
			expectedExplainerHPA := &autoscalingv2.HorizontalPodAutoscaler{
				Spec: autoscalingv2.HorizontalPodAutoscalerSpec{
					ScaleTargetRef: autoscalingv2.CrossVersionObjectReference{
						APIVersion: "apps/v1",
						Kind:       "Deployment",
						Name:       explainerServiceKey.Name,
					},
					MinReplicas: &explainerMinReplicas,
					MaxReplicas: explainerMaxReplicas,
					Metrics: []autoscalingv2.MetricSpec{
						{
							Type: autoscalingv2.ResourceMetricSourceType,
							Resource: &autoscalingv2.ResourceMetricSource{
								Name: corev1.ResourceCPU,
								Target: autoscalingv2.MetricTarget{
									Type:               "Utilization",
									AverageUtilization: &explainerCpuUtilization,
								},
							},
						},
					},
					Behavior: &autoscalingv2.HorizontalPodAutoscalerBehavior{
						ScaleUp: &autoscalingv2.HPAScalingRules{
							StabilizationWindowSeconds: &explainerStabilizationWindowSeconds,
							SelectPolicy:               &ExplainerSelectPolicy,
							Policies: []autoscalingv2.HPAScalingPolicy{
								{
									Type:          "Pods",
									Value:         4,
									PeriodSeconds: 15,
								},
								{
									Type:          "Percent",
									Value:         100,
									PeriodSeconds: 15,
								},
							},
						},
						ScaleDown: &autoscalingv2.HPAScalingRules{
							StabilizationWindowSeconds: nil,
							SelectPolicy:               &ExplainerSelectPolicy,
							Policies: []autoscalingv2.HPAScalingPolicy{
								{
									Type:          "Percent",
									Value:         100,
									PeriodSeconds: 15,
								},
							},
						},
					},
				},
			}
			Expect(actualExplainerHPA.Spec).To(BeComparableTo(expectedExplainerHPA.Spec))
		})
	})
	Context("When creating inference service with raw kube predictor with gateway api disabled", func() {
		configs := map[string]string{
			"explainers": `{
				"alibi": {
					"image": "kserve/alibi-explainer",
					"defaultImageVersion": "latest"
				}
			}`,
			"ingress": `{
				"enableGatewayAPI": false,
				"ingressGateway": "knative-serving/knative-ingress-gateway",
				"localGateway": "knative-serving/knative-local-gateway",
				"localGatewayService": "knative-local-gateway.istio-system.svc.cluster.local"
			}`,
			"storageInitializer": `{
				"image" : "kserve/storage-initializer:latest",
				"memoryRequest": "100Mi",
				"memoryLimit": "1Gi",
				"cpuRequest": "100m",
				"cpuLimit": "1",
				"CaBundleConfigMapName": "",
				"caBundleVolumeMountPath": "/etc/ssl/custom-certs",
				"enableDirectPvcVolumeMount": false
			}`,
			"opentelemetryCollector": `{
				"scrapeInterval": "5s",
				"metricReceiverEndpoint": "keda-otel-scaler.keda.svc:4317",
				"metricScalerEndpoint": "keda-otel-scaler.keda.svc:4318"
			}`,
		}
		It("Should have KEDA ScaledObject created", func() {
			By("By creating a new InferenceService")
			// Create configmap
			configMap := &corev1.ConfigMap{
				ObjectMeta: metav1.ObjectMeta{
					Name:      constants.InferenceServiceConfigMapName,
					Namespace: constants.KServeNamespace,
				},
				Data: configs,
			}
			Expect(k8sClient.Create(context.TODO(), configMap)).NotTo(HaveOccurred())
			defer k8sClient.Delete(context.TODO(), configMap)
			// Create ServingRuntime
			servingRuntime := &v1alpha1.ServingRuntime{
				ObjectMeta: metav1.ObjectMeta{
					Name:      "tf-serving-raw",
					Namespace: "default",
				},
				Spec: v1alpha1.ServingRuntimeSpec{
					SupportedModelFormats: []v1alpha1.SupportedModelFormat{
						{
							Name:       "tensorflow",
							Version:    proto.String("1"),
							AutoSelect: proto.Bool(true),
						},
					},
					ServingRuntimePodSpec: v1alpha1.ServingRuntimePodSpec{
						Containers: []corev1.Container{
							{
								Name:    "kserve-container",
								Image:   "tensorflow/serving:1.14.0",
								Command: []string{"/usr/bin/tensorflow_model_server"},
								Args: []string{
									"--port=9000",
									"--rest_api_port=8080",
									"--model_base_path=/mnt/models",
									"--rest_api_timeout_in_ms=60000",
								},
								Resources: defaultResource,
							},
						},
					},
					Disabled: proto.Bool(false),
				},
			}
			k8sClient.Create(context.TODO(), servingRuntime)
			defer k8sClient.Delete(context.TODO(), servingRuntime)
			serviceName := "raw-foo-1"
			expectedRequest := reconcile.Request{NamespacedName: types.NamespacedName{Name: serviceName, Namespace: "default"}}
			serviceKey := expectedRequest.NamespacedName
			storageUri := "s3://test/mnist/export"
			qty := resource.MustParse("10Gi")
			ctx := context.Background()
			isvc := &v1beta1.InferenceService{
				ObjectMeta: metav1.ObjectMeta{
					Name:      serviceKey.Name,
					Namespace: serviceKey.Namespace,
					Annotations: map[string]string{
						constants.DeploymentMode:  string(constants.RawDeployment),
						constants.AutoscalerClass: string(constants.AutoscalerClassKeda),
					},
				},
				Spec: v1beta1.InferenceServiceSpec{
					Predictor: v1beta1.PredictorSpec{
						ComponentExtensionSpec: v1beta1.ComponentExtensionSpec{
							MinReplicas: ptr.To(int32(1)),
							MaxReplicas: 3,
							AutoScaling: &v1beta1.AutoScalingSpec{
								Metrics: []v1beta1.MetricsSpec{
									{
										Type: v1beta1.ResourceMetricSourceType,
										Resource: &v1beta1.ResourceMetricSource{
											Name: v1beta1.ResourceMetricMemory,
											Target: v1beta1.MetricTarget{
												Type:         v1beta1.AverageValueMetricType,
												AverageValue: &qty,
											},
										},
									},
								},
							},
						},
						Tensorflow: &v1beta1.TFServingSpec{
							PredictorExtensionSpec: v1beta1.PredictorExtensionSpec{
								StorageURI:     &storageUri,
								RuntimeVersion: proto.String("1.14.0"),
								Container: corev1.Container{
									Name:      constants.InferenceServiceContainerName,
									Resources: defaultResource,
								},
							},
						},
					},
				},
			}
			isvc.DefaultInferenceService(nil, nil, nil, nil)
			Expect(k8sClient.Create(ctx, isvc)).Should(Succeed())

			inferenceService := &v1beta1.InferenceService{}

			Eventually(func() bool {
				err := k8sClient.Get(ctx, serviceKey, inferenceService)
				return err == nil
			}, timeout, interval).Should(BeTrue())

			actualScaledObject := &kedav1alpha1.ScaledObject{}

			predictorSObjectKey := types.NamespacedName{
				Name:      constants.PredictorServiceName(serviceKey.Name),
				Namespace: serviceKey.Namespace,
			}
			Eventually(func() error { return k8sClient.Get(context.TODO(), predictorSObjectKey, actualScaledObject) }, timeout).
				Should(Succeed())

			expectedScaledobject := &kedav1alpha1.ScaledObject{
				ObjectMeta: metav1.ObjectMeta{
					Name:      predictorSObjectKey.Name,
					Namespace: predictorSObjectKey.Namespace,
				},
				Spec: kedav1alpha1.ScaledObjectSpec{
					ScaleTargetRef: &kedav1alpha1.ScaleTarget{
						Name: predictorSObjectKey.Name,
					},
					Triggers: []kedav1alpha1.ScaleTriggers{
						{
							Type: "memory",
							Metadata: map[string]string{
								"value": "10Gi",
							},
							MetricType: autoscalingv2.AverageValueMetricType,
						},
					},
					MinReplicaCount: proto.Int32(1),
					MaxReplicaCount: proto.Int32(3),
				},
			}
			Expect(actualScaledObject.Spec).To(Equal(expectedScaledobject.Spec))

			// check service
			actualService := &corev1.Service{}
			predictorServiceKey := types.NamespacedName{
				Name:      constants.PredictorServiceName(serviceKey.Name),
				Namespace: serviceKey.Namespace,
			}
			Eventually(func() error { return k8sClient.Get(context.TODO(), predictorServiceKey, actualService) }, timeout).
				Should(Succeed())

			expectedService := &corev1.Service{
				ObjectMeta: metav1.ObjectMeta{
					Name:      predictorServiceKey.Name,
					Namespace: predictorServiceKey.Namespace,
				},
				Spec: corev1.ServiceSpec{
					Ports: []corev1.ServicePort{
						{
							Name:       constants.PredictorServiceName(serviceName),
							Protocol:   "TCP",
							Port:       80,
							TargetPort: intstr.IntOrString{Type: 0, IntVal: 8080, StrVal: ""},
						},
					},
					Type:            "ClusterIP",
					SessionAffinity: "None",
					Selector: map[string]string{
						"app": "isvc." + constants.PredictorServiceName(serviceName),
					},
				},
			}
			actualService.Spec.ClusterIP = ""
			actualService.Spec.ClusterIPs = nil
			actualService.Spec.IPFamilies = nil
			actualService.Spec.IPFamilyPolicy = nil
			actualService.Spec.InternalTrafficPolicy = nil
			Expect(actualService.Spec).To(Equal(expectedService.Spec))

			// check isvc status
			updatedScaledObject := actualScaledObject.DeepCopy()
			updatedScaledObject.Status.Conditions = []kedav1alpha1.Condition{
				{
					Type:   kedav1alpha1.ConditionReady,
					Status: kedav1alpha1.GetInitializedConditions().GetActiveCondition().Status,
				},
			}
			Expect(k8sClient.Status().Update(context.TODO(), updatedScaledObject)).NotTo(HaveOccurred())
		})

		It("Should have OpenTelemetry Collector created", func() {
			By("By creating a new InferenceService")
			// Create configmap
			configMap := &corev1.ConfigMap{
				ObjectMeta: metav1.ObjectMeta{
					Name:      constants.InferenceServiceConfigMapName,
					Namespace: constants.KServeNamespace,
				},
				Data: configs,
			}
			Expect(k8sClient.Create(context.TODO(), configMap)).NotTo(HaveOccurred())
			defer k8sClient.Delete(context.TODO(), configMap)
			// Create ServingRuntime
			servingRuntime := &v1alpha1.ServingRuntime{
				ObjectMeta: metav1.ObjectMeta{
					Name:      "tf-serving-raw",
					Namespace: "default",
				},
				Spec: v1alpha1.ServingRuntimeSpec{
					SupportedModelFormats: []v1alpha1.SupportedModelFormat{
						{
							Name:       "tensorflow",
							Version:    proto.String("1"),
							AutoSelect: proto.Bool(true),
						},
					},
					ServingRuntimePodSpec: v1alpha1.ServingRuntimePodSpec{
						Containers: []corev1.Container{
							{
								Name:    "kserve-container",
								Image:   "tensorflow/serving:1.14.0",
								Command: []string{"/usr/bin/tensorflow_model_server"},
								Args: []string{
									"--port=9000",
									"--rest_api_port=8080",
									"--model_base_path=/mnt/models",
									"--rest_api_timeout_in_ms=60000",
								},
								Resources: defaultResource,
							},
						},
					},
					Disabled: proto.Bool(false),
				},
			}
			k8sClient.Create(context.TODO(), servingRuntime)
			defer k8sClient.Delete(context.TODO(), servingRuntime)
			serviceName := "raw-foo-3"
			expectedRequest := reconcile.Request{NamespacedName: types.NamespacedName{Name: serviceName, Namespace: "default"}}
			serviceKey := expectedRequest.NamespacedName
			storageUri := "s3://test/mnist/export"
			ctx := context.Background()
			isvc := &v1beta1.InferenceService{
				ObjectMeta: metav1.ObjectMeta{
					Name:      serviceKey.Name,
					Namespace: serviceKey.Namespace,
					Annotations: map[string]string{
						constants.DeploymentMode:          string(constants.RawDeployment),
						constants.AutoscalerClass:         string(constants.AutoscalerClassKeda),
						"sidecar.opentelemetry.io/inject": "true",
					},
				},
				Spec: v1beta1.InferenceServiceSpec{
					Predictor: v1beta1.PredictorSpec{
						ComponentExtensionSpec: v1beta1.ComponentExtensionSpec{
							MinReplicas: ptr.To(int32(1)),
							MaxReplicas: 3,
							AutoScaling: &v1beta1.AutoScalingSpec{
								Metrics: []v1beta1.MetricsSpec{
									{
										Type: v1beta1.PodMetricSourceType,
										PodMetric: &v1beta1.PodMetricSource{
											Metric: v1beta1.PodMetrics{
												Backend:     v1beta1.OpenTelemetryBackend,
												MetricNames: []string{"process_cpu_seconds_total"},
												Query:       "avg(process_cpu_seconds_total)",
											},
											Target: v1beta1.MetricTarget{
												Type:  v1beta1.ValueMetricType,
												Value: &resource.Quantity{},
											},
										},
									},
								},
							},
						},

						Tensorflow: &v1beta1.TFServingSpec{
							PredictorExtensionSpec: v1beta1.PredictorExtensionSpec{
								StorageURI:     &storageUri,
								RuntimeVersion: proto.String("1.14.0"),
								Container: corev1.Container{
									Name:      constants.InferenceServiceContainerName,
									Resources: defaultResource,
								},
							},
						},
					},
				},
			}
			isvc.DefaultInferenceService(nil, nil, nil, nil)
			Expect(k8sClient.Create(ctx, isvc)).Should(Succeed())

			inferenceService := &v1beta1.InferenceService{}

			Eventually(func() bool {
				err := k8sClient.Get(ctx, serviceKey, inferenceService)
				return err == nil
			}, timeout, interval).Should(BeTrue())

			actualOTelCollector := &otelv1beta1.OpenTelemetryCollector{}

			predictorSObjectKey := types.NamespacedName{
				Name:      constants.PredictorServiceName(serviceKey.Name),
				Namespace: serviceKey.Namespace,
			}
			Eventually(func() error { return k8sClient.Get(context.TODO(), predictorSObjectKey, actualOTelCollector) }, timeout).
				Should(Succeed())

			expectedOTelCollector := &otelv1beta1.OpenTelemetryCollector{
				ObjectMeta: metav1.ObjectMeta{
					Name:      predictorSObjectKey.Name,
					Namespace: predictorSObjectKey.Namespace,
				},
				Spec: otelv1beta1.OpenTelemetryCollectorSpec{
					Mode: "sidecar",
					Config: otelv1beta1.Config{
						Receivers: otelv1beta1.AnyConfig{Object: map[string]interface{}{
							"prometheus": map[string]interface{}{
								"config": map[string]interface{}{
									"scrape_configs": []interface{}{
										map[string]interface{}{
											"job_name":        "otel-collector",
											"scrape_interval": "5s",
											"static_configs": []interface{}{
												map[string]interface{}{
													"targets": []interface{}{"localhost:8080"},
												},
											},
										},
									},
								},
							},
						}},
						Processors: &otelv1beta1.AnyConfig{Object: map[string]interface{}{
							"filter/ottl": map[string]interface{}{
								"error_mode": "ignore",
								"metrics": map[string]interface{}{
									"metric": []interface{}{
										`name != "process_cpu_seconds_total"`,
									},
								},
							},
						}},
						Exporters: otelv1beta1.AnyConfig{Object: map[string]interface{}{
							"otlp": map[string]interface{}{
								"endpoint":    "keda-otel-scaler.keda.svc:4317",
								"compression": "none",
								"tls": map[string]interface{}{
									"insecure": true,
								},
							},
						}},
						Service: otelv1beta1.Service{
							Pipelines: map[string]*otelv1beta1.Pipeline{
								"metrics": {
									Receivers:  []string{"prometheus"},
									Processors: []string{"filter/ottl"},
									Exporters:  []string{"otlp"},
								},
							},
						},
					},
				},
			}
			Expect(actualOTelCollector.Spec.Config).To(BeComparableTo(expectedOTelCollector.Spec.Config))
		})

		It("Should have ingress/service/deployment/hpa created", func() {
			By("By creating a new InferenceService")
			// Create configmap
			configMap := &corev1.ConfigMap{
				ObjectMeta: metav1.ObjectMeta{
					Name:      constants.InferenceServiceConfigMapName,
					Namespace: constants.KServeNamespace,
				},
				Data: configs,
			}
			Expect(k8sClient.Create(context.TODO(), configMap)).NotTo(HaveOccurred())
			defer k8sClient.Delete(context.TODO(), configMap)
			// Create ServingRuntime
			servingRuntime := &v1alpha1.ServingRuntime{
				ObjectMeta: metav1.ObjectMeta{
					Name:      "tf-serving-raw",
					Namespace: "default",
				},
				Spec: v1alpha1.ServingRuntimeSpec{
					SupportedModelFormats: []v1alpha1.SupportedModelFormat{
						{
							Name:       "tensorflow",
							Version:    proto.String("1"),
							AutoSelect: proto.Bool(true),
						},
					},
					ServingRuntimePodSpec: v1alpha1.ServingRuntimePodSpec{
						Containers: []corev1.Container{
							{
								Name:    "kserve-container",
								Image:   "tensorflow/serving:1.14.0",
								Command: []string{"/usr/bin/tensorflow_model_server"},
								Args: []string{
									"--port=9000",
									"--rest_api_port=8080",
									"--model_base_path=/mnt/models",
									"--rest_api_timeout_in_ms=60000",
								},
								Resources: defaultResource,
							},
						},
					},
					Disabled: proto.Bool(false),
				},
			}
			k8sClient.Create(context.TODO(), servingRuntime)
			defer k8sClient.Delete(context.TODO(), servingRuntime)
			serviceName := "raw-foo"
			expectedRequest := reconcile.Request{NamespacedName: types.NamespacedName{Name: serviceName, Namespace: "default"}}
			serviceKey := expectedRequest.NamespacedName
			storageUri := "s3://test/mnist/export"
			ctx := context.Background()
			isvc := &v1beta1.InferenceService{
				ObjectMeta: metav1.ObjectMeta{
					Name:      serviceKey.Name,
					Namespace: serviceKey.Namespace,
					Annotations: map[string]string{
						constants.DeploymentMode:  string(constants.RawDeployment),
						constants.AutoscalerClass: string(constants.AutoscalerClassHPA),
					},
				},
				Spec: v1beta1.InferenceServiceSpec{
					Predictor: v1beta1.PredictorSpec{
						ComponentExtensionSpec: v1beta1.ComponentExtensionSpec{
							MinReplicas: ptr.To(int32(1)),
							MaxReplicas: 3,
							AutoScaling: &v1beta1.AutoScalingSpec{
								Metrics: []v1beta1.MetricsSpec{
									{
										Type: v1beta1.ResourceMetricSourceType,
										Resource: &v1beta1.ResourceMetricSource{
											Name: v1beta1.ResourceMetricCPU,
											Target: v1beta1.MetricTarget{
												Type:               v1beta1.UtilizationMetricType,
												AverageUtilization: ptr.To(int32(75)),
											},
										},
									},
								},
							},
						},
						Tensorflow: &v1beta1.TFServingSpec{
							PredictorExtensionSpec: v1beta1.PredictorExtensionSpec{
								StorageURI:     &storageUri,
								RuntimeVersion: proto.String("1.14.0"),
								Container: corev1.Container{
									Name:      constants.InferenceServiceContainerName,
									Resources: defaultResource,
								},
							},
						},
					},
				},
			}
			isvc.DefaultInferenceService(nil, nil, &v1beta1.SecurityConfig{AutoMountServiceAccountToken: false}, nil)
			Expect(k8sClient.Create(ctx, isvc)).Should(Succeed())

			inferenceService := &v1beta1.InferenceService{}

			Eventually(func() bool {
				err := k8sClient.Get(ctx, serviceKey, inferenceService)
				return err == nil
			}, timeout, interval).Should(BeTrue())

			actualDeployment := &appsv1.Deployment{}
			predictorDeploymentKey := types.NamespacedName{
				Name:      constants.PredictorServiceName(serviceKey.Name),
				Namespace: serviceKey.Namespace,
			}
			Eventually(func() error { return k8sClient.Get(context.TODO(), predictorDeploymentKey, actualDeployment) }, timeout).
				Should(Succeed())
			var replicas int32 = 1
			var revisionHistory int32 = 10
			var progressDeadlineSeconds int32 = 600
			var gracePeriod int64 = 30
			expectedDeployment := &appsv1.Deployment{
				ObjectMeta: metav1.ObjectMeta{
					Name:      predictorDeploymentKey.Name,
					Namespace: predictorDeploymentKey.Namespace,
				},
				Spec: appsv1.DeploymentSpec{
					Replicas: &replicas,
					Selector: &metav1.LabelSelector{
						MatchLabels: map[string]string{
							"app": "isvc." + predictorDeploymentKey.Name,
						},
					},
					Template: corev1.PodTemplateSpec{
						ObjectMeta: metav1.ObjectMeta{
							Name:      predictorDeploymentKey.Name,
							Namespace: "default",
							Labels: map[string]string{
								"app":                                 "isvc." + predictorDeploymentKey.Name,
								constants.KServiceComponentLabel:      constants.Predictor.String(),
								constants.InferenceServicePodLabelKey: serviceName,
							},
							Annotations: map[string]string{
								constants.StorageInitializerSourceUriInternalAnnotationKey: *isvc.Spec.Predictor.Model.StorageURI,
								constants.DeploymentMode:                                   string(constants.RawDeployment),
								constants.AutoscalerClass:                                  string(constants.AutoscalerClassHPA),
								constants.OpenshiftServingCertAnnotation:                   predictorDeploymentKey.Name + constants.ServingCertSecretSuffix,
							},
						},
						Spec: corev1.PodSpec{
							Containers: []corev1.Container{
								{
									Image: "tensorflow/serving:" +
										*isvc.Spec.Predictor.Model.RuntimeVersion,
									Name:    constants.InferenceServiceContainerName,
									Command: []string{v1beta1.TensorflowEntrypointCommand},
									Args: []string{
										"--port=" + v1beta1.TensorflowServingGRPCPort,
										"--rest_api_port=" + v1beta1.TensorflowServingRestPort,
										"--model_base_path=" + constants.DefaultModelLocalMountPath,
										"--rest_api_timeout_in_ms=60000",
									},
									Resources: defaultResource,
									ReadinessProbe: &corev1.Probe{
										ProbeHandler: corev1.ProbeHandler{
											TCPSocket: &corev1.TCPSocketAction{
												Port: intstr.IntOrString{
													IntVal: 8080,
												},
											},
										},
										InitialDelaySeconds: 0,
										TimeoutSeconds:      1,
										PeriodSeconds:       10,
										SuccessThreshold:    1,
										FailureThreshold:    3,
									},
									TerminationMessagePath:   "/dev/termination-log",
									TerminationMessagePolicy: "File",
									ImagePullPolicy:          "IfNotPresent",
								},
							},
							SchedulerName:                 "default-scheduler",
							RestartPolicy:                 "Always",
							TerminationGracePeriodSeconds: &gracePeriod,
							DNSPolicy:                     "ClusterFirst",
							SecurityContext: &corev1.PodSecurityContext{
								SELinuxOptions:      nil,
								WindowsOptions:      nil,
								RunAsUser:           nil,
								RunAsGroup:          nil,
								RunAsNonRoot:        nil,
								SupplementalGroups:  nil,
								FSGroup:             nil,
								Sysctls:             nil,
								FSGroupChangePolicy: nil,
								SeccompProfile:      nil,
							},
							AutomountServiceAccountToken: proto.Bool(false),
						},
					},
					Strategy: appsv1.DeploymentStrategy{
						Type: "RollingUpdate",
						RollingUpdate: &appsv1.RollingUpdateDeployment{
							MaxUnavailable: &intstr.IntOrString{Type: 1, IntVal: 0, StrVal: "25%"},
							MaxSurge:       &intstr.IntOrString{Type: 1, IntVal: 0, StrVal: "25%"},
						},
					},
					RevisionHistoryLimit:    &revisionHistory,
					ProgressDeadlineSeconds: &progressDeadlineSeconds,
				},
			}
			Expect(actualDeployment.Spec).To(Equal(expectedDeployment.Spec))

			// check service
			actualService := &corev1.Service{}
			predictorServiceKey := types.NamespacedName{
				Name:      constants.PredictorServiceName(serviceKey.Name),
				Namespace: serviceKey.Namespace,
			}
			Eventually(func() error { return k8sClient.Get(context.TODO(), predictorServiceKey, actualService) }, timeout).
				Should(Succeed())

			expectedService := &corev1.Service{
				ObjectMeta: metav1.ObjectMeta{
					Name:      predictorServiceKey.Name,
					Namespace: predictorServiceKey.Namespace,
				},
				Spec: corev1.ServiceSpec{
					Ports: []corev1.ServicePort{
						{
							Name:       constants.PredictorServiceName(serviceName),
							Protocol:   "TCP",
							Port:       80,
							TargetPort: intstr.IntOrString{Type: 0, IntVal: 8080, StrVal: ""},
						},
					},
					Type:            "ClusterIP",
					SessionAffinity: "None",
					Selector: map[string]string{
						"app": "isvc." + constants.PredictorServiceName(serviceName),
					},
				},
			}
			actualService.Spec.ClusterIP = ""
			actualService.Spec.ClusterIPs = nil
			actualService.Spec.IPFamilies = nil
			actualService.Spec.IPFamilyPolicy = nil
			actualService.Spec.InternalTrafficPolicy = nil
			Expect(actualService.Spec).To(Equal(expectedService.Spec))

			// check isvc status
			updatedDeployment := actualDeployment.DeepCopy()
			updatedDeployment.Status.Conditions = []appsv1.DeploymentCondition{
				{
					Type:   appsv1.DeploymentAvailable,
					Status: corev1.ConditionTrue,
				},
			}
			Expect(k8sClient.Status().Update(context.TODO(), updatedDeployment)).NotTo(HaveOccurred())

			// check ingress
			pathType := netv1.PathTypePrefix
			actualIngress := &netv1.Ingress{}
			predictorIngressKey := types.NamespacedName{
				Name:      serviceKey.Name,
				Namespace: serviceKey.Namespace,
			}
			Eventually(func() error { return k8sClient.Get(context.TODO(), predictorIngressKey, actualIngress) }, timeout).
				Should(Succeed())
			expectedIngress := netv1.Ingress{
				Spec: netv1.IngressSpec{
					Rules: []netv1.IngressRule{
						{
							Host: fmt.Sprintf("%s-%s.%s", serviceName, serviceKey.Namespace, domain),
							IngressRuleValue: netv1.IngressRuleValue{
								HTTP: &netv1.HTTPIngressRuleValue{
									Paths: []netv1.HTTPIngressPath{
										{
											Path:     "/",
											PathType: &pathType,
											Backend: netv1.IngressBackend{
												Service: &netv1.IngressServiceBackend{
													Name: serviceName + "-predictor",
													Port: netv1.ServiceBackendPort{
														Number: 80,
													},
												},
											},
										},
									},
								},
							},
						},
						{
							Host: fmt.Sprintf("%s-predictor-%s.%s", serviceName, serviceKey.Namespace, domain),
							IngressRuleValue: netv1.IngressRuleValue{
								HTTP: &netv1.HTTPIngressRuleValue{
									Paths: []netv1.HTTPIngressPath{
										{
											Path:     "/",
											PathType: &pathType,
											Backend: netv1.IngressBackend{
												Service: &netv1.IngressServiceBackend{
													Name: serviceName + "-predictor",
													Port: netv1.ServiceBackendPort{
														Number: 80,
													},
												},
											},
										},
									},
								},
							},
						},
					},
				},
			}
			Expect(actualIngress.Spec).To(Equal(expectedIngress.Spec))
			// verify if InferenceService status is updated
			expectedIsvcStatus := v1beta1.InferenceServiceStatus{
				Status: duckv1.Status{
					Conditions: duckv1.Conditions{
						{
							Type:   v1beta1.IngressReady,
							Status: "True",
						},
						{
							Type:   v1beta1.PredictorReady,
							Status: "True",
						},
						{
							Type:   apis.ConditionReady,
							Status: "True",
						},
					},
				},
				URL: &apis.URL{
					Scheme: "http",
					Host:   fmt.Sprintf("%s-predictor.%s.svc.cluster.local", serviceKey.Name, serviceKey.Namespace),
				},
				Address: &duckv1.Addressable{
					URL: &apis.URL{
						Scheme: "http",
						Host:   fmt.Sprintf("%s-predictor.%s.svc.cluster.local", serviceKey.Name, serviceKey.Namespace),
					},
				},
				Components: map[v1beta1.ComponentType]v1beta1.ComponentStatusSpec{
					v1beta1.PredictorComponent: {
						LatestCreatedRevision: "",
						// URL: &apis.URL{
						// 	Scheme: "http",
						// 	Host:   "raw-foo-predictor-default.example.com",
						// },
					},
				},
				ModelStatus: v1beta1.ModelStatus{
					TransitionStatus:    "InProgress",
					ModelRevisionStates: &v1beta1.ModelRevisionStates{TargetModelState: "Pending"},
				},
<<<<<<< HEAD
				DeploymentMode: "RawDeployment",
=======
				DeploymentMode: string(constants.RawDeployment),
>>>>>>> 3a8153c5
			}
			Eventually(func() string {
				isvc := &v1beta1.InferenceService{}
				if err := k8sClient.Get(context.TODO(), serviceKey, isvc); err != nil {
					return err.Error()
				}
				return cmp.Diff(&expectedIsvcStatus, &isvc.Status, cmpopts.IgnoreTypes(apis.VolatileTime{}))
			}, timeout).Should(BeEmpty())

			// check HPA
			var minReplicas int32 = 1
			var maxReplicas int32 = 3
			var cpuUtilization int32 = 75
			var stabilizationWindowSeconds int32 = 0
			selectPolicy := autoscalingv2.MaxChangePolicySelect
			actualHPA := &autoscalingv2.HorizontalPodAutoscaler{}
			predictorHPAKey := types.NamespacedName{
				Name:      constants.PredictorServiceName(serviceKey.Name),
				Namespace: serviceKey.Namespace,
			}
			Eventually(func() error { return k8sClient.Get(context.TODO(), predictorHPAKey, actualHPA) }, timeout).
				Should(Succeed())
			expectedHPA := &autoscalingv2.HorizontalPodAutoscaler{
				Spec: autoscalingv2.HorizontalPodAutoscalerSpec{
					ScaleTargetRef: autoscalingv2.CrossVersionObjectReference{
						APIVersion: "apps/v1",
						Kind:       "Deployment",
						Name:       constants.PredictorServiceName(serviceKey.Name),
					},
					MinReplicas: &minReplicas,
					MaxReplicas: maxReplicas,
					Metrics: []autoscalingv2.MetricSpec{
						{
							Type: autoscalingv2.ResourceMetricSourceType,
							Resource: &autoscalingv2.ResourceMetricSource{
								Name: corev1.ResourceCPU,
								Target: autoscalingv2.MetricTarget{
									Type:               autoscalingv2.UtilizationMetricType,
									AverageUtilization: &cpuUtilization,
								},
							},
						},
					},
					Behavior: &autoscalingv2.HorizontalPodAutoscalerBehavior{
						ScaleUp: &autoscalingv2.HPAScalingRules{
							StabilizationWindowSeconds: &stabilizationWindowSeconds,
							SelectPolicy:               &selectPolicy,
							Policies: []autoscalingv2.HPAScalingPolicy{
								{
									Type:          "Pods",
									Value:         4,
									PeriodSeconds: 15,
								},
								{
									Type:          "Percent",
									Value:         100,
									PeriodSeconds: 15,
								},
							},
						},
						ScaleDown: &autoscalingv2.HPAScalingRules{
							StabilizationWindowSeconds: nil,
							SelectPolicy:               &selectPolicy,
							Policies: []autoscalingv2.HPAScalingPolicy{
								{
									Type:          "Percent",
									Value:         100,
									PeriodSeconds: 15,
								},
							},
						},
					},
				},
			}
			Expect(actualHPA.Spec).To(Equal(expectedHPA.Spec))
		})
	})
	Context("When creating an inferenceservice with raw kube predictor and ODH auth enabled", func() {
		configs := map[string]string{
			"oauthProxy":         `{"image": "registry.redhat.io/openshift4/ose-oauth-proxy@sha256:8507daed246d4d367704f7d7193233724acf1072572e1226ca063c066b858ecf", "memoryRequest": "64Mi", "memoryLimit": "128Mi", "cpuRequest": "100m", "cpuLimit": "200m"}`,
			"ingress":            `{"ingressGateway": "knative-serving/knative-ingress-gateway", "ingressService": "test-destination", "localGateway": "knative-serving/knative-local-gateway", "localGatewayService": "knative-local-gateway.istio-system.svc.cluster.local"}`,
			"storageInitializer": `{"image": "kserve/storage-initializer:latest", "memoryRequest": "100Mi", "memoryLimit": "1Gi", "cpuRequest": "100m", "cpuLimit": "1", "CaBundleConfigMapName": "", "caBundleVolumeMountPath": "/etc/ssl/custom-certs", "enableDirectPvcVolumeMount": false}`,
		}

		It("Should have ingress/service/deployment/hpa created", func() {
			By("By creating a new InferenceService")
			// Create configmap
			configMap := &corev1.ConfigMap{
				ObjectMeta: metav1.ObjectMeta{
					Name:      constants.InferenceServiceConfigMapName,
					Namespace: constants.KServeNamespace,
				},
				Data: configs,
			}
			Expect(k8sClient.Create(context.TODO(), configMap)).NotTo(HaveOccurred())
			defer k8sClient.Delete(context.TODO(), configMap)
			// Create ServingRuntime
			servingRuntime := &v1alpha1.ServingRuntime{
				ObjectMeta: metav1.ObjectMeta{
					Name:      "tf-serving-raw",
					Namespace: "default",
				},
				Spec: v1alpha1.ServingRuntimeSpec{
					SupportedModelFormats: []v1alpha1.SupportedModelFormat{
						{
							Name:       "tensorflow",
							Version:    proto.String("1"),
							AutoSelect: proto.Bool(true),
						},
					},
					ServingRuntimePodSpec: v1alpha1.ServingRuntimePodSpec{
						Containers: []corev1.Container{
							{
								Name:    "kserve-container",
								Image:   "tensorflow/serving:1.14.0",
								Command: []string{"/usr/bin/tensorflow_model_server"},
								Args: []string{
									"--port=9000",
									"--rest_api_port=8080",
									"--model_base_path=/mnt/models",
									"--rest_api_timeout_in_ms=60000",
								},
								Resources: defaultResource,
							},
						},
					},
					Disabled: proto.Bool(false),
				},
			}
			k8sClient.Create(context.TODO(), servingRuntime)
			defer k8sClient.Delete(context.TODO(), servingRuntime)
			serviceName := "raw-auth"
			expectedRequest := reconcile.Request{NamespacedName: types.NamespacedName{Name: serviceName, Namespace: "default"}}
			serviceKey := expectedRequest.NamespacedName
			storageUri := "s3://test/mnist/export"
			ctx := context.Background()
			isvc := &v1beta1.InferenceService{
				ObjectMeta: metav1.ObjectMeta{
					Name:      serviceKey.Name,
					Namespace: serviceKey.Namespace,
					Annotations: map[string]string{
						"serving.kserve.io/deploymentMode": "RawDeployment",
						constants.ODHKserveRawAuth:         "true",
					},
					Labels: map[string]string{
						constants.NetworkVisibility: constants.ODHRouteEnabled,
					},
				},
				Spec: v1beta1.InferenceServiceSpec{
					Predictor: v1beta1.PredictorSpec{
						ComponentExtensionSpec: v1beta1.ComponentExtensionSpec{
							MinReplicas: ptr.To(int32(1)),
							MaxReplicas: 3,
						},
						Tensorflow: &v1beta1.TFServingSpec{
							PredictorExtensionSpec: v1beta1.PredictorExtensionSpec{
								StorageURI:     &storageUri,
								RuntimeVersion: proto.String("1.14.0"),
								Container: corev1.Container{
									Name:      constants.InferenceServiceContainerName,
									Resources: defaultResource,
								},
							},
						},
					},
				},
			}
			isvc.DefaultInferenceService(nil, nil, &v1beta1.SecurityConfig{AutoMountServiceAccountToken: false}, nil)
			Expect(k8sClient.Create(ctx, isvc)).Should(Succeed())

			inferenceService := &v1beta1.InferenceService{}

			Eventually(func() bool {
				err := k8sClient.Get(ctx, serviceKey, inferenceService)
				return err == nil
			}, timeout, interval).Should(BeTrue())

			actualDeployment := &appsv1.Deployment{}
			predictorDeploymentKey := types.NamespacedName{
				Name:      constants.PredictorServiceName(serviceKey.Name),
				Namespace: serviceKey.Namespace,
			}
			Eventually(func() error {
				return k8sClient.Get(context.TODO(), predictorDeploymentKey, actualDeployment)
			}, timeout).Should(Succeed())
			var replicas int32 = 1
			var revisionHistory int32 = 10
			var progressDeadlineSeconds int32 = 600
			var gracePeriod int64 = 30
			expectedDeployment := &appsv1.Deployment{
				ObjectMeta: metav1.ObjectMeta{
					Name:      predictorDeploymentKey.Name,
					Namespace: predictorDeploymentKey.Namespace,
				},
				Spec: appsv1.DeploymentSpec{
					Replicas: &replicas,
					Selector: &metav1.LabelSelector{
						MatchLabels: map[string]string{
							"app": "isvc." + predictorDeploymentKey.Name,
						},
					},
					Template: corev1.PodTemplateSpec{
						ObjectMeta: metav1.ObjectMeta{
							Name:      predictorDeploymentKey.Name,
							Namespace: "default",
							Labels: map[string]string{
								"app":                                 "isvc." + predictorDeploymentKey.Name,
								constants.KServiceComponentLabel:      constants.Predictor.String(),
								constants.InferenceServicePodLabelKey: serviceName,
								"serving.kserve.io/inferenceservice":  serviceName,
								constants.NetworkVisibility:           constants.ODHRouteEnabled,
							},
							Annotations: map[string]string{
								constants.StorageInitializerSourceUriInternalAnnotationKey: *isvc.Spec.Predictor.Model.StorageURI,
								"serving.kserve.io/deploymentMode":                         "RawDeployment",
								constants.ODHKserveRawAuth:                                 "true",
								"service.beta.openshift.io/serving-cert-secret-name":       predictorDeploymentKey.Name + constants.ServingCertSecretSuffix,
							},
						},
						Spec: corev1.PodSpec{
							Containers: []corev1.Container{
								{
									Image: "tensorflow/serving:" +
										*isvc.Spec.Predictor.Model.RuntimeVersion,
									Name:    constants.InferenceServiceContainerName,
									Command: []string{v1beta1.TensorflowEntrypointCommand},
									Args: []string{
										"--port=" + v1beta1.TensorflowServingGRPCPort,
										"--rest_api_port=" + v1beta1.TensorflowServingRestPort,
										"--model_base_path=" + constants.DefaultModelLocalMountPath,
										"--rest_api_timeout_in_ms=60000",
									},
									VolumeMounts: []corev1.VolumeMount{
										{
											Name:      "proxy-tls",
											MountPath: "/etc/tls/private",
										},
									},
									Resources: defaultResource,
									ReadinessProbe: &corev1.Probe{
										ProbeHandler: corev1.ProbeHandler{
											TCPSocket: &corev1.TCPSocketAction{
												Port: intstr.IntOrString{
													IntVal: 8080,
												},
											},
										},
										InitialDelaySeconds: 0,
										TimeoutSeconds:      1,
										PeriodSeconds:       10,
										SuccessThreshold:    1,
										FailureThreshold:    3,
									},
									TerminationMessagePath:   "/dev/termination-log",
									TerminationMessagePolicy: "File",
									ImagePullPolicy:          "IfNotPresent",
								},
								{
									Name:  "oauth-proxy",
									Image: constants.OauthProxyImage,
									Args: []string{
										`--https-address=:8443`,
										`--provider=openshift`,
										`--skip-provider-button`,
										`--openshift-service-account=default`,
										`--upstream=http://localhost:8080`,
										`--tls-cert=/etc/tls/private/tls.crt`,
										`--tls-key=/etc/tls/private/tls.key`,
										// omit cookie secret arg in unit test as it is generated randomly
										// `--cookie-secret=SECRET`,
										`--openshift-delegate-urls={"/": {"namespace": "` + serviceKey.Namespace + `", "resource": "inferenceservices", "group": "serving.kserve.io", "name": "` + serviceName + `", "verb": "get"}}`,
										`--openshift-sar={"namespace": "` + serviceKey.Namespace + `", "resource": "inferenceservices", "group": "serving.kserve.io", "name": "` + serviceName + `", "verb": "get"}`,
									},
									Ports: []corev1.ContainerPort{
										{
											ContainerPort: constants.OauthProxyPort,
											Name:          "https",
											Protocol:      corev1.ProtocolTCP,
										},
									},
									LivenessProbe: &corev1.Probe{
										ProbeHandler: corev1.ProbeHandler{
											HTTPGet: &corev1.HTTPGetAction{
												Path:   "/oauth/healthz",
												Port:   intstr.FromInt(constants.OauthProxyPort),
												Scheme: corev1.URISchemeHTTPS,
											},
										},
										InitialDelaySeconds: 30,
										TimeoutSeconds:      1,
										PeriodSeconds:       5,
										SuccessThreshold:    1,
										FailureThreshold:    3,
									},
									ReadinessProbe: &corev1.Probe{
										ProbeHandler: corev1.ProbeHandler{
											HTTPGet: &corev1.HTTPGetAction{
												Path:   "/oauth/healthz",
												Port:   intstr.FromInt(constants.OauthProxyPort),
												Scheme: corev1.URISchemeHTTPS,
											},
										},
										InitialDelaySeconds: 5,
										TimeoutSeconds:      1,
										PeriodSeconds:       5,
										SuccessThreshold:    1,
										FailureThreshold:    3,
									},
									Resources: corev1.ResourceRequirements{
										Limits: corev1.ResourceList{
											corev1.ResourceCPU:    resource.MustParse(constants.OauthProxyResourceCPULimit),
											corev1.ResourceMemory: resource.MustParse(constants.OauthProxyResourceMemoryLimit),
										},
										Requests: corev1.ResourceList{
											corev1.ResourceCPU:    resource.MustParse(constants.OauthProxyResourceCPURequest),
											corev1.ResourceMemory: resource.MustParse(constants.OauthProxyResourceMemoryRequest),
										},
									},
									VolumeMounts: []corev1.VolumeMount{
										{
											Name:      "proxy-tls",
											MountPath: "/etc/tls/private",
										},
									},
									TerminationMessagePath:   "/dev/termination-log",
									TerminationMessagePolicy: "File",
									ImagePullPolicy:          "IfNotPresent",
								},
							},
							Volumes: []corev1.Volume{
								{
									Name: "proxy-tls",
									VolumeSource: corev1.VolumeSource{
										Secret: &corev1.SecretVolumeSource{
											SecretName:  predictorDeploymentKey.Name + constants.ServingCertSecretSuffix,
											DefaultMode: func(i int32) *int32 { return &i }(420),
										},
									},
								},
							},
							SchedulerName:                 "default-scheduler",
							RestartPolicy:                 "Always",
							TerminationGracePeriodSeconds: &gracePeriod,
							DNSPolicy:                     "ClusterFirst",
							SecurityContext: &corev1.PodSecurityContext{
								SELinuxOptions:      nil,
								WindowsOptions:      nil,
								RunAsUser:           nil,
								RunAsGroup:          nil,
								RunAsNonRoot:        nil,
								SupplementalGroups:  nil,
								FSGroup:             nil,
								Sysctls:             nil,
								FSGroupChangePolicy: nil,
								SeccompProfile:      nil,
							},
							// ODH override. See : https://issues.redhat.com/browse/RHOAIENG-19904
							AutomountServiceAccountToken: proto.Bool(true),
						},
					},
					Strategy: appsv1.DeploymentStrategy{
						Type: "RollingUpdate",
						RollingUpdate: &appsv1.RollingUpdateDeployment{
							MaxUnavailable: &intstr.IntOrString{Type: 1, IntVal: 0, StrVal: "25%"},
							MaxSurge:       &intstr.IntOrString{Type: 1, IntVal: 0, StrVal: "25%"},
						},
					},
					RevisionHistoryLimit:    &revisionHistory,
					ProgressDeadlineSeconds: &progressDeadlineSeconds,
				},
			}
			// remove the cookie-secret arg from the generated deployment for comparison
			cleanedDep := actualDeployment.DeepCopy()
			actualDep := v1beta1utils.RemoveCookieSecretArg(*cleanedDep)
			Expect(actualDep.Spec).To(Equal(expectedDeployment.Spec))

			// check service
			actualService := &corev1.Service{}
			predictorServiceKey := types.NamespacedName{
				Name:      constants.PredictorServiceName(serviceKey.Name),
				Namespace: serviceKey.Namespace,
			}
			Eventually(func() error { return k8sClient.Get(context.TODO(), predictorServiceKey, actualService) }, timeout).
				Should(Succeed())

			expectedService := &corev1.Service{
				ObjectMeta: metav1.ObjectMeta{
					Name:      predictorServiceKey.Name,
					Namespace: predictorServiceKey.Namespace,
				},
				Spec: corev1.ServiceSpec{
					Ports: []corev1.ServicePort{
						{
							Name:       "https",
							Protocol:   "TCP",
							Port:       8443,
							TargetPort: intstr.IntOrString{Type: intstr.String, StrVal: "https"},
						},
					},
					Type:            "ClusterIP",
					SessionAffinity: "None",
					Selector: map[string]string{
						"app": "isvc." + constants.PredictorServiceName(serviceName),
					},
				},
			}
			actualService.Spec.ClusterIP = ""
			actualService.Spec.ClusterIPs = nil
			actualService.Spec.IPFamilies = nil
			actualService.Spec.IPFamilyPolicy = nil
			actualService.Spec.InternalTrafficPolicy = nil
			Expect(actualService.Spec).To(Equal(expectedService.Spec))

			route := &routev1.Route{
				ObjectMeta: metav1.ObjectMeta{
					Name:      serviceKey.Name,
					Namespace: serviceKey.Namespace,
					Labels: map[string]string{
						"inferenceservice-name": serviceName,
					},
					OwnerReferences: []metav1.OwnerReference{
						{
							APIVersion:         "serving.kserve.io/v1beta1",
							Kind:               "InferenceService",
							Name:               serviceKey.Name,
							UID:                isvc.GetUID(),
							Controller:         proto.Bool(true),
							BlockOwnerDeletion: proto.Bool(true),
						},
					},
				},
				Spec: routev1.RouteSpec{
					Host: "raw-auth-default.example.com",
					To: routev1.RouteTargetReference{
						Kind:   "Service",
						Name:   predictorServiceKey.Name,
						Weight: proto.Int32(100),
					},
					Port: &routev1.RoutePort{
						TargetPort: intstr.FromInt(8443),
					},
					TLS: &routev1.TLSConfig{
						Termination:                   routev1.TLSTerminationReencrypt,
						InsecureEdgeTerminationPolicy: routev1.InsecureEdgeTerminationPolicyRedirect,
					},
					WildcardPolicy: routev1.WildcardPolicyNone,
				},
			}
			Expect(k8sClient.Create(context.TODO(), route)).Should(Succeed())
			route.Status = routev1.RouteStatus{
				Ingress: []routev1.RouteIngress{
					{
						Host: "raw-auth-default.example.com",
						Conditions: []routev1.RouteIngressCondition{
							{
								Type:   routev1.RouteAdmitted,
								Status: corev1.ConditionTrue,
							},
						},
					},
				},
			}
			Expect(k8sClient.Status().Update(ctx, route)).Should(Succeed())

			// check isvc status
			updatedDeployment := actualDeployment.DeepCopy()
			updatedDeployment.Status.Conditions = []appsv1.DeploymentCondition{
				{
					Type:   appsv1.DeploymentAvailable,
					Status: corev1.ConditionTrue,
				},
			}
			Expect(k8sClient.Status().Update(context.TODO(), updatedDeployment)).NotTo(HaveOccurred())

			// verify if InferenceService status is updated
			expectedIsvcStatus := v1beta1.InferenceServiceStatus{
				Status: duckv1.Status{
					Conditions: duckv1.Conditions{
						{
							Type:   v1beta1.IngressReady,
							Status: "True",
						},
						{
							Type:   v1beta1.PredictorReady,
							Status: "True",
						},
						{
							Type:   apis.ConditionReady,
							Status: "True",
						},
					},
				},
				URL: &apis.URL{
					Scheme: "https",
					Host:   "raw-auth-default.example.com",
				},
				Address: &duckv1.Addressable{
					URL: &apis.URL{
						Scheme: "https",
						Host:   fmt.Sprintf("%s-predictor.%s.svc.cluster.local:8443", serviceKey.Name, serviceKey.Namespace),
					},
				},
				Components: map[v1beta1.ComponentType]v1beta1.ComponentStatusSpec{
					v1beta1.PredictorComponent: {
						LatestCreatedRevision: "",
						// URL: &apis.URL{
						//	Scheme: "http",
						//	Host:   "raw-auth-predictor-default.example.com",
						// },
					},
				},
				ModelStatus: v1beta1.ModelStatus{
					TransitionStatus:    "InProgress",
					ModelRevisionStates: &v1beta1.ModelRevisionStates{TargetModelState: "Pending"},
				},
				DeploymentMode: "RawDeployment",
			}
			Eventually(func() string {
				isvc := &v1beta1.InferenceService{}
				if err := k8sClient.Get(context.TODO(), serviceKey, isvc); err != nil {
					return err.Error()
				}
				return cmp.Diff(&expectedIsvcStatus, &isvc.Status, cmpopts.IgnoreTypes(apis.VolatileTime{}))
			}, timeout).Should(BeEmpty())
		})
	})
	Context("When creating inference service with raw kube predictor with workerSpec", func() {
		var (
			serviceKey types.NamespacedName
			storageUri string
			isvc       *v1beta1.InferenceService
		)

		isvcNamespace := constants.KServeNamespace
		actualDefaultDeployment := &appsv1.Deployment{}
		actualWorkerDeployment := &appsv1.Deployment{}

		BeforeEach(func() {
			ctx := context.Background()
			storageUri = "pvc://llama-3-8b-pvc/hf/8b_instruction_tuned"

			// Create a ConfigMap
			configs := map[string]string{
				"ingress": `{
            		"ingressGateway": "knative-serving/knative-ingress-gateway",
            		"localGateway": "knative-serving/knative-local-gateway",
            		"localGatewayService": "knative-local-gateway.istio-system.svc.cluster.local"
        		}`,
				"storageInitializer": `{
            		"image" : "kserve/storage-initializer:latest",
           	 		"memoryRequest": "100Mi",
            		"memoryLimit": "1Gi",
            		"cpuRequest": "100m",
            		"cpuLimit": "1",
            		"CaBundleConfigMapName": "",
            		"caBundleVolumeMountPath": "/etc/ssl/custom-certs",
            		"enableDirectPvcVolumeMount": false
        		}`,
			}
			configMap := &corev1.ConfigMap{
				ObjectMeta: metav1.ObjectMeta{
					Name:      constants.InferenceServiceConfigMapName,
					Namespace: constants.KServeNamespace,
				},
				Data: configs,
			}
			Expect(k8sClient.Create(ctx, configMap)).NotTo(HaveOccurred())
			DeferCleanup(func() {
				k8sClient.Delete(ctx, configMap)
			})

			// Create a ServingRuntime
			servingRuntime := &v1alpha1.ServingRuntime{
				ObjectMeta: metav1.ObjectMeta{
					Name:      "huggingface-server-multinode",
					Namespace: isvcNamespace,
				},
				Spec: v1alpha1.ServingRuntimeSpec{
					SupportedModelFormats: []v1alpha1.SupportedModelFormat{
						{
							Name:       "huggingface",
							Version:    proto.String("2"),
							AutoSelect: proto.Bool(true),
						},
					},
					ServingRuntimePodSpec: v1alpha1.ServingRuntimePodSpec{
						Containers: []corev1.Container{
							{
								Name:  constants.InferenceServiceContainerName,
								Image: "kserve/huggingfaceserver:latest-gpu",
								Command: []string{
									"bash",
									"-c",
									"python3 -m huggingfaceserver --model_name=${MODEL_NAME} --model_dir=${MODEL} --tensor-parallel-size=${TENSOR_PARALLEL_SIZE} --pipeline-parallel-size=${PIPELINE_PARALLEL_SIZE}",
								},
								Args: []string{
									"--model_name={{.Name}}",
								},
								Resources: defaultResource,
							},
						},
					},
					WorkerSpec: &v1alpha1.WorkerSpec{
						PipelineParallelSize: ptr.To(2),
						TensorParallelSize:   ptr.To(1),
						ServingRuntimePodSpec: v1alpha1.ServingRuntimePodSpec{
							Containers: []corev1.Container{
								{
									Name:  constants.WorkerContainerName,
									Image: "kserve/huggingfaceserver:latest-gpu",
									Command: []string{
										"bash",
										"-c",
										"ray start --address=$RAY_HEAD_ADDRESS --block",
									},
									Resources: defaultResource,
								},
							},
						},
					},
					Disabled: proto.Bool(false),
				},
			}
			Expect(k8sClient.Create(ctx, servingRuntime)).NotTo(HaveOccurred())
			DeferCleanup(func() {
				k8sClient.Delete(ctx, servingRuntime)
			})
		})
		It("Should have services/deployments for head/worker without an autoscaler when workerSpec is set in isvc", func() {
			ctx, cancel := context.WithCancel(context.Background())
			DeferCleanup(cancel)
			By("creating a new InferenceService")
			isvcName := "raw-huggingface-multinode-1"
			predictorDeploymentName := constants.PredictorServiceName(isvcName)
			workerDeploymentName := constants.PredictorWorkerServiceName(isvcName)
			serviceKey = types.NamespacedName{Name: isvcName, Namespace: isvcNamespace}

			isvc = &v1beta1.InferenceService{
				ObjectMeta: metav1.ObjectMeta{
					Name:      isvcName,
					Namespace: isvcNamespace,
					Annotations: map[string]string{
						constants.DeploymentMode:  string(constants.RawDeployment),
						constants.AutoscalerClass: string(constants.AutoscalerClassNone),
					},
				},
				Spec: v1beta1.InferenceServiceSpec{
					Predictor: v1beta1.PredictorSpec{
						Model: &v1beta1.ModelSpec{
							ModelFormat: v1beta1.ModelFormat{
								Name: "huggingface",
							},
							PredictorExtensionSpec: v1beta1.PredictorExtensionSpec{
								StorageURI: &storageUri,
							},
						},
						WorkerSpec: &v1beta1.WorkerSpec{},
					},
				},
			}
			Expect(k8sClient.Create(ctx, isvc)).Should(Succeed())
			DeferCleanup(func() {
				k8sClient.Delete(ctx, isvc)
			})

			// Verify inferenceService is created
			inferenceService := &v1beta1.InferenceService{}
			Eventually(func() bool {
				return k8sClient.Get(ctx, serviceKey, inferenceService) == nil
			}, timeout, interval).Should(BeTrue())

			// Verify if predictor deployment (default deployment) is created
			Eventually(func() bool {
				return k8sClient.Get(ctx, types.NamespacedName{Name: predictorDeploymentName, Namespace: isvcNamespace}, actualDefaultDeployment) == nil
			}, timeout, interval).Should(BeTrue())

			// Verify if worker node deployment is created.
			Eventually(func() bool {
				return k8sClient.Get(ctx, types.NamespacedName{Name: workerDeploymentName, Namespace: isvcNamespace}, actualWorkerDeployment) == nil
			}, timeout, interval).Should(BeTrue())

			// Verify head deployments environment variables
			verifyEnvKeyValueDeployments(actualDefaultDeployment, constants.PipelineParallelSizeEnvName, "2")
			verifyEnvKeyValueDeployments(actualDefaultDeployment, constants.TensorParallelSizeEnvName, "1")
			verifyEnvKeyValueDeployments(actualDefaultDeployment, constants.RayNodeCountEnvName, "2")

			// Verify worker deployments environment variables
			verifyEnvKeyValueDeployments(actualWorkerDeployment, constants.RayNodeCountEnvName, "2")

			// Verify gpu resources for head/worker nodes
			verifyGPUResourceSizeDeployment(actualDefaultDeployment, actualWorkerDeployment, "1", "1", constants.NvidiaGPUResourceType, constants.NvidiaGPUResourceType)

			// Verify worker node replicas
			Expect(actualWorkerDeployment.Spec.Replicas).Should(Equal(ptr.To(int32(1))))

			// Check Services
			actualService := &corev1.Service{}
			headServiceName := constants.GetHeadServiceName(isvcName+"-predictor", "1")
			defaultServiceName := isvcName + "-predictor"
			expectedHeadServiceName := types.NamespacedName{Name: headServiceName, Namespace: isvcNamespace}
			expectedDefaultServiceName := types.NamespacedName{Name: defaultServiceName, Namespace: isvcNamespace}

			// Verify if head service is created
			Eventually(func() bool {
				if err := k8sClient.Get(ctx, expectedHeadServiceName, actualService); err != nil {
					return false
				}
				return true
			}, timeout, interval).Should(BeTrue())

			Expect(actualService.Spec.ClusterIP).Should(Equal("None"))
			Expect(actualService.Spec.PublishNotReadyAddresses).Should(BeTrue())

			// Verify if predictor service (default service) is created
			Eventually(func() bool {
				if err := k8sClient.Get(ctx, expectedDefaultServiceName, actualService); err != nil {
					return false
				}
				return true
			}, timeout, interval).Should(BeTrue())

			// Verify there if the default autoscaler(HPA) is not created.
			actualHPA := &autoscalingv2.HorizontalPodAutoscaler{}
			predictorHPAKey := types.NamespacedName{
				Name:      constants.PredictorServiceName(isvcName),
				Namespace: isvcNamespace,
			}

			Eventually(func() error {
				err := k8sClient.Get(context.TODO(), predictorHPAKey, actualHPA)
				if err != nil && apierr.IsNotFound(err) {
					return nil
				}
				return fmt.Errorf("expected IsNotFound error, but got %w", err)
			}, timeout).Should(Succeed())
		})
		It("Should use WorkerSpec.PipelineParallelSize value in isvc when it is set", func() {
			ctx, cancel := context.WithCancel(context.Background())
			DeferCleanup(cancel)
			By("By creating a new InferenceService")
			isvcName := "raw-huggingface-multinode-4"
			predictorDeploymentName := constants.PredictorServiceName(isvcName)
			workerDeploymentName := constants.PredictorWorkerServiceName(isvcName)
			serviceKey = types.NamespacedName{Name: isvcName, Namespace: isvcNamespace}
			// Create a infereceService
			isvc = &v1beta1.InferenceService{
				ObjectMeta: metav1.ObjectMeta{
					Name:      isvcName,
					Namespace: isvcNamespace,
					Annotations: map[string]string{
						constants.DeploymentMode:  string(constants.RawDeployment),
						constants.AutoscalerClass: string(constants.AutoscalerClassNone),
					},
				},
				Spec: v1beta1.InferenceServiceSpec{
					Predictor: v1beta1.PredictorSpec{
						Model: &v1beta1.ModelSpec{
							ModelFormat: v1beta1.ModelFormat{
								Name: "huggingface",
							},
							PredictorExtensionSpec: v1beta1.PredictorExtensionSpec{
								StorageURI: &storageUri,
							},
						},
						WorkerSpec: &v1beta1.WorkerSpec{
							PipelineParallelSize: ptr.To(5),
						},
					},
				},
			}
			Expect(k8sClient.Create(ctx, isvc)).Should(Succeed())
			DeferCleanup(func() {
				k8sClient.Delete(ctx, isvc)
			})

			// Verify inferenceService is created
			inferenceService := &v1beta1.InferenceService{}
			Eventually(func() bool {
				return k8sClient.Get(ctx, serviceKey, inferenceService) == nil
			}, timeout, interval).Should(BeTrue())

			// Verify if predictor deployment (default deployment) is created
			Eventually(func() bool {
				return k8sClient.Get(ctx, types.NamespacedName{Name: predictorDeploymentName, Namespace: isvcNamespace}, actualDefaultDeployment) == nil
			}, timeout, interval).Should(BeTrue())

			// Verify if worker node deployment is created.
			Eventually(func() bool {
				return k8sClient.Get(ctx, types.NamespacedName{Name: workerDeploymentName, Namespace: isvcNamespace}, actualWorkerDeployment) == nil
			}, timeout, interval).Should(BeTrue())

			// Verify head deployments details
			verifyEnvKeyValueDeployments(actualDefaultDeployment, constants.PipelineParallelSizeEnvName, "5")
			verifyEnvKeyValueDeployments(actualDefaultDeployment, constants.TensorParallelSizeEnvName, "1")
			verifyEnvKeyValueDeployments(actualDefaultDeployment, constants.RayNodeCountEnvName, "5")

			// Verify worker deployments details
			verifyEnvKeyValueDeployments(actualWorkerDeployment, constants.RayNodeCountEnvName, "5")

			// Verify gpu resources for head/worker nodes
			verifyGPUResourceSizeDeployment(actualDefaultDeployment, actualWorkerDeployment, "1", "1", constants.NvidiaGPUResourceType, constants.NvidiaGPUResourceType)

			// Verify worker node replicas
			Expect(actualWorkerDeployment.Spec.Replicas).Should(Equal(ptr.To(int32(4))))
		})
		It("Should use WorkerSpec.TensorParallelSize value in isvc when it is set", func() {
			ctx, cancel := context.WithCancel(context.Background())
			DeferCleanup(cancel)
			By("creating a new InferenceService")
			isvcName := "raw-huggingface-multinode-5"
			predictorDeploymentName := constants.PredictorServiceName(isvcName)
			workerDeploymentName := constants.PredictorWorkerServiceName(isvcName)
			serviceKey = types.NamespacedName{Name: isvcName, Namespace: isvcNamespace}

			// Create a infereceService
			isvc = &v1beta1.InferenceService{
				ObjectMeta: metav1.ObjectMeta{
					Name:      isvcName,
					Namespace: isvcNamespace,
					Annotations: map[string]string{
						constants.DeploymentMode:  string(constants.RawDeployment),
						constants.AutoscalerClass: string(constants.AutoscalerClassNone),
					},
				},
				Spec: v1beta1.InferenceServiceSpec{
					Predictor: v1beta1.PredictorSpec{
						Model: &v1beta1.ModelSpec{
							ModelFormat: v1beta1.ModelFormat{
								Name: "huggingface",
							},
							PredictorExtensionSpec: v1beta1.PredictorExtensionSpec{
								StorageURI: &storageUri,
							},
						},
						WorkerSpec: &v1beta1.WorkerSpec{
							TensorParallelSize: ptr.To(16),
						},
					},
				},
			}
			Expect(k8sClient.Create(ctx, isvc)).Should(Succeed())
			DeferCleanup(func() {
				k8sClient.Delete(ctx, isvc)
			})

			// Verify if predictor deployment (default deployment) is created
			Eventually(func() bool {
				return k8sClient.Get(ctx, types.NamespacedName{Name: predictorDeploymentName, Namespace: isvcNamespace}, actualDefaultDeployment) == nil
			}, timeout, interval).Should(BeTrue())

			// Verify if worker node deployment is created.
			Eventually(func() bool {
				return k8sClient.Get(ctx, types.NamespacedName{Name: workerDeploymentName, Namespace: isvcNamespace}, actualWorkerDeployment) == nil
			}, timeout, interval).Should(BeTrue())

			// Verify head deployments environment variables
			verifyEnvKeyValueDeployments(actualDefaultDeployment, constants.PipelineParallelSizeEnvName, "2")
			verifyEnvKeyValueDeployments(actualDefaultDeployment, constants.TensorParallelSizeEnvName, "16")
			verifyEnvKeyValueDeployments(actualDefaultDeployment, constants.RayNodeCountEnvName, "32")

			// Verify worker deployments environment variables
			verifyEnvKeyValueDeployments(actualWorkerDeployment, constants.RayNodeCountEnvName, "32")

			// Verify gpu resources for head/worker nodes
			verifyGPUResourceSizeDeployment(actualDefaultDeployment, actualWorkerDeployment, "1", "1", constants.NvidiaGPUResourceType, constants.NvidiaGPUResourceType)

			// Verify worker node replicas
			Expect(actualWorkerDeployment.Spec.Replicas).Should(Equal(ptr.To(int32(31))))
		})
		It("Should use head container GPU resource value in isvc when it is set", func() {
			ctx, cancel := context.WithCancel(context.Background())
			DeferCleanup(cancel)
			By("creating a new InferenceService")
			isvcName := "raw-huggingface-multinode-5-1"
			predictorDeploymentName := constants.PredictorServiceName(isvcName)
			workerDeploymentName := constants.PredictorWorkerServiceName(isvcName)
			serviceKey = types.NamespacedName{Name: isvcName, Namespace: isvcNamespace}

			// Create a infereceService
			isvc = &v1beta1.InferenceService{
				ObjectMeta: metav1.ObjectMeta{
					Name:      isvcName,
					Namespace: isvcNamespace,
					Annotations: map[string]string{
						constants.DeploymentMode:  string(constants.RawDeployment),
						constants.AutoscalerClass: string(constants.AutoscalerClassNone),
					},
				},
				Spec: v1beta1.InferenceServiceSpec{
					Predictor: v1beta1.PredictorSpec{
						Model: &v1beta1.ModelSpec{
							ModelFormat: v1beta1.ModelFormat{
								Name: "huggingface",
							},
							PredictorExtensionSpec: v1beta1.PredictorExtensionSpec{
								StorageURI: &storageUri,
								Container: corev1.Container{
									Name:  constants.InferenceServiceContainerName,
									Image: "kserve/huggingfaceserver:latest-gpu",
									Resources: corev1.ResourceRequirements{
										Limits: corev1.ResourceList{
											constants.IntelGPUResourceType: resource.MustParse("2"),
										},
										Requests: corev1.ResourceList{
											constants.IntelGPUResourceType: resource.MustParse("2"),
										},
									},
								},
							},
						},
						WorkerSpec: &v1beta1.WorkerSpec{
							TensorParallelSize: ptr.To(4),
						},
					},
				},
			}
			Expect(k8sClient.Create(ctx, isvc)).Should(Succeed())
			DeferCleanup(func() {
				k8sClient.Delete(ctx, isvc)
			})

			// Verify if predictor deployment (default deployment) is created
			Eventually(func() bool {
				return k8sClient.Get(ctx, types.NamespacedName{Name: predictorDeploymentName, Namespace: isvcNamespace}, actualDefaultDeployment) == nil
			}, timeout, interval).Should(BeTrue())

			// Verify if worker node deployment is created.
			Eventually(func() bool {
				return k8sClient.Get(ctx, types.NamespacedName{Name: workerDeploymentName, Namespace: isvcNamespace}, actualWorkerDeployment) == nil
			}, timeout, interval).Should(BeTrue())

			// Verify head deployments environment variables
			verifyEnvKeyValueDeployments(actualDefaultDeployment, constants.PipelineParallelSizeEnvName, "2")
			verifyEnvKeyValueDeployments(actualDefaultDeployment, constants.TensorParallelSizeEnvName, "4")
			verifyEnvKeyValueDeployments(actualDefaultDeployment, constants.RayNodeCountEnvName, "7")

			// Verify worker deployments environment variables
			verifyEnvKeyValueDeployments(actualWorkerDeployment, constants.RayNodeCountEnvName, "7")

			// Verify gpu resources for head/worker nodes
			verifyGPUResourceSizeDeployment(actualDefaultDeployment, actualWorkerDeployment, "2", "1", constants.IntelGPUResourceType, constants.NvidiaGPUResourceType)

			// Verify worker node replicas
			Expect(actualWorkerDeployment.Spec.Replicas).Should(Equal(ptr.To(int32(6))))
		})
		It("Should use worker container GPU resource value in isvc when it is set", func() {
			ctx, cancel := context.WithCancel(context.Background())
			DeferCleanup(cancel)
			By("creating a new InferenceService")
			isvcName := "raw-huggingface-multinode-5-2"
			predictorDeploymentName := constants.PredictorServiceName(isvcName)
			workerDeploymentName := constants.PredictorWorkerServiceName(isvcName)
			serviceKey = types.NamespacedName{Name: isvcName, Namespace: isvcNamespace}

			// Create a infereceService
			isvc = &v1beta1.InferenceService{
				ObjectMeta: metav1.ObjectMeta{
					Name:      isvcName,
					Namespace: isvcNamespace,
					Annotations: map[string]string{
						constants.DeploymentMode:  string(constants.RawDeployment),
						constants.AutoscalerClass: string(constants.AutoscalerClassNone),
					},
				},
				Spec: v1beta1.InferenceServiceSpec{
					Predictor: v1beta1.PredictorSpec{
						Model: &v1beta1.ModelSpec{
							ModelFormat: v1beta1.ModelFormat{
								Name: "huggingface",
							},
							PredictorExtensionSpec: v1beta1.PredictorExtensionSpec{
								StorageURI: &storageUri,
							},
						},
						WorkerSpec: &v1beta1.WorkerSpec{
							TensorParallelSize: ptr.To(4),
							PodSpec: v1beta1.PodSpec{
								Containers: []corev1.Container{
									{
										Name:  constants.WorkerContainerName,
										Image: "kserve/huggingfaceserver:latest-gpu",
										Resources: corev1.ResourceRequirements{
											Limits: corev1.ResourceList{
												constants.IntelGPUResourceType: resource.MustParse("2"),
											},
											Requests: corev1.ResourceList{
												constants.IntelGPUResourceType: resource.MustParse("2"),
											},
										},
									},
								},
							},
						},
					},
				},
			}
			Expect(k8sClient.Create(ctx, isvc)).Should(Succeed())
			DeferCleanup(func() {
				k8sClient.Delete(ctx, isvc)
			})

			// Verify if predictor deployment (default deployment) is created
			Eventually(func() bool {
				return k8sClient.Get(ctx, types.NamespacedName{Name: predictorDeploymentName, Namespace: isvcNamespace}, actualDefaultDeployment) == nil
			}, timeout, interval).Should(BeTrue())

			// Verify if worker node deployment is created.
			Eventually(func() bool {
				return k8sClient.Get(ctx, types.NamespacedName{Name: workerDeploymentName, Namespace: isvcNamespace}, actualWorkerDeployment) == nil
			}, timeout, interval).Should(BeTrue())

			// Verify head deployments environment variables
			verifyEnvKeyValueDeployments(actualDefaultDeployment, constants.PipelineParallelSizeEnvName, "2")
			verifyEnvKeyValueDeployments(actualDefaultDeployment, constants.TensorParallelSizeEnvName, "4")
			verifyEnvKeyValueDeployments(actualDefaultDeployment, constants.RayNodeCountEnvName, "4")

			// Verify worker deployments environment variables
			verifyEnvKeyValueDeployments(actualWorkerDeployment, constants.RayNodeCountEnvName, "4")

			// Verify gpu resources for head/worker nodes
			verifyGPUResourceSizeDeployment(actualDefaultDeployment, actualWorkerDeployment, "2", "2", constants.NvidiaGPUResourceType, constants.IntelGPUResourceType)

			// Verify worker node replicas
			Expect(actualWorkerDeployment.Spec.Replicas).Should(Equal(ptr.To(int32(3))))
		})
		It("Should run head node only, worker node replicas should be set 0 when head node gpu count is equal to total required gpu", func() {
			ctx, cancel := context.WithCancel(context.Background())
			DeferCleanup(cancel)
			By("creating a new InferenceService")
			isvcName := "raw-huggingface-multinode-5-3"
			predictorDeploymentName := constants.PredictorServiceName(isvcName)
			workerDeploymentName := constants.PredictorWorkerServiceName(isvcName)
			serviceKey = types.NamespacedName{Name: isvcName, Namespace: isvcNamespace}

			// Create a infereceService
			isvc = &v1beta1.InferenceService{
				ObjectMeta: metav1.ObjectMeta{
					Name:      isvcName,
					Namespace: isvcNamespace,
					Annotations: map[string]string{
						constants.DeploymentMode:  string(constants.RawDeployment),
						constants.AutoscalerClass: string(constants.AutoscalerClassNone),
					},
				},
				Spec: v1beta1.InferenceServiceSpec{
					Predictor: v1beta1.PredictorSpec{
						Model: &v1beta1.ModelSpec{
							ModelFormat: v1beta1.ModelFormat{
								Name: "huggingface",
							},
							PredictorExtensionSpec: v1beta1.PredictorExtensionSpec{
								StorageURI: &storageUri,
								Container: corev1.Container{
									Name:  constants.InferenceServiceContainerName,
									Image: "kserve/huggingfaceserver:latest-gpu",
									Resources: corev1.ResourceRequirements{
										Limits: corev1.ResourceList{
											constants.IntelGPUResourceType: resource.MustParse("8"),
										},
										Requests: corev1.ResourceList{
											constants.IntelGPUResourceType: resource.MustParse("8"),
										},
									},
								},
							},
						},
						WorkerSpec: &v1beta1.WorkerSpec{
							TensorParallelSize: ptr.To(4),
							PodSpec: v1beta1.PodSpec{
								Containers: []corev1.Container{
									{
										Name:  constants.WorkerContainerName,
										Image: "kserve/huggingfaceserver:latest-gpu",
										Resources: corev1.ResourceRequirements{
											Limits: corev1.ResourceList{
												constants.IntelGPUResourceType: resource.MustParse("2"),
											},
											Requests: corev1.ResourceList{
												constants.IntelGPUResourceType: resource.MustParse("2"),
											},
										},
									},
								},
							},
						},
					},
				},
			}
			Expect(k8sClient.Create(ctx, isvc)).Should(Succeed())
			DeferCleanup(func() {
				k8sClient.Delete(ctx, isvc)
			})

			// Verify if predictor deployment (default deployment) is created
			Eventually(func() bool {
				return k8sClient.Get(ctx, types.NamespacedName{Name: predictorDeploymentName, Namespace: isvcNamespace}, actualDefaultDeployment) == nil
			}, timeout, interval).Should(BeTrue())

			// Verify if worker node deployment is created.
			Eventually(func() bool {
				return k8sClient.Get(ctx, types.NamespacedName{Name: workerDeploymentName, Namespace: isvcNamespace}, actualWorkerDeployment) == nil
			}, timeout, interval).Should(BeTrue())

			// Verify head deployments environment variables
			verifyEnvKeyValueDeployments(actualDefaultDeployment, constants.PipelineParallelSizeEnvName, "2")
			verifyEnvKeyValueDeployments(actualDefaultDeployment, constants.TensorParallelSizeEnvName, "4")
			verifyEnvKeyValueDeployments(actualDefaultDeployment, constants.RayNodeCountEnvName, "1")

			// Verify worker deployments environment variables
			verifyEnvKeyValueDeployments(actualWorkerDeployment, constants.RayNodeCountEnvName, "1")

			// Verify gpu resources for head/worker nodes
			verifyGPUResourceSizeDeployment(actualDefaultDeployment, actualWorkerDeployment, "8", "0", constants.IntelGPUResourceType, constants.IntelGPUResourceType)

			// Verify worker node replicas
			Expect(actualWorkerDeployment.Spec.Replicas).Should(Equal(ptr.To(int32(0))))
		})
		It("Should run head node only, worker node replicas should be set 0 when worker node gpu count is equal to total required gpu", func() {
			ctx, cancel := context.WithCancel(context.Background())
			DeferCleanup(cancel)
			By("creating a new InferenceService")
			isvcName := "raw-huggingface-multinode-5-4"
			predictorDeploymentName := constants.PredictorServiceName(isvcName)
			workerDeploymentName := constants.PredictorWorkerServiceName(isvcName)
			serviceKey = types.NamespacedName{Name: isvcName, Namespace: isvcNamespace}

			// Create a infereceService
			isvc = &v1beta1.InferenceService{
				ObjectMeta: metav1.ObjectMeta{
					Name:      isvcName,
					Namespace: isvcNamespace,
					Annotations: map[string]string{
						constants.DeploymentMode:  string(constants.RawDeployment),
						constants.AutoscalerClass: string(constants.AutoscalerClassNone),
					},
				},
				Spec: v1beta1.InferenceServiceSpec{
					Predictor: v1beta1.PredictorSpec{
						Model: &v1beta1.ModelSpec{
							ModelFormat: v1beta1.ModelFormat{
								Name: "huggingface",
							},
							PredictorExtensionSpec: v1beta1.PredictorExtensionSpec{
								StorageURI: &storageUri,
								Container: corev1.Container{
									Name:  constants.InferenceServiceContainerName,
									Image: "kserve/huggingfaceserver:latest-gpu",
									Resources: corev1.ResourceRequirements{
										Limits: corev1.ResourceList{
											constants.IntelGPUResourceType: resource.MustParse("2"),
										},
										Requests: corev1.ResourceList{
											constants.IntelGPUResourceType: resource.MustParse("2"),
										},
									},
								},
							},
						},
						WorkerSpec: &v1beta1.WorkerSpec{
							TensorParallelSize: ptr.To(4),
							PodSpec: v1beta1.PodSpec{
								Containers: []corev1.Container{
									{
										Name:  constants.WorkerContainerName,
										Image: "kserve/huggingfaceserver:latest-gpu",
										Resources: corev1.ResourceRequirements{
											Limits: corev1.ResourceList{
												constants.IntelGPUResourceType: resource.MustParse("8"),
											},
											Requests: corev1.ResourceList{
												constants.IntelGPUResourceType: resource.MustParse("8"),
											},
										},
									},
								},
							},
						},
					},
				},
			}
			Expect(k8sClient.Create(ctx, isvc)).Should(Succeed())
			DeferCleanup(func() {
				k8sClient.Delete(ctx, isvc)
			})

			// Verify if predictor deployment (default deployment) is created
			Eventually(func() bool {
				return k8sClient.Get(ctx, types.NamespacedName{Name: predictorDeploymentName, Namespace: isvcNamespace}, actualDefaultDeployment) == nil
			}, timeout, interval).Should(BeTrue())

			// Verify if worker node deployment is created.
			Eventually(func() bool {
				return k8sClient.Get(ctx, types.NamespacedName{Name: workerDeploymentName, Namespace: isvcNamespace}, actualWorkerDeployment) == nil
			}, timeout, interval).Should(BeTrue())

			// Verify head deployments environment variables
			verifyEnvKeyValueDeployments(actualDefaultDeployment, constants.PipelineParallelSizeEnvName, "2")
			verifyEnvKeyValueDeployments(actualDefaultDeployment, constants.TensorParallelSizeEnvName, "4")
			verifyEnvKeyValueDeployments(actualDefaultDeployment, constants.RayNodeCountEnvName, "1")

			// Verify worker deployments environment variables
			verifyEnvKeyValueDeployments(actualWorkerDeployment, constants.RayNodeCountEnvName, "1")

			// Verify gpu resources for head/worker nodes
			verifyGPUResourceSizeDeployment(actualDefaultDeployment, actualWorkerDeployment, "8", "0", constants.IntelGPUResourceType, constants.IntelGPUResourceType)

			// Verify worker node replicas
			Expect(actualWorkerDeployment.Spec.Replicas).Should(Equal(ptr.To(int32(0))))
		})
		It("Should return error if total required gpu count is less than what it should be assigned with head/worker", func() {
			ctx, cancel := context.WithCancel(context.Background())
			DeferCleanup(cancel)
			By("creating a new InferenceService")
			isvcName := "raw-huggingface-multinode-5-5"
			predictorDeploymentName := constants.PredictorServiceName(isvcName)
			workerDeploymentName := constants.PredictorWorkerServiceName(isvcName)
			serviceKey = types.NamespacedName{Name: isvcName, Namespace: isvcNamespace}

			// Create a infereceService
			isvc = &v1beta1.InferenceService{
				ObjectMeta: metav1.ObjectMeta{
					Name:      isvcName,
					Namespace: isvcNamespace,
					Annotations: map[string]string{
						constants.DeploymentMode:  string(constants.RawDeployment),
						constants.AutoscalerClass: string(constants.AutoscalerClassNone),
					},
				},
				Spec: v1beta1.InferenceServiceSpec{
					Predictor: v1beta1.PredictorSpec{
						Model: &v1beta1.ModelSpec{
							ModelFormat: v1beta1.ModelFormat{
								Name: "huggingface",
							},
							PredictorExtensionSpec: v1beta1.PredictorExtensionSpec{
								StorageURI: &storageUri,
								Container: corev1.Container{
									Name:  constants.InferenceServiceContainerName,
									Image: "kserve/huggingfaceserver:latest-gpu",
									Resources: corev1.ResourceRequirements{
										Limits: corev1.ResourceList{
											constants.IntelGPUResourceType: resource.MustParse("2"),
										},
										Requests: corev1.ResourceList{
											constants.IntelGPUResourceType: resource.MustParse("2"),
										},
									},
								},
							},
						},
						WorkerSpec: &v1beta1.WorkerSpec{
							PipelineParallelSize: ptr.To(1),
							TensorParallelSize:   ptr.To(7),
							PodSpec: v1beta1.PodSpec{
								Containers: []corev1.Container{
									{
										Name:  constants.WorkerContainerName,
										Image: "kserve/huggingfaceserver:latest-gpu",
										Resources: corev1.ResourceRequirements{
											Limits: corev1.ResourceList{
												constants.IntelGPUResourceType: resource.MustParse("4"),
											},
											Requests: corev1.ResourceList{
												constants.IntelGPUResourceType: resource.MustParse("4"),
											},
										},
									},
								},
							},
						},
					},
				},
			}
			Expect(k8sClient.Create(ctx, isvc)).Should(Succeed())
			DeferCleanup(func() {
				k8sClient.Delete(ctx, isvc)
			})

			updatedIsvc := &v1beta1.InferenceService{}
			Eventually(func() bool {
				if err := k8sClient.Get(ctx, serviceKey, updatedIsvc); err == nil {
					for _, condition := range updatedIsvc.Status.Status.Conditions {
						if condition.Type == v1beta1.PredictorReady && condition.Reason == v1beta1.InvalidGPUAllocation && condition.Message == fmt.Sprintf(components.ErrRayClusterInsufficientGPUs, 7, 2, 4) {
							return true
						}
					}
				}
				return false
			}, timeout, interval).Should(BeTrue())

			// Verify if predictor deployment (default deployment) is not created
			Consistently(func() error {
				return k8sClient.Get(ctx, types.NamespacedName{Name: predictorDeploymentName, Namespace: isvcNamespace}, actualDefaultDeployment)
			}, time.Second*10, interval).ShouldNot(Succeed())

			// Verify if worker node deployment is not created.
			Consistently(func() error {
				return k8sClient.Get(ctx, types.NamespacedName{Name: workerDeploymentName, Namespace: isvcNamespace}, actualWorkerDeployment)
			}, time.Second*10, interval).ShouldNot(Succeed())
		})
		It("Should deploy even if it assigns more GPUs than the total required GPU resource count.", func() {
			ctx, cancel := context.WithCancel(context.Background())
			DeferCleanup(cancel)
			By("creating a new InferenceService")
			isvcName := "raw-huggingface-multinode-5-6"
			predictorDeploymentName := constants.PredictorServiceName(isvcName)
			workerDeploymentName := constants.PredictorWorkerServiceName(isvcName)
			serviceKey = types.NamespacedName{Name: isvcName, Namespace: isvcNamespace}

			// Create a infereceService
			isvc = &v1beta1.InferenceService{
				ObjectMeta: metav1.ObjectMeta{
					Name:      isvcName,
					Namespace: isvcNamespace,
					Annotations: map[string]string{
						constants.DeploymentMode:  string(constants.RawDeployment),
						constants.AutoscalerClass: string(constants.AutoscalerClassNone),
					},
				},
				Spec: v1beta1.InferenceServiceSpec{
					Predictor: v1beta1.PredictorSpec{
						Model: &v1beta1.ModelSpec{
							ModelFormat: v1beta1.ModelFormat{
								Name: "huggingface",
							},
							PredictorExtensionSpec: v1beta1.PredictorExtensionSpec{
								StorageURI: &storageUri,
								Container: corev1.Container{
									Name:  constants.InferenceServiceContainerName,
									Image: "kserve/huggingfaceserver:latest-gpu",
									Resources: corev1.ResourceRequirements{
										Limits: corev1.ResourceList{
											constants.IntelGPUResourceType: resource.MustParse("4"),
										},
										Requests: corev1.ResourceList{
											constants.IntelGPUResourceType: resource.MustParse("4"),
										},
									},
								},
							},
						},
						WorkerSpec: &v1beta1.WorkerSpec{
							TensorParallelSize: ptr.To(16),
							PodSpec: v1beta1.PodSpec{
								Containers: []corev1.Container{
									{
										Name:  constants.WorkerContainerName,
										Image: "kserve/huggingfaceserver:latest-gpu",
										Resources: corev1.ResourceRequirements{
											Limits: corev1.ResourceList{
												constants.IntelGPUResourceType: resource.MustParse("3"),
											},
											Requests: corev1.ResourceList{
												constants.IntelGPUResourceType: resource.MustParse("3"),
											},
										},
									},
								},
							},
						},
					},
				},
			}
			Expect(k8sClient.Create(ctx, isvc)).Should(Succeed())
			DeferCleanup(func() {
				k8sClient.Delete(ctx, isvc)
			})

			// Verify if predictor deployment (default deployment) is created
			Eventually(func() bool {
				return k8sClient.Get(ctx, types.NamespacedName{Name: predictorDeploymentName, Namespace: isvcNamespace}, actualDefaultDeployment) == nil
			}, timeout, interval).Should(BeTrue())

			// Verify if worker node deployment is created.
			Eventually(func() bool {
				return k8sClient.Get(ctx, types.NamespacedName{Name: workerDeploymentName, Namespace: isvcNamespace}, actualWorkerDeployment) == nil
			}, timeout, interval).Should(BeTrue())

			// Verify head deployments environment variables
			verifyEnvKeyValueDeployments(actualDefaultDeployment, constants.PipelineParallelSizeEnvName, "2")
			verifyEnvKeyValueDeployments(actualDefaultDeployment, constants.TensorParallelSizeEnvName, "16")
			verifyEnvKeyValueDeployments(actualDefaultDeployment, constants.RayNodeCountEnvName, "11")

			// Verify worker deployments environment variables
			verifyEnvKeyValueDeployments(actualWorkerDeployment, constants.RayNodeCountEnvName, "11")

			// Verify gpu resources for head/worker nodes
			verifyGPUResourceSizeDeployment(actualDefaultDeployment, actualWorkerDeployment, "4", "3", constants.IntelGPUResourceType, constants.IntelGPUResourceType)

			// Verify worker node replicas
			Expect(actualWorkerDeployment.Spec.Replicas).Should(Equal(ptr.To(int32(10))))
		})
		It("Should not set nil to replicas when multinode isvc(none autoscaler) is updated", func() {
			ctx, cancel := context.WithCancel(context.Background())
			DeferCleanup(cancel)
			By("creating a new InferenceService")
			isvcName := "raw-huggingface-multinode-6"
			predictorDeploymentName := constants.PredictorServiceName(isvcName)
			workerDeploymentName := constants.PredictorWorkerServiceName(isvcName)
			serviceKey = types.NamespacedName{Name: isvcName, Namespace: isvcNamespace}

			// Create a infereceService
			isvc = &v1beta1.InferenceService{
				ObjectMeta: metav1.ObjectMeta{
					Name:      isvcName,
					Namespace: isvcNamespace,
					Annotations: map[string]string{
						constants.DeploymentMode:  string(constants.RawDeployment),
						constants.AutoscalerClass: string(constants.AutoscalerClassNone),
					},
				},
				Spec: v1beta1.InferenceServiceSpec{
					Predictor: v1beta1.PredictorSpec{
						Model: &v1beta1.ModelSpec{
							ModelFormat: v1beta1.ModelFormat{
								Name: "huggingface",
							},
							PredictorExtensionSpec: v1beta1.PredictorExtensionSpec{
								StorageURI: &storageUri,
							},
						},
						WorkerSpec: &v1beta1.WorkerSpec{
							PipelineParallelSize: ptr.To(3),
						},
					},
				},
			}
			Expect(k8sClient.Create(ctx, isvc)).Should(Succeed())
			DeferCleanup(func() {
				k8sClient.Delete(ctx, isvc)
			})

			// Verify if predictor deployment (default deployment) is created
			Eventually(func() bool {
				return k8sClient.Get(ctx, types.NamespacedName{Name: predictorDeploymentName, Namespace: isvcNamespace}, actualDefaultDeployment) == nil
			}, timeout, interval).Should(BeTrue())

			// Verify if worker node deployment is created.
			Eventually(func() bool {
				return k8sClient.Get(ctx, types.NamespacedName{Name: workerDeploymentName, Namespace: isvcNamespace}, actualWorkerDeployment) == nil
			}, timeout, interval).Should(BeTrue())

			// Verify head deployments environment variables
			verifyEnvKeyValueDeployments(actualDefaultDeployment, constants.PipelineParallelSizeEnvName, "3")
			verifyEnvKeyValueDeployments(actualDefaultDeployment, constants.TensorParallelSizeEnvName, "1")
			verifyEnvKeyValueDeployments(actualDefaultDeployment, constants.RayNodeCountEnvName, "3")

			// Verify worker deployments environment variables
			verifyEnvKeyValueDeployments(actualWorkerDeployment, constants.RayNodeCountEnvName, "3")

			// Verify gpu resources for head/worker nodes
			verifyGPUResourceSizeDeployment(actualDefaultDeployment, actualWorkerDeployment, "1", "1", constants.NvidiaGPUResourceType, constants.NvidiaGPUResourceType)

			// Verify worker Node replicas
			Expect(actualWorkerDeployment.Spec.Replicas).Should(Equal(ptr.To(int32(2))))

			// Update a infereceService
			By("updating the InferenceService")
			updatedIsvc := &v1beta1.InferenceService{}
			k8sClient.Get(ctx, types.NamespacedName{Name: isvc.Name, Namespace: isvcNamespace}, updatedIsvc)
			// Add label to isvc to create a new rs
			if updatedIsvc.Labels == nil {
				updatedIsvc.Labels = make(map[string]string)
			}
			updatedIsvc.Labels["newLabel"] = "test"

			err := k8sClient.Update(ctx, updatedIsvc)
			Expect(err).ShouldNot(HaveOccurred(), "Failed to update InferenceService with new label")

			// Verify if predictor deployment (default deployment) has replicas
			Eventually(func() bool {
				if err := k8sClient.Get(ctx, types.NamespacedName{Name: predictorDeploymentName, Namespace: isvcNamespace}, actualDefaultDeployment); err == nil {
					return actualDefaultDeployment.Spec.Replicas != nil && *actualDefaultDeployment.Spec.Replicas == 1
				}
				return false
			}, timeout, interval).Should(BeTrue())

			// Verify if worker node deployment has replicas
			Eventually(func() bool {
				if err := k8sClient.Get(ctx, types.NamespacedName{Name: workerDeploymentName, Namespace: isvcNamespace}, actualWorkerDeployment); err == nil {
					return actualWorkerDeployment.Spec.Replicas != nil && *actualWorkerDeployment.Spec.Replicas == 2
				}
				return false
			}, timeout, interval).Should(BeTrue())
		})
	})
	Context("When creating an inference service with modelcar and raw deployment", func() {
		configs := map[string]string{
			"ingress": `{
				"enableGatewayApi": true,
				"kserveIngressGateway": "kserve/kserve-ingress-gateway",
				"ingressGateway": "knative-serving/knative-ingress-gateway",
				"localGateway": "knative-serving/knative-local-gateway",
				"localGatewayService": "knative-local-gateway.istio-system.svc.cluster.local",
				"additionalIngressDomains": ["additional.example.com"]
			}`,
			"storageInitializer": `{
				"image" : "kserve/storage-initializer:latest",
				"memoryRequest": "100Mi",
				"memoryLimit": "1Gi",
				"cpuRequest": "100m",
				"cpuLimit": "1",
				"CaBundleConfigMapName": "",
				"caBundleVolumeMountPath": "/etc/ssl/custom-certs",
				"enableDirectPvcVolumeMount": false
			}`,
		}

		It("Should only have the ImagePullSecrets that are specified in the InferenceService", func() {
			By("Updating an InferenceService with a new ImagePullSecret and checking the deployment")
			configMap := &corev1.ConfigMap{
				ObjectMeta: metav1.ObjectMeta{
					Name:      constants.InferenceServiceConfigMapName,
					Namespace: constants.KServeNamespace,
				},
				Data: configs,
			}
			Expect(k8sClient.Create(context.TODO(), configMap)).NotTo(HaveOccurred())
			defer k8sClient.Delete(context.TODO(), configMap)

			servingRuntime := &v1alpha1.ServingRuntime{
				ObjectMeta: metav1.ObjectMeta{
					Name:      "vllm-runtime",
					Namespace: constants.KServeNamespace,
				},
				Spec: v1alpha1.ServingRuntimeSpec{
					SupportedModelFormats: []v1alpha1.SupportedModelFormat{
						{
							AutoSelect: proto.Bool(true),
							Name:       "vLLM",
						},
					},
					ServingRuntimePodSpec: v1alpha1.ServingRuntimePodSpec{
						Containers: []corev1.Container{
							{
								Name:    constants.InferenceServiceContainerName,
								Image:   "kserve/vllm:latest",
								Command: []string{"bash", "-c"},
								Args: []string{
									"python2 -m vllm --model_name=${MODEL_NAME} --model_dir=${MODEL} --tensor-parallel-size=${TENSOR_PARALLEL_SIZE} --pipeline-parallel-size=${PIPELINE_PARALLEL_SIZE}",
								},
								Resources: defaultResource,
							},
						},
					},
					Disabled: proto.Bool(false),
				},
			}

			k8sClient.Create(context.TODO(), servingRuntime)
			defer k8sClient.Delete(context.TODO(), servingRuntime)
			serviceName := "modelcar-raw-deployment"
			expectedRequest := reconcile.Request{NamespacedName: types.NamespacedName{Name: serviceName, Namespace: constants.KServeNamespace}}
			serviceKey := expectedRequest.NamespacedName
			storageUri := "oci://test/mnist/export"
			ctx := context.Background()
			isvc := &v1beta1.InferenceService{
				ObjectMeta: metav1.ObjectMeta{
					Name:      serviceKey.Name,
					Namespace: serviceKey.Namespace,
					Annotations: map[string]string{
						"serving.kserve.io/deploymentMode":              "RawDeployment",
						"serving.kserve.io/autoscalerClass":             "hpa",
						"serving.kserve.io/metrics":                     "cpu",
						"serving.kserve.io/targetUtilizationPercentage": "75",
					},
				},
				Spec: v1beta1.InferenceServiceSpec{
					Predictor: v1beta1.PredictorSpec{
						ComponentExtensionSpec: v1beta1.ComponentExtensionSpec{
							MinReplicas: ptr.To(int32(1)),
							MaxReplicas: 2,
						},
						PodSpec: v1beta1.PodSpec{
							ImagePullSecrets: []corev1.LocalObjectReference{
								{Name: "isvc-image-pull-secret"},
							},
						},
						Model: &v1beta1.ModelSpec{
							ModelFormat: v1beta1.ModelFormat{
								Name: "vLLM",
							},
							PredictorExtensionSpec: v1beta1.PredictorExtensionSpec{
								StorageURI:     &storageUri,
								RuntimeVersion: proto.String("0.14.0"),
								Container: corev1.Container{
									Name: constants.InferenceServiceContainerName,
									Resources: corev1.ResourceRequirements{
										Limits: corev1.ResourceList{
											constants.NvidiaGPUResourceType: resource.MustParse("1"),
										},
										Requests: corev1.ResourceList{
											constants.NvidiaGPUResourceType: resource.MustParse("1"),
										},
									},
								},
							},
						},
					},
				},
			}

			isvc.DefaultInferenceService(nil, nil, &v1beta1.SecurityConfig{AutoMountServiceAccountToken: false}, nil)
			Expect(k8sClient.Create(ctx, isvc)).Should(Succeed())
			defer k8sClient.Delete(ctx, isvc)

			inferenceService := &v1beta1.InferenceService{}

			Eventually(func() bool {
				return k8sClient.Get(ctx, serviceKey, inferenceService) == nil
			}, timeout, interval).Should(BeTrue())

			actualDeployment := &appsv1.Deployment{}
			predictorDeploymentKey := types.NamespacedName{
				Name:      constants.PredictorServiceName(serviceKey.Name),
				Namespace: serviceKey.Namespace,
			}
			Eventually(func() error { return k8sClient.Get(context.TODO(), predictorDeploymentKey, actualDeployment) }, timeout, interval).
				Should(Succeed())

			Expect(actualDeployment.Spec.Template.Spec.ImagePullSecrets).To(HaveLen(1))
			Expect(actualDeployment.Spec.Template.Spec.ImagePullSecrets[0].Name).To(Equal("isvc-image-pull-secret"))

			Expect(k8sClient.Get(ctx, serviceKey, inferenceService)).Should(Succeed())
			updateForInferenceService := inferenceService.DeepCopy()
			updateForInferenceService.Spec.Predictor.PodSpec.ImagePullSecrets = []corev1.LocalObjectReference{
				{Name: "new-image-pull-secret"},
			}
			expectedImagePullSecrets := updateForInferenceService.Spec.Predictor.PodSpec.ImagePullSecrets
			Eventually(func() error {
				return k8sClient.Update(ctx, updateForInferenceService)
			}, timeout, interval).Should(Succeed())

			updatedDeployment := &appsv1.Deployment{}
			Eventually(func() (bool, error) {
				if err := k8sClient.Get(ctx, predictorDeploymentKey, updatedDeployment); err != nil {
					return false, err
				}
				if len(updatedDeployment.Spec.Template.Spec.ImagePullSecrets) != 1 {
					return false, nil
				}
				return reflect.DeepEqual(updatedDeployment.Spec.Template.Spec.ImagePullSecrets, expectedImagePullSecrets), nil
			}, timeout, interval).Should(BeTrue())
		})
	})
})

func verifyEnvKeyValueDeployments(actualDefaultDeployment *appsv1.Deployment, envKey string, expectedEnvValue string) {
	// default deployment
	if envValue, exists := utils.GetEnvVarValue(actualDefaultDeployment.Spec.Template.Spec.Containers[0].Env, envKey); exists {
		Expect(envValue).Should(Equal(expectedEnvValue))
	} else {
		Fail(envKey + " environment variable is not set")
	}
}

func verifyGPUResourceSizeDeployment(actualDefaultDeployment *appsv1.Deployment, actualWorkerDeployment *appsv1.Deployment, targetHeadGPUResourceSize, targetWorkerGPUResourceSize string, headGpuResourceType corev1.ResourceName, workerGpuResourceType corev1.ResourceName) {
	headGpuResourceQuantity := resource.MustParse(targetHeadGPUResourceSize)
	workerGpuResourceQuantity := resource.MustParse(targetWorkerGPUResourceSize)

	// head node deployment
	Expect(actualDefaultDeployment.Spec.Template.Spec.Containers[0].Resources.Limits[headGpuResourceType]).Should(Equal(headGpuResourceQuantity))
	Expect(actualDefaultDeployment.Spec.Template.Spec.Containers[0].Resources.Requests[headGpuResourceType]).Should(Equal(headGpuResourceQuantity))

	// worker node deployment
	Expect(actualWorkerDeployment.Spec.Template.Spec.Containers[0].Resources.Limits[workerGpuResourceType]).Should(Equal(workerGpuResourceQuantity))
	Expect(actualWorkerDeployment.Spec.Template.Spec.Containers[0].Resources.Requests[workerGpuResourceType]).Should(Equal(workerGpuResourceQuantity))
}<|MERGE_RESOLUTION|>--- conflicted
+++ resolved
@@ -27,12 +27,9 @@
 	routev1 "github.com/openshift/api/route/v1"
 	apierr "k8s.io/apimachinery/pkg/api/errors"
 
-<<<<<<< HEAD
 	v1beta1utils "github.com/kserve/kserve/pkg/controller/v1beta1/inferenceservice/utils"
 	"github.com/kserve/kserve/pkg/utils"
 
-=======
->>>>>>> 3a8153c5
 	"github.com/google/go-cmp/cmp"
 	"github.com/google/go-cmp/cmp/cmpopts"
 	. "github.com/onsi/ginkgo/v2"
@@ -56,7 +53,6 @@
 	"github.com/kserve/kserve/pkg/apis/serving/v1beta1"
 	"github.com/kserve/kserve/pkg/constants"
 	"github.com/kserve/kserve/pkg/controller/v1beta1/inferenceservice/components"
-	"github.com/kserve/kserve/pkg/utils"
 )
 
 var _ = Describe("v1beta1 inference service controller", func() {
@@ -2046,11 +2042,7 @@
 					TransitionStatus:    "InProgress",
 					ModelRevisionStates: &v1beta1.ModelRevisionStates{TargetModelState: "Pending"},
 				},
-<<<<<<< HEAD
-				DeploymentMode: "RawDeployment",
-=======
 				DeploymentMode: string(constants.RawDeployment),
->>>>>>> 3a8153c5
 			}
 			Eventually(func() string {
 				isvc := &v1beta1.InferenceService{}
@@ -2621,11 +2613,7 @@
 					TransitionStatus:    "InProgress",
 					ModelRevisionStates: &v1beta1.ModelRevisionStates{TargetModelState: "Pending"},
 				},
-<<<<<<< HEAD
-				DeploymentMode: "RawDeployment",
-=======
 				DeploymentMode: string(constants.RawDeployment),
->>>>>>> 3a8153c5
 			}
 			Eventually(func() string {
 				isvc := &v1beta1.InferenceService{}
@@ -3463,11 +3451,7 @@
 					TransitionStatus:    "InProgress",
 					ModelRevisionStates: &v1beta1.ModelRevisionStates{TargetModelState: "Pending"},
 				},
-<<<<<<< HEAD
-				DeploymentMode: "RawDeployment",
-=======
 				DeploymentMode: string(constants.RawDeployment),
->>>>>>> 3a8153c5
 			}
 			Eventually(func() string {
 				isvc := &v1beta1.InferenceService{}
@@ -4414,11 +4398,7 @@
 					TransitionStatus:    "InProgress",
 					ModelRevisionStates: &v1beta1.ModelRevisionStates{TargetModelState: "Pending"},
 				},
-<<<<<<< HEAD
-				DeploymentMode: "RawDeployment",
-=======
 				DeploymentMode: string(constants.RawDeployment),
->>>>>>> 3a8153c5
 			}
 			Eventually(func() string {
 				isvc := &v1beta1.InferenceService{}
@@ -5104,11 +5084,7 @@
 					TransitionStatus:    "InProgress",
 					ModelRevisionStates: &v1beta1.ModelRevisionStates{TargetModelState: "Pending"},
 				},
-<<<<<<< HEAD
-				DeploymentMode: "RawDeployment",
-=======
 				DeploymentMode: string(constants.RawDeployment),
->>>>>>> 3a8153c5
 			}
 			Eventually(func() string {
 				isvc := &v1beta1.InferenceService{}
@@ -5996,11 +5972,7 @@
 					TransitionStatus:    "InProgress",
 					ModelRevisionStates: &v1beta1.ModelRevisionStates{TargetModelState: "Pending"},
 				},
-<<<<<<< HEAD
-				DeploymentMode: "RawDeployment",
-=======
 				DeploymentMode: string(constants.RawDeployment),
->>>>>>> 3a8153c5
 			}
 			Eventually(func() string {
 				isvc := &v1beta1.InferenceService{}
@@ -7039,11 +7011,7 @@
 					TransitionStatus:    "InProgress",
 					ModelRevisionStates: &v1beta1.ModelRevisionStates{TargetModelState: "Pending"},
 				},
-<<<<<<< HEAD
-				DeploymentMode: "RawDeployment",
-=======
 				DeploymentMode: string(constants.RawDeployment),
->>>>>>> 3a8153c5
 			}
 			Eventually(func() string {
 				isvc := &v1beta1.InferenceService{}
@@ -7929,11 +7897,7 @@
 					TransitionStatus:    "InProgress",
 					ModelRevisionStates: &v1beta1.ModelRevisionStates{TargetModelState: "Pending"},
 				},
-<<<<<<< HEAD
-				DeploymentMode: "RawDeployment",
-=======
 				DeploymentMode: string(constants.RawDeployment),
->>>>>>> 3a8153c5
 			}
 			Eventually(func() string {
 				isvc := &v1beta1.InferenceService{}
