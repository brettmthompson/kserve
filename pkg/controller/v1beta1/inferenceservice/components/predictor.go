/*
Copyright 2021 The KServe Authors.

Licensed under the Apache License, Version 2.0 (the "License");
you may not use this file except in compliance with the License.
You may obtain a copy of the License at

    http://www.apache.org/licenses/LICENSE-2.0

Unless required by applicable law or agreed to in writing, software
distributed under the License is distributed on an "AS IS" BASIS,
WITHOUT WARRANTIES OR CONDITIONS OF ANY KIND, either express or implied.
See the License for the specific language governing permissions and
limitations under the License.
*/

package components

import (
	"context"
	"fmt"
<<<<<<< HEAD
=======
	"strconv"
	"strings"
>>>>>>> 213b89fe

	"github.com/go-logr/logr"
	"github.com/pkg/errors"
	v1 "k8s.io/api/core/v1"
	metav1 "k8s.io/apimachinery/pkg/apis/meta/v1"
	"k8s.io/apimachinery/pkg/runtime"
	"k8s.io/apimachinery/pkg/types"
	"k8s.io/client-go/kubernetes"
	knservingv1 "knative.dev/serving/pkg/apis/serving/v1"
	ctrl "sigs.k8s.io/controller-runtime"
	"sigs.k8s.io/controller-runtime/pkg/client"
	"sigs.k8s.io/controller-runtime/pkg/controller/controllerutil"

	"github.com/kserve/kserve/pkg/apis/serving/v1alpha1"
	"github.com/kserve/kserve/pkg/apis/serving/v1beta1"
	"github.com/kserve/kserve/pkg/constants"
	"github.com/kserve/kserve/pkg/controller/v1beta1/inferenceservice/reconcilers/knative"
	modelconfig "github.com/kserve/kserve/pkg/controller/v1beta1/inferenceservice/reconcilers/modelconfig"
	"github.com/kserve/kserve/pkg/controller/v1beta1/inferenceservice/reconcilers/raw"
	isvcutils "github.com/kserve/kserve/pkg/controller/v1beta1/inferenceservice/utils"
	"github.com/kserve/kserve/pkg/credentials"
	"github.com/kserve/kserve/pkg/utils"
)

var _ Component = &Predictor{}

// Predictor reconciles resources for this component.
type Predictor struct {
	client                 client.Client
	clientset              kubernetes.Interface
	scheme                 *runtime.Scheme
	inferenceServiceConfig *v1beta1.InferenceServicesConfig
	credentialBuilder      *credentials.CredentialBuilder //nolint: unused
	deploymentMode         constants.DeploymentModeType
	Log                    logr.Logger
}

func NewPredictor(client client.Client, clientset kubernetes.Interface, scheme *runtime.Scheme,
	inferenceServiceConfig *v1beta1.InferenceServicesConfig, deploymentMode constants.DeploymentModeType) Component {
	return &Predictor{
		client:                 client,
		clientset:              clientset,
		scheme:                 scheme,
		inferenceServiceConfig: inferenceServiceConfig,
		deploymentMode:         deploymentMode,
		Log:                    ctrl.Log.WithName("PredictorReconciler"),
	}
}

// Reconcile observes the predictor and attempts to drive the status towards the desired state.
func (p *Predictor) Reconcile(isvc *v1beta1.InferenceService) (ctrl.Result, error) {
	var container *v1.Container
	var podSpec v1.PodSpec
	var workerPodSpec *v1.PodSpec
	var workerObjectMeta metav1.ObjectMeta
	var sRuntime v1alpha1.ServingRuntimeSpec
	var sRuntimeLabels map[string]string
	var sRuntimeAnnotations map[string]string
	var sRuntimeWorkerLabels map[string]string
	var sRuntimeWorkerAnnotations map[string]string
	multiNodeEnabled := false
	isvcGeneration := strconv.FormatInt(isvc.Generation, 10)

	// Set default value for multi-node
	if isvc.Spec.Predictor.WorkerSpec != nil {
		multiNodeEnabled = true
	}

	annotations := utils.Filter(isvc.Annotations, func(key string) bool {
		return !utils.Includes(constants.ServiceAnnotationDisallowedList, key)
	})

	addLoggerAnnotations(isvc.Spec.Predictor.Logger, annotations)
	addBatcherAnnotations(isvc.Spec.Predictor.Batcher, annotations)
	// Add StorageSpec annotations so mutator will mount storage credentials to InferenceService's predictor
	addStorageSpecAnnotations(isvc.Spec.Predictor.GetImplementation().GetStorageSpec(), annotations)
	// Add agent annotations so mutator will mount model agent to multi-model InferenceService's predictor
	addAgentAnnotations(isvc, annotations)

	// Reconcile modelConfig
	configMapReconciler := modelconfig.NewModelConfigReconciler(p.client, p.clientset, p.scheme)
	if err := configMapReconciler.Reconcile(isvc); err != nil {
		return ctrl.Result{}, err
	}

	predictor := isvc.Spec.Predictor.GetImplementation()

	// Knative does not support INIT containers or mounting, so we add annotations that trigger the
	// StorageInitializer injector to mutate the underlying deployment to provision model data
	if sourceURI := predictor.GetStorageUri(); sourceURI != nil {
		if _, ok := annotations[constants.StorageInitializerSourceUriInternalAnnotationKey]; ok {
			return ctrl.Result{}, errors.New("must provide only one of storageUri and storage.path")
		}
		annotations[constants.StorageInitializerSourceUriInternalAnnotationKey] = *sourceURI
		err := isvcutils.ValidateStorageURI(sourceURI, p.client)
		if err != nil {
			return ctrl.Result{}, fmt.Errorf("StorageURI not supported: %w", err)
		}
	}

	// If Model is specified, prioritize using that. Otherwise, we will assume a framework object was specified.
	if isvc.Spec.Predictor.Model != nil {
		var err error

		if isvc.Spec.Predictor.Model.Runtime != nil {
			// set runtime defaults
			isvc.SetRuntimeDefaults()
			r, err := isvcutils.GetServingRuntime(p.client, *isvc.Spec.Predictor.Model.Runtime, isvc.Namespace)
			if err != nil {
				isvc.Status.UpdateModelTransitionStatus(v1beta1.InvalidSpec, &v1beta1.FailureInfo{
					Reason:  v1beta1.RuntimeNotRecognized,
					Message: "Waiting for runtime to become available",
				})
				return ctrl.Result{}, err
			}

			if r.IsDisabled() {
				isvc.Status.UpdateModelTransitionStatus(v1beta1.InvalidSpec, &v1beta1.FailureInfo{
					Reason:  v1beta1.RuntimeDisabled,
					Message: "Specified runtime is disabled",
				})
				return ctrl.Result{}, fmt.Errorf("specified runtime %s is disabled", *isvc.Spec.Predictor.Model.Runtime)
			}

			if isvc.Spec.Predictor.Model.ProtocolVersion != nil &&
				!r.IsProtocolVersionSupported(*isvc.Spec.Predictor.Model.ProtocolVersion) {
				isvc.Status.UpdateModelTransitionStatus(v1beta1.InvalidSpec, &v1beta1.FailureInfo{
					Reason:  v1beta1.NoSupportingRuntime,
					Message: "Specified runtime does not support specified protocol version",
				})
				return ctrl.Result{}, fmt.Errorf("specified runtime %s does not support specified protocol version", *isvc.Spec.Predictor.Model.Runtime)
			}

			// Verify that the selected runtime supports the specified framework.
			if !isvc.Spec.Predictor.Model.RuntimeSupportsModel(r) {
				isvc.Status.UpdateModelTransitionStatus(v1beta1.InvalidSpec, &v1beta1.FailureInfo{
					Reason:  v1beta1.NoSupportingRuntime,
					Message: "Specified runtime does not support specified framework/version",
				})
				return ctrl.Result{}, fmt.Errorf("specified runtime %s does not support specified framework/version", *isvc.Spec.Predictor.Model.Runtime)
			}

			sRuntime = *r
		} else {
			runtimes, err := isvc.Spec.Predictor.Model.GetSupportingRuntimes(p.client, isvc.Namespace, false, multiNodeEnabled)
			if err != nil {
				return ctrl.Result{}, err
			}
			if len(runtimes) == 0 {
				isvc.Status.UpdateModelTransitionStatus(v1beta1.InvalidSpec, &v1beta1.FailureInfo{
					Reason:  v1beta1.NoSupportingRuntime,
					Message: "No runtime found to support specified framework/version",
				})
				return ctrl.Result{}, fmt.Errorf("no runtime found to support predictor with model type: %v", isvc.Spec.Predictor.Model.ModelFormat)
			}
			// Get first supporting runtime.
			sRuntime = runtimes[0].Spec
			isvc.Spec.Predictor.Model.Runtime = &runtimes[0].Name

			// set runtime defaults
			isvc.SetRuntimeDefaults()
		}
		// assign protocol version to inferenceservice based on runtime selected
		if isvc.Spec.Predictor.Model.ProtocolVersion == nil {
			protocolVersion := constants.GetProtocolVersionString(
				constants.ProtocolVersion(
					v1beta1.GetProtocolVersionPriority(sRuntime.ProtocolVersions),
				),
			)
			isvc.Spec.Predictor.Model.ProtocolVersion = &protocolVersion
		}

		if len(sRuntime.Containers) == 0 {
			isvc.Status.UpdateModelTransitionStatus(v1beta1.InvalidSpec, &v1beta1.FailureInfo{
				Reason:  v1beta1.InvalidPredictorSpec,
				Message: "No container configuration found in selected serving runtime",
			})
			return ctrl.Result{}, errors.New("no container configuration found in selected serving runtime")
		}
		var kserveContainerIdx int
		var mergedPodSpec *v1.PodSpec
		kserveContainerIdx, container, mergedPodSpec, err = isvcutils.MergeServingRuntimeAndInferenceServiceSpecs(sRuntime.Containers, isvc.Spec.Predictor.Model.Container, isvc, constants.InferenceServiceContainerName, sRuntime.ServingRuntimePodSpec, isvc.Spec.Predictor.PodSpec)
		if err != nil {
			return ctrl.Result{}, err
		}

		// Replace placeholders in runtime container by values from inferenceservice metadata
		if err = isvcutils.ReplacePlaceholders(container, isvc.ObjectMeta); err != nil {
			isvc.Status.UpdateModelTransitionStatus(v1beta1.InvalidSpec, &v1beta1.FailureInfo{
				Reason:  v1beta1.InvalidPredictorSpec,
				Message: "Failed to replace placeholders in serving runtime Container",
			})
			return ctrl.Result{}, errors.Wrapf(err, "failed to replace placeholders in serving runtime Container")
		}

		// Update image tag if GPU is enabled or runtime version is provided
		isvcutils.UpdateImageTag(container, isvc.Spec.Predictor.Model.RuntimeVersion, isvc.Spec.Predictor.Model.Runtime)

		podSpec = *mergedPodSpec
		podSpec.Containers = []v1.Container{
			*container,
		}
		podSpec.Containers = append(podSpec.Containers, sRuntime.Containers[:kserveContainerIdx]...)
		podSpec.Containers = append(podSpec.Containers, sRuntime.Containers[kserveContainerIdx+1:]...)

		// Label filter will be handled in ksvc_reconciler
		sRuntimeLabels = sRuntime.ServingRuntimePodSpec.Labels
		sRuntimeAnnotations = utils.Filter(sRuntime.ServingRuntimePodSpec.Annotations, func(key string) bool {
			return !utils.Includes(constants.ServiceAnnotationDisallowedList, key)
		})
	} else {
		container = predictor.GetContainer(isvc.ObjectMeta, isvc.Spec.Predictor.GetExtensions(), p.inferenceServiceConfig)

		podSpec = v1.PodSpec(isvc.Spec.Predictor.PodSpec)
		if len(podSpec.Containers) == 0 {
			podSpec.Containers = []v1.Container{
				*container,
			}
		} else {
			podSpec.Containers[0] = *container
		}
	}

	predictorName := constants.PredictorServiceName(isvc.Name)
	if p.deploymentMode == constants.RawDeployment {
		existing := &v1.Service{}
		err := p.client.Get(context.TODO(), types.NamespacedName{Name: constants.DefaultPredictorServiceName(isvc.Name), Namespace: isvc.Namespace}, existing)
		if err == nil {
			predictorName = constants.DefaultPredictorServiceName(isvc.Name)
		}
	} else {
		existing := &knservingv1.Service{}
		err := p.client.Get(context.TODO(), types.NamespacedName{Name: constants.DefaultPredictorServiceName(isvc.Name), Namespace: isvc.Namespace}, existing)
		if err == nil {
			predictorName = constants.DefaultPredictorServiceName(isvc.Name)
		}
	}

	// Labels and annotations from predictor component
	// Label filter will be handled in ksvc_reconciler
	predictorLabels := isvc.Spec.Predictor.Labels
	predictorAnnotations := utils.Filter(isvc.Spec.Predictor.Annotations, func(key string) bool {
		return !utils.Includes(constants.ServiceAnnotationDisallowedList, key)
	})

	// Labels and annotations priority: predictor component > isvc > ServingRuntimePodSpec
	// Labels and annotations from high priority will overwrite that from low priority
	objectMeta := metav1.ObjectMeta{
		Name:      predictorName,
		Namespace: isvc.Namespace,
		Labels: utils.Union(
			sRuntimeLabels,
			isvc.Labels,
			predictorLabels,
			map[string]string{
				constants.InferenceServicePodLabelKey: isvc.Name,
				constants.KServiceComponentLabel:      string(v1beta1.PredictorComponent),
			},
		),
		Annotations: utils.Union(
			sRuntimeAnnotations,
			annotations,
			predictorAnnotations,
		),
	}

	// Autoscaler should be ignored when multiNodeEnabled is true
	workerObjectMeta = metav1.ObjectMeta{}
	if multiNodeEnabled {
		var err error
		sRuntimeWorkerAnnotations = sRuntime.WorkerSpec.Annotations
		sRuntimeWorkerLabels = sRuntime.WorkerSpec.ServingRuntimePodSpec.Labels
		// If CustomGPUResourceTypeAnnotationKey is set, the specified custom GPU resource will be added to the available GPUResourceTypeList.
		if isvc.GetAnnotations()[constants.CustomGPUResourceTypesAnnotationKey] != "" {
			sRuntimeAnnotations[constants.CustomGPUResourceTypesAnnotationKey] = isvc.GetAnnotations()[constants.CustomGPUResourceTypesAnnotationKey]
			sRuntimeWorkerAnnotations[constants.CustomGPUResourceTypesAnnotationKey] = isvc.GetAnnotations()[constants.CustomGPUResourceTypesAnnotationKey]
		}

		if workerPodSpec, err = multiNodeProcess(sRuntime, isvc, &podSpec, annotations, isvcGeneration); err != nil {
			return ctrl.Result{}, err
		}

		workerObjectMeta = metav1.ObjectMeta{
			Name:      constants.PredictorWorkerServiceName(isvc.Name),
			Namespace: isvc.Namespace,
			Labels: utils.Union(
				sRuntimeWorkerLabels,
				isvc.Labels,
				predictorLabels,
				map[string]string{
					constants.InferenceServiceGenerationPodLabelKey: isvcGeneration,
					constants.InferenceServicePodLabelKey:           isvc.Name,
					constants.KServiceComponentLabel:                string(v1beta1.PredictorComponent),
				},
			),
			Annotations: utils.Union(
				sRuntimeWorkerAnnotations,
				annotations,
				predictorAnnotations,
			),
		}
		objectMeta.Labels[constants.InferenceServiceGenerationPodLabelKey] = isvcGeneration
		workerObjectMeta.Labels[constants.InferenceServiceGenerationPodLabelKey] = isvcGeneration
	}

	p.Log.Info("Resolved container", "container", container, "podSpec", podSpec)
	var rawDeployment bool
	var podLabelKey string
	var podLabelValue string

	// Here we allow switch between knative and vanilla deployment
	if p.deploymentMode == constants.RawDeployment {
		rawDeployment = true
		podLabelKey = constants.RawDeploymentAppLabel
<<<<<<< HEAD
		r, err := raw.NewRawKubeReconciler(p.client, p.clientset, p.scheme, objectMeta, &isvc.Spec.Predictor.ComponentExtensionSpec,
			&podSpec)
=======
		// This is main RawKubeReconciler to create objects (deployment, svc, scaler)
		r, err := raw.NewRawKubeReconciler(p.client, p.clientset, p.scheme, objectMeta, workerObjectMeta, &isvc.Spec.Predictor.ComponentExtensionSpec,
			&podSpec, workerPodSpec)
>>>>>>> 213b89fe
		if err != nil {
			return ctrl.Result{}, errors.Wrapf(err, "fails to create NewRawKubeReconciler for predictor")
		}

		// set Deployment Controller
		for _, deployment := range r.Deployment.DeploymentList {
			if err := controllerutil.SetControllerReference(isvc, deployment, p.scheme); err != nil {
				return ctrl.Result{}, errors.Wrapf(err, "fails to set deployment owner reference for predictor")
			}
		}
		for _, svc := range r.Service.ServiceList {
			// set Service Controller
			if err := controllerutil.SetControllerReference(isvc, svc, p.scheme); err != nil {
				return ctrl.Result{}, errors.Wrapf(err, "fails to set service owner reference for predictor")
			}
		}
		// set autoscaler Controller
		if err := r.Scaler.Autoscaler.SetControllerReferences(isvc, p.scheme); err != nil {
			return ctrl.Result{}, errors.Wrapf(err, "fails to set autoscaler owner references for predictor")
		}

		deploymentList, err := r.Reconcile()
		if err != nil {
			return ctrl.Result{}, errors.Wrapf(err, "fails to reconcile predictor")
		}
		isvc.Status.PropagateRawStatus(v1beta1.PredictorComponent, deploymentList, r.URL)
	} else {
		podLabelKey = constants.RevisionLabel
		r := knative.NewKsvcReconciler(p.client, p.scheme, objectMeta, &isvc.Spec.Predictor.ComponentExtensionSpec,
			&podSpec, isvc.Status.Components[v1beta1.PredictorComponent])
		if err := controllerutil.SetControllerReference(isvc, r.Service, p.scheme); err != nil {
			return ctrl.Result{}, errors.Wrapf(err, "fails to set owner reference for predictor")
		}
		status, err := r.Reconcile()
		if err != nil {
			return ctrl.Result{}, errors.Wrapf(err, "fails to reconcile predictor")
		}
		isvc.Status.PropagateStatus(v1beta1.PredictorComponent, status)
	}

	statusSpec := isvc.Status.Components[v1beta1.PredictorComponent]
	if rawDeployment {
		podLabelValue = constants.GetRawServiceLabel(predictorName)
	} else {
		podLabelValue = statusSpec.LatestCreatedRevision
	}
	predictorPods, err := isvcutils.ListPodsByLabel(p.client, isvc.ObjectMeta.Namespace, podLabelKey, podLabelValue)
	if err != nil {
		return ctrl.Result{}, errors.Wrapf(err, "fails to list inferenceservice pods by label")
	}
	isvc.Status.PropagateModelStatus(statusSpec, predictorPods, rawDeployment)
	return ctrl.Result{}, nil
}

func multiNodeProcess(sRuntime v1alpha1.ServingRuntimeSpec, isvc *v1beta1.InferenceService, podSpec *v1.PodSpec, annotations map[string]string, isvcGeneration string) (*v1.PodSpec, error) {
	if sRuntime.WorkerSpec == nil {
		errMsg := "you cannot set WorkerSpec in the InferenceService if the ServingRuntime does not have a WorkerSpec"
		isvc.Status.PropagateRawStatusWithMessages(v1beta1.PredictorComponent, v1beta1.InvalidWorkerSpecNotSet, errMsg, v1.ConditionFalse)
		return nil, errors.New(errMsg)
	}
	// Check if workerSpec in ServingRuntime does not have worker containers information, it should return errors
	if len(sRuntime.WorkerSpec.Containers) == 0 {
		errMsg := "No workerSpec container configuration found in selected serving runtime"
		isvc.Status.UpdateModelTransitionStatus(v1beta1.InvalidSpec, &v1beta1.FailureInfo{
			Reason:  v1beta1.InvalidPredictorSpec,
			Message: errMsg,
		})
		return nil, errors.New(errMsg)
	}

	var workerContainer *v1.Container
	var mergedWorkerPodSpec *v1.PodSpec
	var err error

	targetisvcContainer := v1.Container{}
	if isvc.Spec.Predictor.WorkerSpec.Containers != nil {
		targetisvcContainer = isvc.Spec.Predictor.WorkerSpec.Containers[0]
	}
	_, workerContainer, mergedWorkerPodSpec, err = isvcutils.MergeServingRuntimeAndInferenceServiceSpecs(sRuntime.WorkerSpec.Containers, targetisvcContainer, isvc, constants.WorkerContainerName, sRuntime.WorkerSpec.ServingRuntimePodSpec, isvc.Spec.Predictor.WorkerSpec.PodSpec)
	if err != nil {
		return nil, err
	}

	// Set the PipelineParallelSize from InferenceService to ServingRuntime workerSpec.PipelineParallelSize
	if isvc.Spec.Predictor.WorkerSpec.PipelineParallelSize != nil {
		sRuntime.WorkerSpec.PipelineParallelSize = isvc.Spec.Predictor.WorkerSpec.PipelineParallelSize
	}

	// Set the TensorParallelSize from InferenceService to ServingRuntime workerSpec.TensorParallelSize
	if isvc.Spec.Predictor.WorkerSpec.TensorParallelSize != nil {
		sRuntime.WorkerSpec.TensorParallelSize = isvc.Spec.Predictor.WorkerSpec.TensorParallelSize
	}

	mergedWorkerPodSpec.Containers = []v1.Container{
		*workerContainer,
	}

	// Add required environment variables: PipelineParallelSize, TensorParallelSize
	// Deployment node deployement
	if err := isvcutils.AddEnvVarToPodSpec(podSpec, constants.InferenceServiceContainerName, constants.PipelineParallelSizeEnvName, strconv.Itoa(*sRuntime.WorkerSpec.PipelineParallelSize)); err != nil {
		return nil, errors.Wrapf(err, "failed to add PIPELINE_PARALLEL_SIZE environment to the container(%s)", constants.InferenceServiceContainerName)
	}

	if err := isvcutils.AddEnvVarToPodSpec(podSpec, constants.InferenceServiceContainerName, constants.TensorParallelSizeEnvName, strconv.Itoa(*sRuntime.WorkerSpec.TensorParallelSize)); err != nil {
		return nil, errors.Wrapf(err, "failed to add Tensor_PARALLEL_SIZE environment to the container(%s)", constants.InferenceServiceContainerName)
	}

	// Set the environment variable for "isvc name" to the MODEL_NAME when multiNodeEnabled is true.
	if err := isvcutils.AddEnvVarToPodSpec(podSpec, constants.InferenceServiceContainerName, "MODEL_NAME", isvc.Name); err != nil {
		return nil, errors.Wrapf(err, "failed to add MODEL_NAME environment to the container(%s)", constants.InferenceServiceContainerName)
	}

	deploymentAnnotations := annotations[constants.StorageInitializerSourceUriInternalAnnotationKey]
	storageProtocol := strings.Split(deploymentAnnotations, "://")[0]
	if storageProtocol == "pvc" {
		// Set the environment variable for "/mnt/models" to the MODEL_DIR when multiNodeEnabled is true.
		if err := isvcutils.AddEnvVarToPodSpec(podSpec, constants.InferenceServiceContainerName, "MODEL_DIR", constants.DefaultModelLocalMountPath); err != nil {
			return nil, errors.Wrapf(err, "failed to add MODEL_DIR environment to the container(%s)", constants.DefaultModelLocalMountPath)
		}
	}
	// Worker node deployement
	if err := isvcutils.AddEnvVarToPodSpec(mergedWorkerPodSpec, constants.WorkerContainerName, constants.PipelineParallelSizeEnvName, strconv.Itoa(*sRuntime.WorkerSpec.PipelineParallelSize)); err != nil {
		return nil, errors.Wrapf(err, "failed to add PIPELINE_PARALLEL_SIZE environment to the container(%s)", constants.WorkerContainerName)
	}

	// Set the environment variable for "isvc name" to the ISVC_NAME when multiNodeEnabled is true.
	if err := isvcutils.AddEnvVarToPodSpec(mergedWorkerPodSpec, constants.WorkerContainerName, "ISVC_NAME", isvc.Name); err != nil {
		return nil, errors.Wrapf(err, "failed to add ISVC_NAME environment to the container(%s)", constants.InferenceServiceContainerName)
	}
	// Set the environment variable for "isvc name" to the ISVC_NAME when multiNodeEnabled is true.
	if err := isvcutils.AddEnvVarToPodSpec(mergedWorkerPodSpec, constants.WorkerContainerName, "HEAD_SVC", constants.GeHeadServiceName(isvc.Name, isvcGeneration)); err != nil {
		return nil, errors.Wrapf(err, "failed to add ISVC_NAME environment to the container(%s)", constants.InferenceServiceContainerName)
	}
	return mergedWorkerPodSpec, nil
}<|MERGE_RESOLUTION|>--- conflicted
+++ resolved
@@ -19,11 +19,8 @@
 import (
 	"context"
 	"fmt"
-<<<<<<< HEAD
-=======
 	"strconv"
 	"strings"
->>>>>>> 213b89fe
 
 	"github.com/go-logr/logr"
 	"github.com/pkg/errors"
@@ -338,14 +335,9 @@
 	if p.deploymentMode == constants.RawDeployment {
 		rawDeployment = true
 		podLabelKey = constants.RawDeploymentAppLabel
-<<<<<<< HEAD
-		r, err := raw.NewRawKubeReconciler(p.client, p.clientset, p.scheme, objectMeta, &isvc.Spec.Predictor.ComponentExtensionSpec,
-			&podSpec)
-=======
 		// This is main RawKubeReconciler to create objects (deployment, svc, scaler)
 		r, err := raw.NewRawKubeReconciler(p.client, p.clientset, p.scheme, objectMeta, workerObjectMeta, &isvc.Spec.Predictor.ComponentExtensionSpec,
 			&podSpec, workerPodSpec)
->>>>>>> 213b89fe
 		if err != nil {
 			return ctrl.Result{}, errors.Wrapf(err, "fails to create NewRawKubeReconciler for predictor")
 		}
