/*
Copyright 2021 The KServe Authors.

Licensed under the Apache License, Version 2.0 (the "License");
you may not use this file except in compliance with the License.
You may obtain a copy of the License at

    http://www.apache.org/licenses/LICENSE-2.0

Unless required by applicable law or agreed to in writing, software
distributed under the License is distributed on an "AS IS" BASIS,
WITHOUT WARRANTIES OR CONDITIONS OF ANY KIND, either express or implied.
See the License for the specific language governing permissions and
limitations under the License.
*/

package components

import (
	"context"
	"fmt"
	"net/url"
	"time"

	"github.com/go-logr/logr"
	"github.com/pkg/errors"
	corev1 "k8s.io/api/core/v1"
	metav1 "k8s.io/apimachinery/pkg/apis/meta/v1"
	"k8s.io/apimachinery/pkg/runtime"
	"k8s.io/apimachinery/pkg/types"
	"k8s.io/client-go/kubernetes"
	knservingv1 "knative.dev/serving/pkg/apis/serving/v1"
	ctrl "sigs.k8s.io/controller-runtime"
	"sigs.k8s.io/controller-runtime/pkg/client"
	"sigs.k8s.io/controller-runtime/pkg/controller/controllerutil"

	"github.com/kserve/kserve/pkg/apis/serving/v1beta1"
	"github.com/kserve/kserve/pkg/constants"
	"github.com/kserve/kserve/pkg/controller/v1beta1/inferenceservice/reconcilers/knative"
	raw "github.com/kserve/kserve/pkg/controller/v1beta1/inferenceservice/reconcilers/raw"
	isvcutils "github.com/kserve/kserve/pkg/controller/v1beta1/inferenceservice/utils"
	"github.com/kserve/kserve/pkg/utils"
)

var _ Component = &Transformer{}

// Transformer reconciles resources for this component.
type Transformer struct {
	client                 client.Client
	clientset              kubernetes.Interface
	scheme                 *runtime.Scheme
	inferenceServiceConfig *v1beta1.InferenceServicesConfig
	deploymentMode         constants.DeploymentModeType
	Log                    logr.Logger
}

func NewTransformer(client client.Client, clientset kubernetes.Interface, scheme *runtime.Scheme,
	inferenceServiceConfig *v1beta1.InferenceServicesConfig, deploymentMode constants.DeploymentModeType,
) Component {
	return &Transformer{
		client:                 client,
		clientset:              clientset,
		scheme:                 scheme,
		inferenceServiceConfig: inferenceServiceConfig,
		deploymentMode:         deploymentMode,
		Log:                    ctrl.Log.WithName("TransformerReconciler"),
	}
}

// Reconcile observes the world and attempts to drive the status towards the desired state.
func (p *Transformer) Reconcile(ctx context.Context, isvc *v1beta1.InferenceService) (ctrl.Result, error) {
	p.Log.Info("Reconciling Transformer", "TransformerSpec", isvc.Spec.Transformer)
	transformer := isvc.Spec.Transformer.GetImplementation()
	var annotations map[string]string
	if p.deploymentMode == constants.RawDeployment {
		annotations = utils.Filter(isvc.Annotations, func(key string) bool {
			// https://issues.redhat.com/browse/RHOAIENG-20326
			// For RawDeployment, we allow the security.opendatahub.io/enable-auth annotation
			return !utils.Includes(isvcutils.FilterList(p.inferenceServiceConfig.ServiceAnnotationDisallowedList, constants.ODHKserveRawAuth), key)
		})
	} else {
		annotations = utils.Filter(isvc.Annotations, func(key string) bool {
			return !utils.Includes(p.inferenceServiceConfig.ServiceAnnotationDisallowedList, key)
		})
	}
	// KNative does not support INIT containers or mounting, so we add annotations that trigger the
	// StorageInitializer injector to mutate the underlying deployment to provision model data
	if sourceURI := transformer.GetStorageUri(); sourceURI != nil {
		annotations[constants.StorageInitializerSourceUriInternalAnnotationKey] = *sourceURI
		err := isvcutils.ValidateStorageURI(ctx, sourceURI, p.client)
		if err != nil {
			return ctrl.Result{}, fmt.Errorf("StorageURI not supported: %w", err)
		}
	}
	addLoggerAnnotations(isvc.Spec.Transformer.Logger, annotations)
	addBatcherAnnotations(isvc.Spec.Transformer.Batcher, annotations)

	transformerName := constants.TransformerServiceName(isvc.Name)
	predictorName := constants.PredictorServiceName(isvc.Name)
	if p.deploymentMode == constants.RawDeployment {
		existing := &corev1.Service{}
		err := p.client.Get(ctx, types.NamespacedName{Name: constants.DefaultTransformerServiceName(isvc.Name), Namespace: isvc.Namespace}, existing)
		if err == nil {
			transformerName = constants.DefaultTransformerServiceName(isvc.Name)
			predictorName = constants.DefaultPredictorServiceName(isvc.Name)
		}
	} else {
		existing := &knservingv1.Service{}
		err := p.client.Get(ctx, types.NamespacedName{Name: constants.DefaultTransformerServiceName(isvc.Name), Namespace: isvc.Namespace}, existing)
		if err == nil {
			transformerName = constants.DefaultTransformerServiceName(isvc.Name)
			predictorName = constants.DefaultPredictorServiceName(isvc.Name)
		}
	}

	// Labels and annotations from transformer component
	// Label filter will be handled in ksvc_reconciler and raw reconciler
	transformerLabels := isvc.Spec.Transformer.Labels
	var transformerAnnotations map[string]string
	if p.deploymentMode == constants.RawDeployment {
		transformerAnnotations = utils.Filter(isvc.Spec.Transformer.Annotations, func(key string) bool {
			// https://issues.redhat.com/browse/RHOAIENG-20326
			// For RawDeployment, we allow the security.opendatahub.io/enable-auth annotation
			return !utils.Includes(isvcutils.FilterList(p.inferenceServiceConfig.ServiceAnnotationDisallowedList, constants.ODHKserveRawAuth), key)
		})
	} else {
		transformerAnnotations = utils.Filter(isvc.Spec.Transformer.Annotations, func(key string) bool {
			return !utils.Includes(p.inferenceServiceConfig.ServiceAnnotationDisallowedList, key)
		})
	}

	// Labels and annotations priority: transformer component > isvc
	// Labels and annotations from high priority will overwrite that from low priority
	objectMeta := metav1.ObjectMeta{
		Name:      transformerName,
		Namespace: isvc.Namespace,
		Labels: utils.Union(
			isvc.Labels,
			transformerLabels,
			map[string]string{
				constants.InferenceServicePodLabelKey: isvc.Name,
				constants.KServiceComponentLabel:      string(v1beta1.TransformerComponent),
			},
		),
		Annotations: utils.Union(
			annotations,
			transformerAnnotations,
		),
	}

	// Need to wait for predictor URL in modelmesh deployment mode
	if p.deploymentMode == constants.ModelMeshDeployment {
		// check if predictor URL is populated
		predictorURL := (*url.URL)(isvc.Status.Components["predictor"].URL)
		if predictorURL == nil {
			// transformer reconcile will retry every 3 second until predictor URL is populated
			p.Log.Info("Transformer reconciliation is waiting for predictor URL to be populated")
			return ctrl.Result{RequeueAfter: 3 * time.Second}, nil
		}

		// add predictor host and protocol to metadata
		isvc.ObjectMeta.Annotations[constants.PredictorHostAnnotationKey] = predictorURL.Host
		switch predictorURL.Scheme {
		case "grpc":
			isvc.ObjectMeta.Annotations[constants.PredictorProtocolAnnotationKey] = string(constants.ProtocolGRPCV2)
		case "http", "https":
			// modelmesh supports v2 only
			isvc.ObjectMeta.Annotations[constants.PredictorProtocolAnnotationKey] = string(constants.ProtocolV2)
		default:
			return ctrl.Result{}, fmt.Errorf("Predictor URL Scheme not supported: %v", predictorURL.Scheme)
		}
	}

	if len(isvc.Spec.Transformer.PodSpec.Containers) == 0 {
		container := transformer.GetContainer(isvc.ObjectMeta, isvc.Spec.Transformer.GetExtensions(), p.inferenceServiceConfig, predictorName)
		isvc.Spec.Transformer.PodSpec = v1beta1.PodSpec{
			Containers: []corev1.Container{
				*container,
			},
		}
	} else {
		container := transformer.GetContainer(isvc.ObjectMeta, isvc.Spec.Transformer.GetExtensions(), p.inferenceServiceConfig, predictorName)
		isvc.Spec.Transformer.PodSpec.Containers[0] = *container
	}

	podSpec := corev1.PodSpec(isvc.Spec.Transformer.PodSpec)

	// Here we allow switch between knative and vanilla deployment
	if p.deploymentMode == constants.RawDeployment {
<<<<<<< HEAD
		r, err := raw.NewRawKubeReconciler(p.client, p.clientset, p.scheme, constants.InferenceServiceResource, objectMeta, metav1.ObjectMeta{},
=======
		r, err := raw.NewRawKubeReconciler(ctx, p.client, p.clientset, p.scheme, objectMeta, metav1.ObjectMeta{},
>>>>>>> 41f771d0
			&isvc.Spec.Transformer.ComponentExtensionSpec, &podSpec, nil)
		if err != nil {
			return ctrl.Result{}, errors.Wrapf(err, "fails to create NewRawKubeReconciler for transformer")
		}
		// set Deployment Controller
		for _, deployment := range r.Deployment.DeploymentList {
			if err := controllerutil.SetControllerReference(isvc, deployment, p.scheme); err != nil {
				return ctrl.Result{}, errors.Wrapf(err, "fails to set deployment owner reference for transformer")
			}
		}
		// set Service Controller
		for _, svc := range r.Service.ServiceList {
			if err := controllerutil.SetControllerReference(isvc, svc, p.scheme); err != nil {
				return ctrl.Result{}, errors.Wrapf(err, "fails to set service owner reference for transformer")
			}
		}
		// set autoscaler Controller
		if err := r.Scaler.Autoscaler.SetControllerReferences(isvc, p.scheme); err != nil {
			return ctrl.Result{}, errors.Wrapf(err, "fails to set autoscaler owner references for transformer")
		}

		deployment, err := r.Reconcile(ctx)
		if err != nil {
			return ctrl.Result{}, errors.Wrapf(err, "fails to reconcile transformer")
		}
		isvc.Status.PropagateRawStatus(v1beta1.TransformerComponent, deployment, r.URL)
	} else {
		r, err := knative.NewKsvcReconciler(p.client, p.scheme, objectMeta, &isvc.Spec.Transformer.ComponentExtensionSpec,
			&podSpec, isvc.Status.Components[v1beta1.TransformerComponent], p.inferenceServiceConfig.ServiceLabelDisallowedList)
		if err != nil {
			return ctrl.Result{}, errors.Wrapf(err, "fails to create new knative service reconciler")
		}

		if err := controllerutil.SetControllerReference(isvc, r.Service, p.scheme); err != nil {
			return ctrl.Result{}, errors.Wrapf(err, "fails to set owner reference for transformer")
		}
		status, err := r.Reconcile(ctx)
		if err != nil {
			return ctrl.Result{}, errors.Wrapf(err, "fails to reconcile transformer")
		}
		isvc.Status.PropagateStatus(v1beta1.TransformerComponent, status)
	}
	return ctrl.Result{}, nil
}<|MERGE_RESOLUTION|>--- conflicted
+++ resolved
@@ -187,11 +187,7 @@
 
 	// Here we allow switch between knative and vanilla deployment
 	if p.deploymentMode == constants.RawDeployment {
-<<<<<<< HEAD
-		r, err := raw.NewRawKubeReconciler(p.client, p.clientset, p.scheme, constants.InferenceServiceResource, objectMeta, metav1.ObjectMeta{},
-=======
-		r, err := raw.NewRawKubeReconciler(ctx, p.client, p.clientset, p.scheme, objectMeta, metav1.ObjectMeta{},
->>>>>>> 41f771d0
+		r, err := raw.NewRawKubeReconciler(ctx, p.client, p.clientset, p.scheme, constants.InferenceServiceResource, objectMeta, metav1.ObjectMeta{},
 			&isvc.Spec.Transformer.ComponentExtensionSpec, &podSpec, nil)
 		if err != nil {
 			return ctrl.Result{}, errors.Wrapf(err, "fails to create NewRawKubeReconciler for transformer")
