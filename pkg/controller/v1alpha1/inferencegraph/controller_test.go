/*
Copyright 2021 The KServe Authors.

Licensed under the Apache License, Version 2.0 (the "License");
you may not use this file except in compliance with the License.
You may obtain a copy of the License at

    http://www.apache.org/licenses/LICENSE-2.0

Unless required by applicable law or agreed to in writing, software
distributed under the License is distributed on an "AS IS" BASIS,
WITHOUT WARRANTIES OR CONDITIONS OF ANY KIND, either express or implied.
See the License for the specific language governing permissions and
limitations under the License.
*/

package inferencegraph

import (
	"context"
	"fmt"
	"time"

	. "github.com/onsi/ginkgo/v2"
	. "github.com/onsi/gomega"
	osv1 "github.com/openshift/api/route/v1"
	"google.golang.org/protobuf/proto"
	appsv1 "k8s.io/api/apps/v1"
<<<<<<< HEAD
	v1 "k8s.io/api/core/v1"
	rbacv1 "k8s.io/api/rbac/v1"
	"k8s.io/apimachinery/pkg/api/errors"
=======
	corev1 "k8s.io/api/core/v1"
	rbacv1 "k8s.io/api/rbac/v1"
	"k8s.io/apimachinery/pkg/api/errors"
	"knative.dev/serving/pkg/apis/autoscaling"

>>>>>>> a6052cf8
	"k8s.io/apimachinery/pkg/api/resource"
	metav1 "k8s.io/apimachinery/pkg/apis/meta/v1"
	"k8s.io/apimachinery/pkg/types"
	"k8s.io/client-go/kubernetes/scheme"
<<<<<<< HEAD
	operatorv1beta1 "knative.dev/operator/pkg/apis/operator/v1beta1"
=======
>>>>>>> a6052cf8
	"knative.dev/pkg/kmp"
	knservingv1 "knative.dev/serving/pkg/apis/serving/v1"
	"sigs.k8s.io/controller-runtime/pkg/client"
	"sigs.k8s.io/controller-runtime/pkg/client/apiutil"
	"sigs.k8s.io/controller-runtime/pkg/reconcile"

	"github.com/kserve/kserve/pkg/apis/serving/v1alpha1"
	"github.com/kserve/kserve/pkg/constants"
	"github.com/kserve/kserve/pkg/utils"
)

var _ = Describe("Inference Graph controller test", func() {
	// Define utility constants for object names and testing timeouts/durations and intervals.
	const (
		timeout  = time.Second * 10
		interval = time.Millisecond * 250
		domain   = "example.com"
	)

	configs := map[string]string{
		"router": `{
					  "image": "kserve/router:v0.10.0",
					  "memoryRequest": "100Mi",
					  "memoryLimit": "500Mi",
					  "cpuRequest": "100m",
					  "cpuLimit": "100m",
					  "headers": {
						"propagate": [
						  "Authorization",
						  "Intuit_tid"
						]
					  }
				}`,
<<<<<<< HEAD
			"oauthProxy": `{
=======
		"oauthProxy": `{
>>>>>>> a6052cf8
					"image": "registry.redhat.io/openshift4/ose-oauth-proxy@sha256:8507daed246d4d367704f7d7193233724acf1072572e1226ca063c066b858ecf",
					"memoryRequest": "64Mi",
					"memoryLimit": "128Mi",
					"cpuRequest": "100m",
					"cpuLimit": "200m"
				}`,
<<<<<<< HEAD
		}
	)
	Context("with knative configured to allow zero initial scale", func() {
		When("an InferenceGraph with min-scale:0 annotation is created", func() {
			It("should create a knative service with initial-scale:0 and min-scale:0 annotations", func() {
				var configMap = &v1.ConfigMap{
=======
	}

	expectedReadinessProbe := constants.GetRouterReadinessProbe()

	Context("with knative configured to not allow zero initial scale", func() {
		When("a Serverless InferenceGraph is created with an initial scale annotation and value of zero", func() {
			It("should ignore the annotation", func() {
				// Create configmap
				configMap := &corev1.ConfigMap{
>>>>>>> a6052cf8
					ObjectMeta: metav1.ObjectMeta{
						Name:      constants.InferenceServiceConfigMapName,
						Namespace: constants.KServeNamespace,
					},
					Data: configs,
				}
				Expect(k8sClient.Create(context.TODO(), configMap)).NotTo(HaveOccurred())
				defer k8sClient.Delete(context.TODO(), configMap)
<<<<<<< HEAD
				graphName := "initialscale1"
				var expectedRequest = reconcile.Request{NamespacedName: types.NamespacedName{Name: graphName, Namespace: "default"}}
				var serviceKey = expectedRequest.NamespacedName
				ctx := context.Background()
				minScale := 1
=======

				// Create InferenceGraph
				graphName := "initialscale1"
				expectedRequest := reconcile.Request{NamespacedName: types.NamespacedName{Name: graphName, Namespace: "default"}}
				serviceKey := expectedRequest.NamespacedName
				ctx := context.Background()
				var minScale int32 = 2
>>>>>>> a6052cf8
				ig := &v1alpha1.InferenceGraph{
					ObjectMeta: metav1.ObjectMeta{
						Name:      serviceKey.Name,
						Namespace: serviceKey.Namespace,
						Annotations: map[string]string{
<<<<<<< HEAD
							constants.MinScaleAnnotationKey: "0",
=======
							"serving.kserve.io/deploymentMode":    string(constants.Serverless),
							autoscaling.InitialScaleAnnotationKey: "0",
>>>>>>> a6052cf8
						},
					},
					Spec: v1alpha1.InferenceGraphSpec{
						MinReplicas: &minScale,
						Nodes: map[string]v1alpha1.InferenceRouter{
							v1alpha1.GraphRootNodeName: {
								RouterType: v1alpha1.Sequence,
								Steps: []v1alpha1.InferenceStep{
									{
										InferenceTarget: v1alpha1.InferenceTarget{
											ServiceURL: "http://someservice.exmaple.com",
										},
									},
								},
							},
						},
					},
				}
				Expect(k8sClient.Create(ctx, ig)).Should(Succeed())
				defer k8sClient.Delete(ctx, ig)

<<<<<<< HEAD
				actualKnServiceCreated := &knservingv1.Service{}
				Eventually(func() error {
					return k8sClient.Get(context.TODO(), serviceKey, actualKnServiceCreated)
				}, timeout).
					Should(Succeed())

				Expect(actualKnServiceCreated.Spec.Template.Annotations[constants.InitialScaleAnnotationKey]).To(Equal("0"))
				Expect(actualKnServiceCreated.Spec.Template.Annotations[constants.MinScaleAnnotationKey]).To(Equal("0"))
			})
		})
		When("an InferenceGraph without min-scale annotation is created", func() {
			It("should create a knative service with no initial-scale annotation and min-scale annotation equal to the default min replicas value", func() {
				var configMap = &v1.ConfigMap{
=======
				actualService := &knservingv1.Service{}
				Eventually(func() error {
					return k8sClient.Get(context.TODO(), serviceKey, actualService)
				}, timeout).
					Should(Succeed())

				Expect(actualService.Spec.Template.Annotations).NotTo(HaveKey(autoscaling.InitialScaleAnnotationKey))
			})
		})
		When("a Serverless InferenceGraph is created with an initial scale annotation and valid non-zero integer value", func() {
			It("should override the default initial scale value with the annotation value", func() {
				// Create configmap
				configMap := &corev1.ConfigMap{
>>>>>>> a6052cf8
					ObjectMeta: metav1.ObjectMeta{
						Name:      constants.InferenceServiceConfigMapName,
						Namespace: constants.KServeNamespace,
					},
					Data: configs,
				}
				Expect(k8sClient.Create(context.TODO(), configMap)).NotTo(HaveOccurred())
				defer k8sClient.Delete(context.TODO(), configMap)
<<<<<<< HEAD
				graphName := "initialscale2"
				var expectedRequest = reconcile.Request{NamespacedName: types.NamespacedName{Name: graphName, Namespace: "default"}}
				var serviceKey = expectedRequest.NamespacedName
				ctx := context.Background()
				minScale := 1
=======

				// Create InferenceGraph
				graphName := "initialscale2"
				expectedRequest := reconcile.Request{NamespacedName: types.NamespacedName{Name: graphName, Namespace: "default"}}
				serviceKey := expectedRequest.NamespacedName
				ctx := context.Background()
				var minScale int32 = 2
>>>>>>> a6052cf8
				ig := &v1alpha1.InferenceGraph{
					ObjectMeta: metav1.ObjectMeta{
						Name:      serviceKey.Name,
						Namespace: serviceKey.Namespace,
<<<<<<< HEAD
=======
						Annotations: map[string]string{
							"serving.kserve.io/deploymentMode":    string(constants.Serverless),
							autoscaling.InitialScaleAnnotationKey: "3",
						},
					},
					Spec: v1alpha1.InferenceGraphSpec{
						MinReplicas: &minScale,
						Nodes: map[string]v1alpha1.InferenceRouter{
							v1alpha1.GraphRootNodeName: {
								RouterType: v1alpha1.Sequence,
								Steps: []v1alpha1.InferenceStep{
									{
										InferenceTarget: v1alpha1.InferenceTarget{
											ServiceURL: "http://someservice.exmaple.com",
										},
									},
								},
							},
						},
					},
				}
				Expect(k8sClient.Create(ctx, ig)).Should(Succeed())
				defer k8sClient.Delete(ctx, ig)

				actualService := &knservingv1.Service{}
				Eventually(func() error {
					return k8sClient.Get(context.TODO(), serviceKey, actualService)
				}, timeout).
					Should(Succeed())

				Expect(actualService.Spec.Template.Annotations[autoscaling.InitialScaleAnnotationKey]).To(Equal("3"))
			})
		})
		When("a Serverless InferenceGraph is created with an initial scale annotation and invalid non-integer value", func() {
			It("should ignore the annotation", func() {
				// Create configmap
				configMap := &corev1.ConfigMap{
					ObjectMeta: metav1.ObjectMeta{
						Name:      constants.InferenceServiceConfigMapName,
						Namespace: constants.KServeNamespace,
					},
					Data: configs,
				}
				Expect(k8sClient.Create(context.TODO(), configMap)).NotTo(HaveOccurred())
				defer k8sClient.Delete(context.TODO(), configMap)

				// Create InferenceGraph
				graphName := "initialscale3"
				expectedRequest := reconcile.Request{NamespacedName: types.NamespacedName{Name: graphName, Namespace: "default"}}
				serviceKey := expectedRequest.NamespacedName
				ctx := context.Background()
				var minScale int32 = 2
				ig := &v1alpha1.InferenceGraph{
					ObjectMeta: metav1.ObjectMeta{
						Name:      serviceKey.Name,
						Namespace: serviceKey.Namespace,
						Annotations: map[string]string{
							"serving.kserve.io/deploymentMode":    string(constants.Serverless),
							autoscaling.InitialScaleAnnotationKey: "non-integer",
						},
					},
					Spec: v1alpha1.InferenceGraphSpec{
						MinReplicas: &minScale,
						Nodes: map[string]v1alpha1.InferenceRouter{
							v1alpha1.GraphRootNodeName: {
								RouterType: v1alpha1.Sequence,
								Steps: []v1alpha1.InferenceStep{
									{
										InferenceTarget: v1alpha1.InferenceTarget{
											ServiceURL: "http://someservice.exmaple.com",
										},
									},
								},
							},
						},
					},
				}
				Expect(k8sClient.Create(ctx, ig)).Should(Succeed())
				defer k8sClient.Delete(ctx, ig)

				actualService := &knservingv1.Service{}
				Eventually(func() error {
					return k8sClient.Get(context.TODO(), serviceKey, actualService)
				}, timeout).
					Should(Succeed())

				Expect(actualService.Spec.Template.Annotations).NotTo(HaveKey(autoscaling.InitialScaleAnnotationKey))
			})
		})
		When("a Serverless InferenceGraph is created with zero min replicas", func() {
			It("should use the default initial scale value", func() {
				// Create configmap
				configMap := &corev1.ConfigMap{
					ObjectMeta: metav1.ObjectMeta{
						Name:      constants.InferenceServiceConfigMapName,
						Namespace: constants.KServeNamespace,
					},
					Data: configs,
				}
				Expect(k8sClient.Create(context.TODO(), configMap)).NotTo(HaveOccurred())
				defer k8sClient.Delete(context.TODO(), configMap)

				// Create InferenceGraph
				graphName := "initialscale4"
				expectedRequest := reconcile.Request{NamespacedName: types.NamespacedName{Name: graphName, Namespace: "default"}}
				serviceKey := expectedRequest.NamespacedName
				ctx := context.Background()
				var minScale int32 = 0
				ig := &v1alpha1.InferenceGraph{
					ObjectMeta: metav1.ObjectMeta{
						Name:      serviceKey.Name,
						Namespace: serviceKey.Namespace,
						Annotations: map[string]string{
							"serving.kserve.io/deploymentMode": string(constants.Serverless),
						},
>>>>>>> a6052cf8
					},
					Spec: v1alpha1.InferenceGraphSpec{
						MinReplicas: &minScale,
						Nodes: map[string]v1alpha1.InferenceRouter{
							v1alpha1.GraphRootNodeName: {
								RouterType: v1alpha1.Sequence,
								Steps: []v1alpha1.InferenceStep{
									{
										InferenceTarget: v1alpha1.InferenceTarget{
											ServiceURL: "http://someservice.exmaple.com",
										},
									},
								},
							},
						},
					},
				}
				Expect(k8sClient.Create(ctx, ig)).Should(Succeed())
				defer k8sClient.Delete(ctx, ig)

<<<<<<< HEAD
				actualKnServiceCreated := &knservingv1.Service{}
				Eventually(func() error {
					return k8sClient.Get(context.TODO(), serviceKey, actualKnServiceCreated)
				}, timeout).
					Should(Succeed())

				Expect(actualKnServiceCreated.Spec.Template.Annotations[constants.MinScaleAnnotationKey]).To(Equal(fmt.Sprint(constants.DefaultMinReplicas)))
				Expect(constants.InitialScaleAnnotationKey).ShouldNot(BeKeyOf(actualKnServiceCreated.Spec.Template.Annotations))
			})
		})
	})
	Context("with knative configured to not allow zero initial scale", func() {
		BeforeEach(func() {
			// Update the existing knativeserving custom resource to set allow-zero-intial-scale to false
			knativeService := &operatorv1beta1.KnativeServing{}
			Expect(k8sClient.Get(context.TODO(), types.NamespacedName{Name: constants.DefaultKnServingName, Namespace: constants.DefaultKnServingNamespace}, knativeService)).ToNot(HaveOccurred())
			knativeService.Spec.CommonSpec.Config["autoscaler"]["allow-zero-initial-scale"] = "false"
			Eventually(func() error {
				return k8sClient.Update(context.TODO(), knativeService)
			}, timeout).Should(Succeed())
		})
		AfterEach(func() {
			// Restore the original knativeserving custom resource configuration
			knativeServiceRestored := &operatorv1beta1.KnativeServing{}
			Expect(k8sClient.Get(context.TODO(), types.NamespacedName{Name: constants.DefaultKnServingName, Namespace: constants.DefaultKnServingNamespace}, knativeServiceRestored)).ToNot(HaveOccurred())
			knativeServiceRestored.Spec.CommonSpec.Config["autoscaler"]["allow-zero-initial-scale"] = "true"
			Eventually(func() error {
				return k8sClient.Update(context.TODO(), knativeServiceRestored)
			}, timeout).Should(Succeed())
		})
		When("an InferenceGraph with min-scale:0 annotation is created", func() {
			It("should create a knative service with min-scale:0 annotation and no initial-scale annotation", func() {
				var configMap = &v1.ConfigMap{
=======
				actualService := &knservingv1.Service{}
				Eventually(func() error {
					return k8sClient.Get(context.TODO(), serviceKey, actualService)
				}, timeout).
					Should(Succeed())

				Expect(actualService.Spec.Template.Annotations).NotTo(HaveKey(autoscaling.InitialScaleAnnotationKey))
			})
		})
	})
	Context("with knative configured to allow zero initial scale", func() {
		BeforeEach(func() {
			time.Sleep(10 * time.Second)
			// Patch the existing config-autoscaler configmap to set allow-zero-initial-scale to true
			configAutoscaler := &corev1.ConfigMap{
				ObjectMeta: metav1.ObjectMeta{
					Name:      constants.AutoscalerConfigmapName,
					Namespace: constants.AutoscalerConfigmapNamespace,
				},
			}
			configPatch := []byte(`{"data":{"allow-zero-initial-scale":"true"}}`)
			Eventually(func() error {
				return k8sClient.Patch(context.TODO(), configAutoscaler, client.RawPatch(types.StrategicMergePatchType, configPatch))
			}, timeout).Should(Succeed())
		})
		AfterEach(func() {
			time.Sleep(10 * time.Second)
			// Restore the default autoscaling configuration
			configAutoscaler := &corev1.ConfigMap{
				ObjectMeta: metav1.ObjectMeta{
					Name:      constants.AutoscalerConfigmapName,
					Namespace: constants.AutoscalerConfigmapNamespace,
				},
			}
			configPatch := []byte(`{"data":{}}`)
			Eventually(func() error {
				return k8sClient.Patch(context.TODO(), configAutoscaler, client.RawPatch(types.StrategicMergePatchType, configPatch))
			}, timeout).Should(Succeed())
		})
		When("a Serverless InferenceGraph is created with an initial scale annotation and value of zero", func() {
			It("should override the default initial scale value with the annotation value", func() {
				// Create configmap
				configMap := &corev1.ConfigMap{
>>>>>>> a6052cf8
					ObjectMeta: metav1.ObjectMeta{
						Name:      constants.InferenceServiceConfigMapName,
						Namespace: constants.KServeNamespace,
					},
					Data: configs,
				}
				Expect(k8sClient.Create(context.TODO(), configMap)).NotTo(HaveOccurred())
				defer k8sClient.Delete(context.TODO(), configMap)
<<<<<<< HEAD
				graphName := "initialscale3"
				var expectedRequest = reconcile.Request{NamespacedName: types.NamespacedName{Name: graphName, Namespace: "default"}}
				var serviceKey = expectedRequest.NamespacedName
				ctx := context.Background()
				minScale := 1
=======

				graphName := "initialscale5"
				expectedRequest := reconcile.Request{NamespacedName: types.NamespacedName{Name: graphName, Namespace: "default"}}
				serviceKey := expectedRequest.NamespacedName
				ctx := context.Background()
				var minScale int32 = 2
>>>>>>> a6052cf8
				ig := &v1alpha1.InferenceGraph{
					ObjectMeta: metav1.ObjectMeta{
						Name:      serviceKey.Name,
						Namespace: serviceKey.Namespace,
						Annotations: map[string]string{
<<<<<<< HEAD
							constants.MinScaleAnnotationKey: "0",
=======
							"serving.kserve.io/deploymentMode":    string(constants.Serverless),
							autoscaling.InitialScaleAnnotationKey: "0",
>>>>>>> a6052cf8
						},
					},
					Spec: v1alpha1.InferenceGraphSpec{
						MinReplicas: &minScale,
						Nodes: map[string]v1alpha1.InferenceRouter{
							v1alpha1.GraphRootNodeName: {
								RouterType: v1alpha1.Sequence,
								Steps: []v1alpha1.InferenceStep{
									{
										InferenceTarget: v1alpha1.InferenceTarget{
											ServiceURL: "http://someservice.exmaple.com",
										},
									},
								},
							},
						},
					},
				}
				Expect(k8sClient.Create(ctx, ig)).Should(Succeed())
				defer k8sClient.Delete(ctx, ig)

<<<<<<< HEAD
				actualKnServiceCreated := &knservingv1.Service{}
				Eventually(func() error {
					return k8sClient.Get(context.TODO(), serviceKey, actualKnServiceCreated)
				}, timeout).
					Should(Succeed())

				Expect(actualKnServiceCreated.Spec.Template.Annotations[constants.MinScaleAnnotationKey]).To(Equal("0"))
				Expect(constants.InitialScaleAnnotationKey).ShouldNot(BeKeyOf(actualKnServiceCreated.Spec.Template.Annotations))
			})
		})
		When("an InferenceGraph without min-scale annotation is created", func() {
			It("should create a knative service with no initial-scale annotation and min-scale annotation equal to the default minReplicas value", func() {
				var configMap = &v1.ConfigMap{
=======
				actualService := &knservingv1.Service{}
				Eventually(func() error {
					return k8sClient.Get(context.TODO(), serviceKey, actualService)
				}, timeout).
					Should(Succeed())

				Expect(actualService.Spec.Template.Annotations[autoscaling.InitialScaleAnnotationKey]).To(Equal("0"))
			})
		})
		When("a Serverless InferenceGraph is created with an initial scale annotation and valid non-zero integer value", func() {
			It("should override the default initial scale value with the annotation value", func() {
				// Create configmap
				configMap := &corev1.ConfigMap{
>>>>>>> a6052cf8
					ObjectMeta: metav1.ObjectMeta{
						Name:      constants.InferenceServiceConfigMapName,
						Namespace: constants.KServeNamespace,
					},
					Data: configs,
				}
				Expect(k8sClient.Create(context.TODO(), configMap)).NotTo(HaveOccurred())
				defer k8sClient.Delete(context.TODO(), configMap)
<<<<<<< HEAD
				graphName := "initialscale4"
				var expectedRequest = reconcile.Request{NamespacedName: types.NamespacedName{Name: graphName, Namespace: "default"}}
				var serviceKey = expectedRequest.NamespacedName
				ctx := context.Background()
				minScale := 1
=======

				graphName := "initialscale6"
				expectedRequest := reconcile.Request{NamespacedName: types.NamespacedName{Name: graphName, Namespace: "default"}}
				serviceKey := expectedRequest.NamespacedName
				ctx := context.Background()
				var minScale int32 = 2
>>>>>>> a6052cf8
				ig := &v1alpha1.InferenceGraph{
					ObjectMeta: metav1.ObjectMeta{
						Name:      serviceKey.Name,
						Namespace: serviceKey.Namespace,
<<<<<<< HEAD
=======
						Annotations: map[string]string{
							"serving.kserve.io/deploymentMode":    string(constants.Serverless),
							autoscaling.InitialScaleAnnotationKey: "3",
						},
					},
					Spec: v1alpha1.InferenceGraphSpec{
						MinReplicas: &minScale,
						Nodes: map[string]v1alpha1.InferenceRouter{
							v1alpha1.GraphRootNodeName: {
								RouterType: v1alpha1.Sequence,
								Steps: []v1alpha1.InferenceStep{
									{
										InferenceTarget: v1alpha1.InferenceTarget{
											ServiceURL: "http://someservice.exmaple.com",
										},
									},
								},
							},
						},
					},
				}
				Expect(k8sClient.Create(ctx, ig)).Should(Succeed())
				defer k8sClient.Delete(ctx, ig)

				actualService := &knservingv1.Service{}
				Eventually(func() error {
					return k8sClient.Get(context.TODO(), serviceKey, actualService)
				}, timeout).
					Should(Succeed())

				Expect(actualService.Spec.Template.Annotations[autoscaling.InitialScaleAnnotationKey]).To(Equal("3"))
			})
		})
		When("a Serverless InferenceGraph is created with an initial scale annotation and invalid non-integer value", func() {
			It("should ignore the annotation", func() {
				// Create configmap
				configMap := &corev1.ConfigMap{
					ObjectMeta: metav1.ObjectMeta{
						Name:      constants.InferenceServiceConfigMapName,
						Namespace: constants.KServeNamespace,
					},
					Data: configs,
				}
				Expect(k8sClient.Create(context.TODO(), configMap)).NotTo(HaveOccurred())
				defer k8sClient.Delete(context.TODO(), configMap)

				graphName := "initialscale7"
				expectedRequest := reconcile.Request{NamespacedName: types.NamespacedName{Name: graphName, Namespace: "default"}}
				serviceKey := expectedRequest.NamespacedName
				ctx := context.Background()
				var minScale int32 = 2
				ig := &v1alpha1.InferenceGraph{
					ObjectMeta: metav1.ObjectMeta{
						Name:      serviceKey.Name,
						Namespace: serviceKey.Namespace,
						Annotations: map[string]string{
							"serving.kserve.io/deploymentMode":    string(constants.Serverless),
							autoscaling.InitialScaleAnnotationKey: "non-integer",
						},
					},
					Spec: v1alpha1.InferenceGraphSpec{
						MinReplicas: &minScale,
						Nodes: map[string]v1alpha1.InferenceRouter{
							v1alpha1.GraphRootNodeName: {
								RouterType: v1alpha1.Sequence,
								Steps: []v1alpha1.InferenceStep{
									{
										InferenceTarget: v1alpha1.InferenceTarget{
											ServiceURL: "http://someservice.exmaple.com",
										},
									},
								},
							},
						},
					},
				}
				Expect(k8sClient.Create(ctx, ig)).Should(Succeed())
				defer k8sClient.Delete(ctx, ig)

				actualService := &knservingv1.Service{}
				Eventually(func() error {
					return k8sClient.Get(context.TODO(), serviceKey, actualService)
				}, timeout).
					Should(Succeed())

				Expect(actualService.Spec.Template.Annotations).NotTo(HaveKey(autoscaling.InitialScaleAnnotationKey))
			})
		})
		When("a Serverless InferenceGraph is created with zero min replicas", func() {
			It("should override the default initial scale value with zero", func() {
				// Create configmap
				configMap := &corev1.ConfigMap{
					ObjectMeta: metav1.ObjectMeta{
						Name:      constants.InferenceServiceConfigMapName,
						Namespace: constants.KServeNamespace,
					},
					Data: configs,
				}
				Expect(k8sClient.Create(context.TODO(), configMap)).NotTo(HaveOccurred())
				defer k8sClient.Delete(context.TODO(), configMap)

				graphName := "initialscale8"
				expectedRequest := reconcile.Request{NamespacedName: types.NamespacedName{Name: graphName, Namespace: "default"}}
				serviceKey := expectedRequest.NamespacedName
				ctx := context.Background()
				var minScale int32 = 0
				ig := &v1alpha1.InferenceGraph{
					ObjectMeta: metav1.ObjectMeta{
						Name:      serviceKey.Name,
						Namespace: serviceKey.Namespace,
						Annotations: map[string]string{
							"serving.kserve.io/deploymentMode": string(constants.Serverless),
						},
>>>>>>> a6052cf8
					},
					Spec: v1alpha1.InferenceGraphSpec{
						MinReplicas: &minScale,
						Nodes: map[string]v1alpha1.InferenceRouter{
							v1alpha1.GraphRootNodeName: {
								RouterType: v1alpha1.Sequence,
								Steps: []v1alpha1.InferenceStep{
									{
										InferenceTarget: v1alpha1.InferenceTarget{
											ServiceURL: "http://someservice.exmaple.com",
										},
									},
								},
							},
						},
					},
				}
				Expect(k8sClient.Create(ctx, ig)).Should(Succeed())
				defer k8sClient.Delete(ctx, ig)

<<<<<<< HEAD
				actualKnServiceCreated := &knservingv1.Service{}
				Eventually(func() error {
					return k8sClient.Get(context.TODO(), serviceKey, actualKnServiceCreated)
				}, timeout).
					Should(Succeed())

				Expect(actualKnServiceCreated.Spec.Template.Annotations[constants.MinScaleAnnotationKey]).To(Equal(fmt.Sprint(constants.DefaultMinReplicas)))
				Expect(constants.InitialScaleAnnotationKey).ShouldNot(BeKeyOf(actualKnServiceCreated.Spec.Template.Annotations))
=======
				actualService := &knservingv1.Service{}
				Eventually(func() error {
					return k8sClient.Get(context.TODO(), serviceKey, actualService)
				}, timeout).
					Should(Succeed())

				Expect(actualService.Spec.Template.Annotations[autoscaling.InitialScaleAnnotationKey]).To(Equal("0"))
>>>>>>> a6052cf8
			})
		})
	})

	Context("When creating an inferencegraph with headers in global config", func() {
		It("Should create a knative service with headers as env var of podspec", func() {
			By("By creating a new InferenceGraph")
			configMap := &corev1.ConfigMap{
				ObjectMeta: metav1.ObjectMeta{
					Name:      constants.InferenceServiceConfigMapName,
					Namespace: constants.KServeNamespace,
				},
				Data: configs,
			}
			Expect(k8sClient.Create(context.TODO(), configMap)).NotTo(HaveOccurred())
			defer k8sClient.Delete(context.TODO(), configMap)
			graphName := "singlenode1"
			expectedRequest := reconcile.Request{NamespacedName: types.NamespacedName{Name: graphName, Namespace: "default"}}
			serviceKey := expectedRequest.NamespacedName
			ctx := context.Background()
			ig := &v1alpha1.InferenceGraph{
				ObjectMeta: metav1.ObjectMeta{
					Name:      serviceKey.Name,
					Namespace: serviceKey.Namespace,
					Annotations: map[string]string{
						"serving.kserve.io/deploymentMode": string(constants.Serverless),
					},
				},
				Spec: v1alpha1.InferenceGraphSpec{
					Nodes: map[string]v1alpha1.InferenceRouter{
						v1alpha1.GraphRootNodeName: {
							RouterType: v1alpha1.Sequence,
							Steps: []v1alpha1.InferenceStep{
								{
									InferenceTarget: v1alpha1.InferenceTarget{
										ServiceURL: "http://someservice.exmaple.com",
									},
								},
							},
						},
					},
				},
			}
			Expect(k8sClient.Create(ctx, ig)).Should(Succeed())
			defer k8sClient.Delete(ctx, ig)
			inferenceGraphSubmitted := &v1alpha1.InferenceGraph{}
			Eventually(func() bool {
				err := k8sClient.Get(ctx, serviceKey, inferenceGraphSubmitted)
				return err == nil
			}, timeout, interval).Should(BeTrue())

			actualKnServiceCreated := &knservingv1.Service{}
			Eventually(func() error {
				return k8sClient.Get(context.TODO(), serviceKey, actualKnServiceCreated)
			}, timeout, interval).Should(Succeed())

			expectedKnService := &knservingv1.Service{
				ObjectMeta: metav1.ObjectMeta{
					Name:      serviceKey.Name,
					Namespace: serviceKey.Namespace,
				},
				Spec: knservingv1.ServiceSpec{
					ConfigurationSpec: knservingv1.ConfigurationSpec{
						Template: knservingv1.RevisionTemplateSpec{
							ObjectMeta: metav1.ObjectMeta{
								Labels: map[string]string{
									"serving.kserve.io/inferencegraph": graphName,
									constants.KServeWorkloadKind:       "InferenceGraph",
								},
								Annotations: map[string]string{
									"autoscaling.knative.dev/min-scale": "1",
									"autoscaling.knative.dev/class":     "kpa.autoscaling.knative.dev",
									"serving.kserve.io/deploymentMode":  "Serverless",
								},
							},
							Spec: knservingv1.RevisionSpec{
								ContainerConcurrency: nil,
								TimeoutSeconds:       nil,
								PodSpec: corev1.PodSpec{
									Containers: []corev1.Container{
										{
											Image: "kserve/router:v0.10.0",
											Env: []corev1.EnvVar{
												{
													Name:  "SSL_CERT_FILE",
													Value: "/etc/odh/openshift-service-ca-bundle/service-ca.crt",
												},
												{
													Name:  "SSL_CERT_FILE",
													Value: "/etc/odh/openshift-service-ca-bundle/service-ca.crt",
												},
												{
													Name:  "PROPAGATE_HEADERS",
													Value: "Authorization,Intuit_tid",
												},
											},
											Args: []string{
												"--graph-json",
												"{\"nodes\":{\"root\":{\"routerType\":\"Sequence\",\"steps\":[{\"serviceUrl\":\"http://someservice.exmaple.com\"}]}},\"resources\":{}}",
											},
											Resources: corev1.ResourceRequirements{
												Limits: corev1.ResourceList{
													corev1.ResourceCPU:    resource.MustParse("100m"),
													corev1.ResourceMemory: resource.MustParse("500Mi"),
												},
												Requests: corev1.ResourceList{
													corev1.ResourceCPU:    resource.MustParse("100m"),
													corev1.ResourceMemory: resource.MustParse("100Mi"),
												},
											},
											ReadinessProbe: expectedReadinessProbe,
											SecurityContext: &corev1.SecurityContext{
												Privileged:               proto.Bool(false),
												RunAsNonRoot:             proto.Bool(true),
												ReadOnlyRootFilesystem:   proto.Bool(true),
												AllowPrivilegeEscalation: proto.Bool(false),
												Capabilities: &corev1.Capabilities{
													Drop: []corev1.Capability{corev1.Capability("ALL")},
												},
											},
											VolumeMounts: []corev1.VolumeMount{
												{
													Name:      "openshift-service-ca-bundle",
													MountPath: "/etc/odh/openshift-service-ca-bundle",
												},
											},
											VolumeMounts: []v1.VolumeMount{
												{
													Name:      "openshift-service-ca-bundle",
													MountPath: "/etc/odh/openshift-service-ca-bundle",
												},
											},
										},
									},
									AutomountServiceAccountToken: proto.Bool(false),
<<<<<<< HEAD
									Volumes: []v1.Volume{
										{
											Name: "openshift-service-ca-bundle",
											VolumeSource: v1.VolumeSource{
												ConfigMap: &v1.ConfigMapVolumeSource{
													LocalObjectReference: v1.LocalObjectReference{
=======
									Volumes: []corev1.Volume{
										{
											Name: "openshift-service-ca-bundle",
											VolumeSource: corev1.VolumeSource{
												ConfigMap: &corev1.ConfigMapVolumeSource{
													LocalObjectReference: corev1.LocalObjectReference{
>>>>>>> a6052cf8
														Name: constants.OpenShiftServiceCaConfigMapName,
													},
												},
											},
										},
									},
								},
							},
						},
					},
				},
			}
			// Set ResourceVersion which is required for update operation.
			expectedKnService.ResourceVersion = actualKnServiceCreated.ResourceVersion

			// Do a dry-run update. This will populate our local knative service object with any default values
			// that are present on the remote version.
			err := k8sClient.Update(context.TODO(), expectedKnService, client.DryRunAll)
			Expect(err).ShouldNot(HaveOccurred())

			Expect(kmp.SafeDiff(actualKnServiceCreated.Spec, expectedKnService.Spec)).To(Equal(""))
		})
	})

	Context("When creating an IG with resource requirements in the spec", func() {
		It("Should propagate to underlying pod", func() {
			configMap := &corev1.ConfigMap{
				ObjectMeta: metav1.ObjectMeta{
					Name:      constants.InferenceServiceConfigMapName,
					Namespace: constants.KServeNamespace,
				},
				Data: configs,
			}
			Expect(k8sClient.Create(context.TODO(), configMap)).NotTo(HaveOccurred())
			defer k8sClient.Delete(context.TODO(), configMap)
			graphName := "singlenode2"
			expectedRequest := reconcile.Request{NamespacedName: types.NamespacedName{Name: graphName, Namespace: "default"}}
			serviceKey := expectedRequest.NamespacedName
			ctx := context.Background()
			ig := &v1alpha1.InferenceGraph{
				ObjectMeta: metav1.ObjectMeta{
					Name:      serviceKey.Name,
					Namespace: serviceKey.Namespace,
					Annotations: map[string]string{
						"serving.kserve.io/deploymentMode": string(constants.Serverless),
					},
				},
				Spec: v1alpha1.InferenceGraphSpec{
					Resources: corev1.ResourceRequirements{
						Limits: corev1.ResourceList{
							corev1.ResourceCPU:    resource.MustParse("123m"),
							corev1.ResourceMemory: resource.MustParse("123Mi"),
						},
						Requests: corev1.ResourceList{
							corev1.ResourceCPU:    resource.MustParse("123m"),
							corev1.ResourceMemory: resource.MustParse("123Mi"),
						},
					},
					Nodes: map[string]v1alpha1.InferenceRouter{
						v1alpha1.GraphRootNodeName: {
							RouterType: v1alpha1.Sequence,
							Steps: []v1alpha1.InferenceStep{
								{
									InferenceTarget: v1alpha1.InferenceTarget{
										ServiceURL: "http://someservice.exmaple.com",
									},
								},
							},
						},
					},
				},
			}
			Expect(k8sClient.Create(ctx, ig)).Should(Succeed())
			defer k8sClient.Delete(ctx, ig)
			inferenceGraphSubmitted := &v1alpha1.InferenceGraph{}
			Eventually(func() bool {
				err := k8sClient.Get(ctx, serviceKey, inferenceGraphSubmitted)
				return err == nil
			}, timeout, interval).Should(BeTrue())

			actualKnServiceCreated := &knservingv1.Service{}
			Eventually(func() error {
				return k8sClient.Get(context.TODO(), serviceKey, actualKnServiceCreated)
			}, timeout).
				Should(Succeed())

			expectedKnService := &knservingv1.Service{
				ObjectMeta: metav1.ObjectMeta{
					Name:      serviceKey.Name,
					Namespace: serviceKey.Namespace,
				},
				Spec: knservingv1.ServiceSpec{
					ConfigurationSpec: knservingv1.ConfigurationSpec{
						Template: knservingv1.RevisionTemplateSpec{
							ObjectMeta: metav1.ObjectMeta{
								Labels: map[string]string{
									"serving.kserve.io/inferencegraph": graphName,
									constants.KServeWorkloadKind:       "InferenceGraph",
								},
								Annotations: map[string]string{
									"autoscaling.knative.dev/min-scale": "1",
									"autoscaling.knative.dev/class":     "kpa.autoscaling.knative.dev",
									"serving.kserve.io/deploymentMode":  "Serverless",
								},
							},
							Spec: knservingv1.RevisionSpec{
								ContainerConcurrency: nil,
								TimeoutSeconds:       nil,
								PodSpec: corev1.PodSpec{
									Containers: []corev1.Container{
										{
											Image: "kserve/router:v0.10.0",
											Env: []corev1.EnvVar{
												{
													Name:  "SSL_CERT_FILE",
													Value: "/etc/odh/openshift-service-ca-bundle/service-ca.crt",
												},
												{
													Name:  "SSL_CERT_FILE",
													Value: "/etc/odh/openshift-service-ca-bundle/service-ca.crt",
												},
												{
													Name:  "PROPAGATE_HEADERS",
													Value: "Authorization,Intuit_tid",
												},
											},
											Args: []string{
												"--graph-json",
												"{\"nodes\":{\"root\":{\"routerType\":\"Sequence\",\"steps\":[{\"serviceUrl\":\"http://someservice.exmaple.com\"}]}},\"resources\":{\"limits\":{\"cpu\":\"123m\",\"memory\":\"123Mi\"},\"requests\":{\"cpu\":\"123m\",\"memory\":\"123Mi\"}}}",
											},
											Resources: corev1.ResourceRequirements{
												Limits: corev1.ResourceList{
													corev1.ResourceCPU:    resource.MustParse("123m"),
													corev1.ResourceMemory: resource.MustParse("123Mi"),
												},
												Requests: corev1.ResourceList{
													corev1.ResourceCPU:    resource.MustParse("123m"),
													corev1.ResourceMemory: resource.MustParse("123Mi"),
												},
											},
											ReadinessProbe: expectedReadinessProbe,
											SecurityContext: &corev1.SecurityContext{
												Privileged:               proto.Bool(false),
												RunAsNonRoot:             proto.Bool(true),
												ReadOnlyRootFilesystem:   proto.Bool(true),
												AllowPrivilegeEscalation: proto.Bool(false),
												Capabilities: &corev1.Capabilities{
													Drop: []corev1.Capability{corev1.Capability("ALL")},
												},
											},
											VolumeMounts: []corev1.VolumeMount{
												{
													Name:      "openshift-service-ca-bundle",
													MountPath: "/etc/odh/openshift-service-ca-bundle",
												},
											},
											VolumeMounts: []v1.VolumeMount{
												{
													Name:      "openshift-service-ca-bundle",
													MountPath: "/etc/odh/openshift-service-ca-bundle",
												},
											},
										},
									},
									AutomountServiceAccountToken: proto.Bool(false),
<<<<<<< HEAD
									Volumes: []v1.Volume{
										{
											Name: "openshift-service-ca-bundle",
											VolumeSource: v1.VolumeSource{
												ConfigMap: &v1.ConfigMapVolumeSource{
													LocalObjectReference: v1.LocalObjectReference{
=======
									Volumes: []corev1.Volume{
										{
											Name: "openshift-service-ca-bundle",
											VolumeSource: corev1.VolumeSource{
												ConfigMap: &corev1.ConfigMapVolumeSource{
													LocalObjectReference: corev1.LocalObjectReference{
>>>>>>> a6052cf8
														Name: constants.OpenShiftServiceCaConfigMapName,
													},
												},
											},
										},
									},
								},
							},
						},
					},
				},
			}
			// Set ResourceVersion which is required for update operation.
			expectedKnService.ResourceVersion = actualKnServiceCreated.ResourceVersion

			// Do a dry-run update. This will populate our local knative service object with any default values
			// that are present on the remote version.
			err := k8sClient.Update(context.TODO(), expectedKnService, client.DryRunAll)
			Expect(err).ShouldNot(HaveOccurred())
			Expect(kmp.SafeDiff(actualKnServiceCreated.Spec, expectedKnService.Spec)).To(Equal(""))
		})
	})

	Context("When creating an IG with podaffinity in the spec", func() {
		It("Should propagate to underlying pod", func() {
			configMap := &corev1.ConfigMap{
				ObjectMeta: metav1.ObjectMeta{
					Name:      constants.InferenceServiceConfigMapName,
					Namespace: constants.KServeNamespace,
				},
				Data: configs,
			}
			Expect(k8sClient.Create(context.TODO(), configMap)).NotTo(HaveOccurred())
			defer k8sClient.Delete(context.TODO(), configMap)
			graphName := "singlenode3"
			expectedRequest := reconcile.Request{NamespacedName: types.NamespacedName{Name: graphName, Namespace: "default"}}
			serviceKey := expectedRequest.NamespacedName
			ctx := context.Background()
			ig := &v1alpha1.InferenceGraph{
				ObjectMeta: metav1.ObjectMeta{
					Name:      serviceKey.Name,
					Namespace: serviceKey.Namespace,
					Annotations: map[string]string{
						"serving.kserve.io/deploymentMode": string(constants.Serverless),
					},
				},

				Spec: v1alpha1.InferenceGraphSpec{
					Affinity: &corev1.Affinity{
						PodAffinity: &corev1.PodAffinity{
							PreferredDuringSchedulingIgnoredDuringExecution: []corev1.WeightedPodAffinityTerm{
								{
									Weight: 100,
									PodAffinityTerm: corev1.PodAffinityTerm{
										LabelSelector: &metav1.LabelSelector{
											MatchExpressions: []metav1.LabelSelectorRequirement{
												{
													Key:      "serving.kserve.io/inferencegraph",
													Operator: metav1.LabelSelectorOpIn,
													Values: []string{
														graphName,
													},
												},
											},
										},
										TopologyKey: "topology.kubernetes.io/zone",
									},
								},
							},
						},
					},
					Nodes: map[string]v1alpha1.InferenceRouter{
						v1alpha1.GraphRootNodeName: {
							RouterType: v1alpha1.Sequence,
							Steps: []v1alpha1.InferenceStep{
								{
									InferenceTarget: v1alpha1.InferenceTarget{
										ServiceURL: "http://someservice.exmaple.com",
									},
								},
							},
						},
					},
				},
			}
			Expect(k8sClient.Create(ctx, ig)).Should(Succeed())
			defer k8sClient.Delete(ctx, ig)
			inferenceGraphSubmitted := &v1alpha1.InferenceGraph{}
			Eventually(func() bool {
				err := k8sClient.Get(ctx, serviceKey, inferenceGraphSubmitted)
				return err == nil
			}, timeout, interval).Should(BeTrue())

			actualKnServiceCreated := &knservingv1.Service{}
			Eventually(func() error {
				return k8sClient.Get(context.TODO(), serviceKey, actualKnServiceCreated)
			}, timeout).
				Should(Succeed())

			expectedKnService := &knservingv1.Service{
				ObjectMeta: metav1.ObjectMeta{
					Name:      serviceKey.Name,
					Namespace: serviceKey.Namespace,
				},
				Spec: knservingv1.ServiceSpec{
					ConfigurationSpec: knservingv1.ConfigurationSpec{
						Template: knservingv1.RevisionTemplateSpec{
							ObjectMeta: metav1.ObjectMeta{
								Labels: map[string]string{
									"serving.kserve.io/inferencegraph": graphName,
									constants.KServeWorkloadKind:       "InferenceGraph",
								},
								Annotations: map[string]string{
									"autoscaling.knative.dev/min-scale": "1",
									"autoscaling.knative.dev/class":     "kpa.autoscaling.knative.dev",
									"serving.kserve.io/deploymentMode":  "Serverless",
								},
							},
							Spec: knservingv1.RevisionSpec{
								ContainerConcurrency: nil,
								TimeoutSeconds:       nil,
								PodSpec: corev1.PodSpec{
									Containers: []corev1.Container{
										{
											Image: "kserve/router:v0.10.0",
											Env: []corev1.EnvVar{
												{
													Name:  "SSL_CERT_FILE",
													Value: "/etc/odh/openshift-service-ca-bundle/service-ca.crt",
												},
												{
													Name:  "SSL_CERT_FILE",
													Value: "/etc/odh/openshift-service-ca-bundle/service-ca.crt",
												},
												{
													Name:  "PROPAGATE_HEADERS",
													Value: "Authorization,Intuit_tid",
												},
											},
											Args: []string{
												"--graph-json",
												"{\"nodes\":{\"root\":{\"routerType\":\"Sequence\",\"steps\":[{\"serviceUrl\":\"http://someservice.exmaple.com\"}]}},\"resources\":{},\"affinity\":{\"podAffinity\":{\"preferredDuringSchedulingIgnoredDuringExecution\":[{\"weight\":100,\"podAffinityTerm\":{\"labelSelector\":{\"matchExpressions\":[{\"key\":\"serving.kserve.io/inferencegraph\",\"operator\":\"In\",\"values\":[\"singlenode3\"]}]},\"topologyKey\":\"topology.kubernetes.io/zone\"}}]}}}",
											},
											Resources: corev1.ResourceRequirements{
												Limits: corev1.ResourceList{
													corev1.ResourceCPU:    resource.MustParse("100m"),
													corev1.ResourceMemory: resource.MustParse("500Mi"),
												},
												Requests: corev1.ResourceList{
													corev1.ResourceCPU:    resource.MustParse("100m"),
													corev1.ResourceMemory: resource.MustParse("100Mi"),
												},
											},
											SecurityContext: &corev1.SecurityContext{
												Privileged:               proto.Bool(false),
												RunAsNonRoot:             proto.Bool(true),
												ReadOnlyRootFilesystem:   proto.Bool(true),
												AllowPrivilegeEscalation: proto.Bool(false),
												Capabilities: &corev1.Capabilities{
													Drop: []corev1.Capability{corev1.Capability("ALL")},
												},
											},
<<<<<<< HEAD
											VolumeMounts: []v1.VolumeMount{
=======
											VolumeMounts: []corev1.VolumeMount{
>>>>>>> a6052cf8
												{
													Name:      "openshift-service-ca-bundle",
													MountPath: "/etc/odh/openshift-service-ca-bundle",
												},
											},
<<<<<<< HEAD
=======
											ReadinessProbe: expectedReadinessProbe,
>>>>>>> a6052cf8
										},
									},
									Affinity: &corev1.Affinity{
										PodAffinity: &corev1.PodAffinity{
											PreferredDuringSchedulingIgnoredDuringExecution: []corev1.WeightedPodAffinityTerm{
												{
													Weight: 100,
													PodAffinityTerm: corev1.PodAffinityTerm{
														LabelSelector: &metav1.LabelSelector{
															MatchExpressions: []metav1.LabelSelectorRequirement{
																{
																	Key:      "serving.kserve.io/inferencegraph",
																	Operator: metav1.LabelSelectorOpIn,
																	Values: []string{
																		graphName,
																	},
																},
															},
														},
														TopologyKey: "topology.kubernetes.io/zone",
													},
												},
											},
										},
									},
									AutomountServiceAccountToken: proto.Bool(false),
<<<<<<< HEAD
									Volumes: []v1.Volume{
										{
											Name: "openshift-service-ca-bundle",
											VolumeSource: v1.VolumeSource{
												ConfigMap: &v1.ConfigMapVolumeSource{
													LocalObjectReference: v1.LocalObjectReference{
=======
									Volumes: []corev1.Volume{
										{
											Name: "openshift-service-ca-bundle",
											VolumeSource: corev1.VolumeSource{
												ConfigMap: &corev1.ConfigMapVolumeSource{
													LocalObjectReference: corev1.LocalObjectReference{
>>>>>>> a6052cf8
														Name: constants.OpenShiftServiceCaConfigMapName,
													},
												},
											},
										},
									},
								},
							},
						},
					},
				},
			}
			// Set ResourceVersion which is required for update operation.
			expectedKnService.ResourceVersion = actualKnServiceCreated.ResourceVersion

			// Do a dry-run update. This will populate our local knative service object with any default values
			// that are present on the remote version.
			err := k8sClient.Update(context.TODO(), expectedKnService, client.DryRunAll)
			Expect(err).ShouldNot(HaveOccurred())
			Expect(kmp.SafeDiff(actualKnServiceCreated.Spec, expectedKnService.Spec)).To(Equal(""))
		})
	})

	Context("When creating an inferencegraph in Raw deployment mode with annotations", func() {
		It("Should create a raw k8s resources with podspec", func() {
			By("By creating a new InferenceGraph")
			configMap := &corev1.ConfigMap{
				ObjectMeta: metav1.ObjectMeta{
					Name:      constants.InferenceServiceConfigMapName,
					Namespace: constants.KServeNamespace,
				},
				Data: configs,
			}
			Expect(k8sClient.Create(context.TODO(), configMap)).NotTo(HaveOccurred())
			defer k8sClient.Delete(context.TODO(), configMap)
			graphName := "igraw1"
			expectedRequest := reconcile.Request{NamespacedName: types.NamespacedName{Name: graphName, Namespace: "default"}}
			serviceKey := expectedRequest.NamespacedName
			ctx := context.Background()
			ig := &v1alpha1.InferenceGraph{
				ObjectMeta: metav1.ObjectMeta{
					Name:      serviceKey.Name,
					Namespace: serviceKey.Namespace,
					Annotations: map[string]string{
						"serving.kserve.io/deploymentMode": string(constants.RawDeployment),
					},
				},
				Spec: v1alpha1.InferenceGraphSpec{
					Nodes: map[string]v1alpha1.InferenceRouter{
						v1alpha1.GraphRootNodeName: {
							RouterType: v1alpha1.Sequence,
							Steps: []v1alpha1.InferenceStep{
								{
									InferenceTarget: v1alpha1.InferenceTarget{
										ServiceURL: "http://someservice.exmaple.com",
									},
								},
							},
						},
					},
				},
			}
			Expect(k8sClient.Create(ctx, ig)).Should(Succeed())
			defer k8sClient.Delete(ctx, ig)
			inferenceGraphSubmitted := &v1alpha1.InferenceGraph{}
			Eventually(func() bool {
				err := k8sClient.Get(ctx, serviceKey, inferenceGraphSubmitted)
				if err != nil {
					return false
				}
				By("Inference graph retrieved")
				return true
			}, timeout, interval).Should(BeTrue())

			actualK8sDeploymentCreated := &appsv1.Deployment{}
			Eventually(func() bool {
				if err := k8sClient.Get(ctx, serviceKey, actualK8sDeploymentCreated); err != nil {
					return false
				}
				By("K8s Deployment retrieved")
				return true
			}, timeout, interval).Should(BeTrue())

			actualK8sServiceCreated := &corev1.Service{}
			Eventually(func() bool {
				if err := k8sClient.Get(ctx, serviceKey, actualK8sServiceCreated); err != nil {
					return false
				}
				By("K8s Service retrieved")
				return true
			}, timeout, interval).Should(BeTrue())

			// ODH Svc checks
			Expect(actualK8sServiceCreated.Spec.Ports[0].Port).To(Equal(int32(443)))
			Expect(actualK8sServiceCreated.Spec.Ports[0].TargetPort.IntVal).To(Equal(int32(8080)))

<<<<<<< HEAD
			//No KNative Service should get created in Raw deployment mode
=======
			// No KNative Service should get created in Raw deployment mode
>>>>>>> a6052cf8
			actualKnServiceCreated := &knservingv1.Service{}
			Eventually(func() bool {
				if err := k8sClient.Get(context.TODO(), serviceKey, actualKnServiceCreated); err != nil {
					By("KNative Service not retrieved")
					return false
				}
				return true
			}, timeout).
				Should(BeFalse())

			// No Knative Route should get created in Raw deployment mode
			actualKnRouteCreated := &knservingv1.Route{}
			Eventually(func() bool {
				if err := k8sClient.Get(context.TODO(), serviceKey, actualKnRouteCreated); err != nil {
					return false
				}
				return true
			}, timeout).
				Should(BeFalse())

			result := int32(1)
			Expect(actualK8sDeploymentCreated.Name).To(Equal(graphName))
			Expect(actualK8sDeploymentCreated.Spec.Replicas).To(Equal(&result))
			Expect(actualK8sDeploymentCreated.Spec.Template.Spec.Containers).To(Not(BeNil()))
			Expect(actualK8sDeploymentCreated.Spec.Template.Spec.Containers[0].Image).To(Not(BeNil()))
			Expect(actualK8sDeploymentCreated.Spec.Template.Spec.Containers[0].Args).To(Not(BeNil()))

			// There should be an OpenShift route
			actualK8sDeploymentCreated.Status.Conditions = []appsv1.DeploymentCondition{
				{Type: appsv1.DeploymentAvailable},
			}
			Expect(k8sClient.Status().Update(ctx, actualK8sDeploymentCreated)).Should(Succeed())
			osRoute := osv1.Route{}
			Eventually(func() error {
				osRouteKey := types.NamespacedName{Name: inferenceGraphSubmitted.GetName() + "-route", Namespace: inferenceGraphSubmitted.GetNamespace()}
				return k8sClient.Get(ctx, osRouteKey, &osRoute)
			}, timeout, interval).Should(Succeed())

			// OpenShift route hostname should be set to InferenceGraph
			osRoute.Status.Ingress = []osv1.RouteIngress{
				{
					Host: "openshift-route-example.com",
				},
			}
			k8sClient.Status().Update(ctx, &osRoute)
			Eventually(func() string {
				k8sClient.Get(ctx, serviceKey, inferenceGraphSubmitted)
				return inferenceGraphSubmitted.Status.URL.Host
			}, timeout, interval).Should(Equal(osRoute.Status.Ingress[0].Host))
			Expect(inferenceGraphSubmitted.Status.URL.Scheme).To(Equal("https"))
		})

		It("Should not create ingress when cluster-local visibility is configured", func() {
			By("By creating a new InferenceGraph")
<<<<<<< HEAD
			var configMap = &v1.ConfigMap{
=======
			configMap := &corev1.ConfigMap{
>>>>>>> a6052cf8
				ObjectMeta: metav1.ObjectMeta{
					Name:      constants.InferenceServiceConfigMapName,
					Namespace: constants.KServeNamespace,
				},
				Data: configs,
			}
			Expect(k8sClient.Create(context.TODO(), configMap)).NotTo(HaveOccurred())
			defer func() { _ = k8sClient.Delete(context.TODO(), configMap) }()
			graphName := "igraw-private"
<<<<<<< HEAD
			var expectedRequest = reconcile.Request{NamespacedName: types.NamespacedName{Name: graphName, Namespace: "default"}}
			var serviceKey = expectedRequest.NamespacedName
=======
			expectedRequest := reconcile.Request{NamespacedName: types.NamespacedName{Name: graphName, Namespace: "default"}}
			serviceKey := expectedRequest.NamespacedName
>>>>>>> a6052cf8
			ctx := context.Background()
			ig := &v1alpha1.InferenceGraph{
				ObjectMeta: metav1.ObjectMeta{
					Name:      serviceKey.Name,
					Namespace: serviceKey.Namespace,
					Annotations: map[string]string{
						"serving.kserve.io/deploymentMode": string(constants.RawDeployment),
					},
					Labels: map[string]string{
						constants.NetworkVisibility: constants.ClusterLocalVisibility,
					},
				},
				Spec: v1alpha1.InferenceGraphSpec{
					Nodes: map[string]v1alpha1.InferenceRouter{
						v1alpha1.GraphRootNodeName: {
							RouterType: v1alpha1.Sequence,
							Steps: []v1alpha1.InferenceStep{
								{
									InferenceTarget: v1alpha1.InferenceTarget{
										ServiceURL: "http://someservice.exmaple.com",
									},
								},
							},
						},
					},
				},
			}
			Expect(k8sClient.Create(ctx, ig)).Should(Succeed())
			defer func() { _ = k8sClient.Delete(ctx, ig) }()

			// The OpenShift route must not be created
			actualK8sDeploymentCreated := &appsv1.Deployment{}
			Eventually(func() error {
				return k8sClient.Get(ctx, serviceKey, actualK8sDeploymentCreated)
			}, timeout, interval).Should(Succeed())
			actualK8sDeploymentCreated.Status.Conditions = []appsv1.DeploymentCondition{
				{Type: appsv1.DeploymentAvailable},
			}
			Expect(k8sClient.Status().Update(ctx, actualK8sDeploymentCreated)).Should(Succeed())
			osRoute := osv1.Route{}
			Consistently(func() error {
				osRouteKey := types.NamespacedName{Name: ig.GetName() + "-route", Namespace: ig.GetNamespace()}
				return k8sClient.Get(ctx, osRouteKey, &osRoute)
			}, timeout, interval).Should(WithTransform(errors.IsNotFound, BeTrue()))

			// The InferenceGraph should have a cluster-internal hostname
			Eventually(func() string {
				_ = k8sClient.Get(ctx, serviceKey, ig)
				return ig.Status.URL.Host
			}, timeout, interval).Should(Equal(fmt.Sprintf("%s.%s.svc.cluster.local", graphName, "default")))
			Expect(ig.Status.URL.Scheme).To(Equal("https"))
		})

		It("Should reconfigure InferenceGraph as private when cluster-local visibility is configured", func() {
			By("By creating a new InferenceGraph")
<<<<<<< HEAD
			var configMap = &v1.ConfigMap{
=======
			configMap := &corev1.ConfigMap{
>>>>>>> a6052cf8
				ObjectMeta: metav1.ObjectMeta{
					Name:      constants.InferenceServiceConfigMapName,
					Namespace: constants.KServeNamespace,
				},
				Data: configs,
			}
			Expect(k8sClient.Create(context.TODO(), configMap)).NotTo(HaveOccurred())
			defer func() { _ = k8sClient.Delete(context.TODO(), configMap) }()
			graphName := "igraw-exposed-to-private"
<<<<<<< HEAD
			var expectedRequest = reconcile.Request{NamespacedName: types.NamespacedName{Name: graphName, Namespace: "default"}}
			var serviceKey = expectedRequest.NamespacedName
=======
			expectedRequest := reconcile.Request{NamespacedName: types.NamespacedName{Name: graphName, Namespace: "default"}}
			serviceKey := expectedRequest.NamespacedName
>>>>>>> a6052cf8
			ctx := context.Background()
			ig := &v1alpha1.InferenceGraph{
				ObjectMeta: metav1.ObjectMeta{
					Name:      serviceKey.Name,
					Namespace: serviceKey.Namespace,
					Annotations: map[string]string{
						"serving.kserve.io/deploymentMode": string(constants.RawDeployment),
					},
				},
				Spec: v1alpha1.InferenceGraphSpec{
					Nodes: map[string]v1alpha1.InferenceRouter{
						v1alpha1.GraphRootNodeName: {
							RouterType: v1alpha1.Sequence,
							Steps: []v1alpha1.InferenceStep{
								{
									InferenceTarget: v1alpha1.InferenceTarget{
										ServiceURL: "http://someservice.exmaple.com",
									},
								},
							},
						},
					},
				},
			}
			Expect(k8sClient.Create(ctx, ig)).Should(Succeed())
			defer func() { _ = k8sClient.Delete(ctx, ig) }()

			// Wait the OpenShift route to be created
			actualK8sDeploymentCreated := &appsv1.Deployment{}
			Eventually(func() error {
				return k8sClient.Get(ctx, serviceKey, actualK8sDeploymentCreated)
			}, timeout, interval).Should(Succeed())
			actualK8sDeploymentCreated.Status.Conditions = []appsv1.DeploymentCondition{
				{Type: appsv1.DeploymentAvailable},
			}
			Expect(k8sClient.Status().Update(ctx, actualK8sDeploymentCreated)).Should(Succeed())
			osRoute := osv1.Route{}
			Eventually(func() error {
				osRouteKey := types.NamespacedName{Name: ig.GetName() + "-route", Namespace: ig.GetNamespace()}
				return k8sClient.Get(ctx, osRouteKey, &osRoute)
			}, timeout, interval).Should(Succeed())

			// Reconfigure as private
			Expect(k8sClient.Get(ctx, serviceKey, ig)).Should(Succeed())
			if ig.Labels == nil {
				ig.Labels = map[string]string{}
			}
			ig.Labels[constants.NetworkVisibility] = constants.ClusterLocalVisibility
			Expect(k8sClient.Update(ctx, ig)).Should(Succeed())

			// The OpenShift route should be deleted
			Eventually(func() error {
				osRouteKey := types.NamespacedName{Name: ig.GetName() + "-route", Namespace: ig.GetNamespace()}
				return k8sClient.Get(ctx, osRouteKey, &osRoute)
			}).Should(WithTransform(errors.IsNotFound, BeTrue()))

			// The InferenceGraph should have a cluster-internal hostname
			Eventually(func() string {
				_ = k8sClient.Get(ctx, serviceKey, ig)
				return ig.Status.URL.Host
			}, timeout, interval).Should(Equal(fmt.Sprintf("%s.%s.svc.cluster.local", graphName, "default")))
		})
	})

	Context("When creating an InferenceGraph in Serverless mode", func() {
		It("Should fail if Knative Serving is not installed", func() {
			// Simulate Knative Serving is absent by setting to false the relevant item in utils.gvResourcesCache variable
			servingResources, getServingResourcesErr := utils.GetAvailableResourcesForApi(cfg, knservingv1.SchemeGroupVersion.String())
			Expect(getServingResourcesErr).ToNot(HaveOccurred())
			defer utils.SetAvailableResourcesForApi(knservingv1.SchemeGroupVersion.String(), servingResources)
			utils.SetAvailableResourcesForApi(knservingv1.SchemeGroupVersion.String(), nil)

			By("By creating a new InferenceGraph")
			configMap := &corev1.ConfigMap{
				ObjectMeta: metav1.ObjectMeta{
					Name:      constants.InferenceServiceConfigMapName,
					Namespace: constants.KServeNamespace,
				},
				Data: configs,
			}
			Expect(k8sClient.Create(context.TODO(), configMap)).NotTo(HaveOccurred())
			defer k8sClient.Delete(context.TODO(), configMap)

			graphName := "singlenode1"
			expectedRequest := reconcile.Request{NamespacedName: types.NamespacedName{Name: graphName, Namespace: "default"}}
			serviceKey := expectedRequest.NamespacedName
			ctx := context.Background()
			ig := &v1alpha1.InferenceGraph{
				ObjectMeta: metav1.ObjectMeta{
					Name:      serviceKey.Name,
					Namespace: serviceKey.Namespace,
					Annotations: map[string]string{
						"serving.kserve.io/deploymentMode": string(constants.Serverless),
					},
				},
				Spec: v1alpha1.InferenceGraphSpec{
					Nodes: map[string]v1alpha1.InferenceRouter{
						v1alpha1.GraphRootNodeName: {
							RouterType: v1alpha1.Sequence,
							Steps: []v1alpha1.InferenceStep{
								{
									InferenceTarget: v1alpha1.InferenceTarget{
										ServiceURL: "http://someservice.exmaple.com",
									},
								},
							},
						},
					},
				},
			}
			Expect(k8sClient.Create(ctx, ig)).Should(Succeed())
			defer k8sClient.Delete(ctx, ig)

			Eventually(func() bool {
				events := &corev1.EventList{}
				err := k8sClient.List(ctx, events, client.InNamespace(serviceKey.Namespace))
				if err != nil {
					return false
				}

				for _, event := range events.Items {
					if event.InvolvedObject.Kind == "InferenceGraph" &&
						event.InvolvedObject.Name == serviceKey.Name &&
						event.Reason == "ServerlessModeRejected" {
						return true
					}
				}

				return false
			}, timeout, interval).Should(BeTrue())
		})
	})

	Context("When creating an IG in Raw deployment mode with auth", func() {
<<<<<<< HEAD
		var configMap *v1.ConfigMap
		var inferenceGraph *v1alpha1.InferenceGraph

		BeforeEach(func() {
			configMap = &v1.ConfigMap{
=======
		var configMap *corev1.ConfigMap
		var inferenceGraph *v1alpha1.InferenceGraph
		ctx := context.Background()

		BeforeEach(func() {
			configMap = &corev1.ConfigMap{
>>>>>>> a6052cf8
				ObjectMeta: metav1.ObjectMeta{
					Name:      constants.InferenceServiceConfigMapName,
					Namespace: constants.KServeNamespace,
				},
				Data: configs,
			}
			Expect(k8sClient.Create(ctx, configMap)).NotTo(HaveOccurred())

			graphName := "igrawauth1"
<<<<<<< HEAD
			ctx := context.Background()
=======

>>>>>>> a6052cf8
			inferenceGraph = &v1alpha1.InferenceGraph{
				ObjectMeta: metav1.ObjectMeta{
					Name:      graphName,
					Namespace: "default",
					Annotations: map[string]string{
						"serving.kserve.io/deploymentMode": string(constants.RawDeployment),
						constants.ODHKserveRawAuth:         "true",
					},
				},
				Spec: v1alpha1.InferenceGraphSpec{
					Nodes: map[string]v1alpha1.InferenceRouter{
						v1alpha1.GraphRootNodeName: {
							RouterType: v1alpha1.Sequence,
							Steps: []v1alpha1.InferenceStep{
								{
									InferenceTarget: v1alpha1.InferenceTarget{
										ServiceURL: "http://someservice.exmaple.com",
									},
								},
							},
						},
					},
				},
			}
			Expect(k8sClient.Create(ctx, inferenceGraph)).Should(Succeed())
		})
		AfterEach(func() {
			_ = k8sClient.Delete(ctx, inferenceGraph)
			igKey := types.NamespacedName{Namespace: inferenceGraph.GetNamespace(), Name: inferenceGraph.GetName()}
			Eventually(func() error { return k8sClient.Get(ctx, igKey, inferenceGraph) }, timeout, interval).ShouldNot(Succeed())

			_ = k8sClient.Delete(ctx, configMap)
			cmKey := types.NamespacedName{Namespace: configMap.GetNamespace(), Name: configMap.GetName()}
			Eventually(func() error { return k8sClient.Get(ctx, cmKey, configMap) }, timeout, interval).ShouldNot(Succeed())
		})

		It("Should create or update a ClusterRoleBinding giving privileges to validate auth", func() {
			Eventually(func(g Gomega) {
				crbKey := types.NamespacedName{Name: constants.InferenceGraphAuthCRBName}
				clusterRoleBinding := rbacv1.ClusterRoleBinding{}
				g.Expect(k8sClient.Get(ctx, crbKey, &clusterRoleBinding)).To(Succeed())

				crGVK, err := apiutil.GVKForObject(&rbacv1.ClusterRole{}, scheme.Scheme)
				g.Expect(err).ToNot(HaveOccurred())
				g.Expect(clusterRoleBinding.RoleRef).To(Equal(rbacv1.RoleRef{
					APIGroup: crGVK.Group,
					Kind:     crGVK.Kind,
					Name:     "system:auth-delegator",
				}))
				g.Expect(clusterRoleBinding.Subjects).To(ContainElement(rbacv1.Subject{
					Kind:      "ServiceAccount",
					APIGroup:  "",
					Name:      getServiceAccountNameForGraph(inferenceGraph),
					Namespace: inferenceGraph.GetNamespace(),
				}))
			}, timeout, interval).Should(Succeed())
		})

		It("Should create a ServiceAccount for querying the Kubernetes API to check tokens", func() {
			Eventually(func(g Gomega) {
				saKey := types.NamespacedName{Namespace: inferenceGraph.GetNamespace(), Name: getServiceAccountNameForGraph(inferenceGraph)}
<<<<<<< HEAD
				serviceAccount := v1.ServiceAccount{}
=======
				serviceAccount := corev1.ServiceAccount{}
>>>>>>> a6052cf8
				g.Expect(k8sClient.Get(ctx, saKey, &serviceAccount)).To(Succeed())
				g.Expect(serviceAccount.OwnerReferences).ToNot(BeEmpty())
			}, timeout, interval).Should(Succeed())
		})

		It("Should configure the InferenceGraph deployment with auth enabled", func() {
			Eventually(func(g Gomega) {
				igDeployment := appsv1.Deployment{}
				g.Expect(k8sClient.Get(ctx, types.NamespacedName{Namespace: inferenceGraph.GetNamespace(), Name: inferenceGraph.GetName()}, &igDeployment)).To(Succeed())
				g.Expect(igDeployment.Spec.Template.Spec.AutomountServiceAccountToken).To(Equal(proto.Bool(true)))
				g.Expect(igDeployment.Spec.Template.Spec.ServiceAccountName).To(Equal(getServiceAccountNameForGraph(inferenceGraph)))
				g.Expect(igDeployment.Spec.Template.Spec.Containers).To(HaveLen(1))
				g.Expect(igDeployment.Spec.Template.Spec.Containers[0].Args).To(ContainElements("--enable-auth", "--inferencegraph-name", inferenceGraph.GetName()))
			}, timeout, interval).Should(Succeed())
		})

		It("Should delete the ServiceAccount when the InferenceGraph is deleted", func() {
<<<<<<< HEAD
			serviceAccount := v1.ServiceAccount{}
=======
			serviceAccount := corev1.ServiceAccount{}
>>>>>>> a6052cf8
			saKey := types.NamespacedName{Namespace: inferenceGraph.GetNamespace(), Name: getServiceAccountNameForGraph(inferenceGraph)}

			Eventually(func() error {
				return k8sClient.Get(ctx, saKey, &serviceAccount)
			}, timeout, interval).Should(Succeed())

			Expect(k8sClient.Delete(ctx, inferenceGraph)).To(Succeed())
			Eventually(func() error {
				return k8sClient.Get(ctx, saKey, &serviceAccount)
			}, timeout, interval).Should(WithTransform(errors.IsNotFound, BeTrue()))
		})

		It("Should remove the ServiceAccount as subject of the ClusterRoleBinding when the InferenceGraph is deleted", func() {
			crbKey := types.NamespacedName{Name: constants.InferenceGraphAuthCRBName}

			Eventually(func() []rbacv1.Subject {
				clusterRoleBinding := rbacv1.ClusterRoleBinding{}
				_ = k8sClient.Get(ctx, crbKey, &clusterRoleBinding)
				return clusterRoleBinding.Subjects
			}, timeout, interval).Should(ContainElement(HaveField("Name", getServiceAccountNameForGraph(inferenceGraph))))

			Expect(k8sClient.Delete(ctx, inferenceGraph)).To(Succeed())
			Eventually(func() []rbacv1.Subject {
				clusterRoleBinding := rbacv1.ClusterRoleBinding{}
				_ = k8sClient.Get(ctx, crbKey, &clusterRoleBinding)
				return clusterRoleBinding.Subjects
			}, timeout, interval).ShouldNot(ContainElement(HaveField("Name", getServiceAccountNameForGraph(inferenceGraph))))
		})
	})
<<<<<<< HEAD
=======

	Context("When creating an IG with tolerations in the spec", func() {
		It("Should propagate to underlying pod", func() {
			configMap := &corev1.ConfigMap{
				ObjectMeta: metav1.ObjectMeta{
					Name:      constants.InferenceServiceConfigMapName,
					Namespace: constants.KServeNamespace,
				},
				Data: configs,
			}
			Expect(k8sClient.Create(context.TODO(), configMap)).NotTo(HaveOccurred())
			defer k8sClient.Delete(context.TODO(), configMap)
			graphName := "singlenode4"
			expectedRequest := reconcile.Request{NamespacedName: types.NamespacedName{Name: graphName, Namespace: "default"}}
			serviceKey := expectedRequest.NamespacedName
			ctx := context.Background()
			ig := &v1alpha1.InferenceGraph{
				ObjectMeta: metav1.ObjectMeta{
					Name:      serviceKey.Name,
					Namespace: serviceKey.Namespace,
					Annotations: map[string]string{
						"serving.kserve.io/deploymentMode": string(constants.Serverless),
					},
				},

				Spec: v1alpha1.InferenceGraphSpec{
					Nodes: map[string]v1alpha1.InferenceRouter{
						v1alpha1.GraphRootNodeName: {
							RouterType: v1alpha1.Sequence,
							Steps: []v1alpha1.InferenceStep{
								{
									InferenceTarget: v1alpha1.InferenceTarget{
										ServiceURL: "http://someservice.example.com",
									},
								},
							},
						},
					},
					Tolerations: []corev1.Toleration{
						{
							Key:      "key1",
							Operator: corev1.TolerationOpEqual,
							Value:    "value1",
							Effect:   corev1.TaintEffectNoSchedule,
						},
					},
				},
			}
			Expect(k8sClient.Create(ctx, ig)).Should(Succeed())
			defer k8sClient.Delete(ctx, ig)
			inferenceGraphSubmitted := &v1alpha1.InferenceGraph{}
			Eventually(func() bool {
				err := k8sClient.Get(ctx, serviceKey, inferenceGraphSubmitted)
				return err == nil
			}, timeout, interval).Should(BeTrue())

			actualKnServiceCreated := &knservingv1.Service{}
			Eventually(func() error {
				return k8sClient.Get(context.TODO(), serviceKey, actualKnServiceCreated)
			}, timeout).
				Should(Succeed())

			expectedKnService := &knservingv1.Service{
				ObjectMeta: metav1.ObjectMeta{
					Name:      serviceKey.Name,
					Namespace: serviceKey.Namespace,
				},
				Spec: knservingv1.ServiceSpec{
					ConfigurationSpec: knservingv1.ConfigurationSpec{
						Template: knservingv1.RevisionTemplateSpec{
							ObjectMeta: metav1.ObjectMeta{
								Labels: map[string]string{
									"serving.kserve.io/inferencegraph": graphName,
									constants.KServeWorkloadKind:       "InferenceGraph",
								},
								Annotations: map[string]string{
									"autoscaling.knative.dev/min-scale": "1",
									"autoscaling.knative.dev/class":     "kpa.autoscaling.knative.dev",
									"serving.kserve.io/deploymentMode":  "Serverless",
								},
							},
							Spec: knservingv1.RevisionSpec{
								ContainerConcurrency: nil,
								TimeoutSeconds:       nil,
								PodSpec: corev1.PodSpec{
									Containers: []corev1.Container{
										{
											Image: "kserve/router:v0.10.0",
											Env: []corev1.EnvVar{
												{
													Name:  "SSL_CERT_FILE",
													Value: "/etc/odh/openshift-service-ca-bundle/service-ca.crt",
												},
												{
													Name:  "PROPAGATE_HEADERS",
													Value: "Authorization,Intuit_tid",
												},
											},
											Args: []string{
												"--graph-json",
												"{\"nodes\":{\"root\":{\"routerType\":\"Sequence\",\"steps\":[{\"serviceUrl\":\"http://someservice.example.com\"}]}},\"resources\":{},\"tolerations\":[{\"key\":\"key1\",\"operator\":\"Equal\",\"value\":\"value1\",\"effect\":\"NoSchedule\"}]}",
											},
											Resources: corev1.ResourceRequirements{
												Limits: corev1.ResourceList{
													corev1.ResourceCPU:    resource.MustParse("100m"),
													corev1.ResourceMemory: resource.MustParse("500Mi"),
												},
												Requests: corev1.ResourceList{
													corev1.ResourceCPU:    resource.MustParse("100m"),
													corev1.ResourceMemory: resource.MustParse("100Mi"),
												},
											},
											ReadinessProbe: expectedReadinessProbe,
											SecurityContext: &corev1.SecurityContext{
												Privileged:               proto.Bool(false),
												RunAsNonRoot:             proto.Bool(true),
												ReadOnlyRootFilesystem:   proto.Bool(true),
												AllowPrivilegeEscalation: proto.Bool(false),
												Capabilities: &corev1.Capabilities{
													Drop: []corev1.Capability{corev1.Capability("ALL")},
												},
											},
											VolumeMounts: []corev1.VolumeMount{
												{
													Name:      "openshift-service-ca-bundle",
													MountPath: "/etc/odh/openshift-service-ca-bundle",
												},
											},
										},
									},
									Tolerations: []corev1.Toleration{
										{
											Key:      "key1",
											Operator: corev1.TolerationOpEqual,
											Value:    "value1",
											Effect:   corev1.TaintEffectNoSchedule,
										},
									},
									AutomountServiceAccountToken: proto.Bool(false),
									Volumes: []corev1.Volume{
										{
											Name: "openshift-service-ca-bundle",
											VolumeSource: corev1.VolumeSource{
												ConfigMap: &corev1.ConfigMapVolumeSource{
													LocalObjectReference: corev1.LocalObjectReference{
														Name: constants.OpenShiftServiceCaConfigMapName,
													},
												},
											},
										},
									},
								},
							},
						},
					},
				},
			}
			// Set ResourceVersion which is required for update operation.
			expectedKnService.ResourceVersion = actualKnServiceCreated.ResourceVersion

			// Do a dry-run update. This will populate our local knative service object with any default values
			// that are present on the remote version.
			err := k8sClient.Update(context.TODO(), expectedKnService, client.DryRunAll)
			Expect(err).ShouldNot(HaveOccurred())
			Expect(actualKnServiceCreated.Spec).To(BeComparableTo(expectedKnService.Spec))
		})
	})
>>>>>>> a6052cf8
})<|MERGE_RESOLUTION|>--- conflicted
+++ resolved
@@ -26,25 +26,15 @@
 	osv1 "github.com/openshift/api/route/v1"
 	"google.golang.org/protobuf/proto"
 	appsv1 "k8s.io/api/apps/v1"
-<<<<<<< HEAD
-	v1 "k8s.io/api/core/v1"
-	rbacv1 "k8s.io/api/rbac/v1"
-	"k8s.io/apimachinery/pkg/api/errors"
-=======
 	corev1 "k8s.io/api/core/v1"
 	rbacv1 "k8s.io/api/rbac/v1"
 	"k8s.io/apimachinery/pkg/api/errors"
 	"knative.dev/serving/pkg/apis/autoscaling"
 
->>>>>>> a6052cf8
 	"k8s.io/apimachinery/pkg/api/resource"
 	metav1 "k8s.io/apimachinery/pkg/apis/meta/v1"
 	"k8s.io/apimachinery/pkg/types"
 	"k8s.io/client-go/kubernetes/scheme"
-<<<<<<< HEAD
-	operatorv1beta1 "knative.dev/operator/pkg/apis/operator/v1beta1"
-=======
->>>>>>> a6052cf8
 	"knative.dev/pkg/kmp"
 	knservingv1 "knative.dev/serving/pkg/apis/serving/v1"
 	"sigs.k8s.io/controller-runtime/pkg/client"
@@ -78,25 +68,13 @@
 						]
 					  }
 				}`,
-<<<<<<< HEAD
-			"oauthProxy": `{
-=======
 		"oauthProxy": `{
->>>>>>> a6052cf8
 					"image": "registry.redhat.io/openshift4/ose-oauth-proxy@sha256:8507daed246d4d367704f7d7193233724acf1072572e1226ca063c066b858ecf",
 					"memoryRequest": "64Mi",
 					"memoryLimit": "128Mi",
 					"cpuRequest": "100m",
 					"cpuLimit": "200m"
 				}`,
-<<<<<<< HEAD
-		}
-	)
-	Context("with knative configured to allow zero initial scale", func() {
-		When("an InferenceGraph with min-scale:0 annotation is created", func() {
-			It("should create a knative service with initial-scale:0 and min-scale:0 annotations", func() {
-				var configMap = &v1.ConfigMap{
-=======
 	}
 
 	expectedReadinessProbe := constants.GetRouterReadinessProbe()
@@ -106,7 +84,6 @@
 			It("should ignore the annotation", func() {
 				// Create configmap
 				configMap := &corev1.ConfigMap{
->>>>>>> a6052cf8
 					ObjectMeta: metav1.ObjectMeta{
 						Name:      constants.InferenceServiceConfigMapName,
 						Namespace: constants.KServeNamespace,
@@ -115,13 +92,6 @@
 				}
 				Expect(k8sClient.Create(context.TODO(), configMap)).NotTo(HaveOccurred())
 				defer k8sClient.Delete(context.TODO(), configMap)
-<<<<<<< HEAD
-				graphName := "initialscale1"
-				var expectedRequest = reconcile.Request{NamespacedName: types.NamespacedName{Name: graphName, Namespace: "default"}}
-				var serviceKey = expectedRequest.NamespacedName
-				ctx := context.Background()
-				minScale := 1
-=======
 
 				// Create InferenceGraph
 				graphName := "initialscale1"
@@ -129,18 +99,13 @@
 				serviceKey := expectedRequest.NamespacedName
 				ctx := context.Background()
 				var minScale int32 = 2
->>>>>>> a6052cf8
 				ig := &v1alpha1.InferenceGraph{
 					ObjectMeta: metav1.ObjectMeta{
 						Name:      serviceKey.Name,
 						Namespace: serviceKey.Namespace,
 						Annotations: map[string]string{
-<<<<<<< HEAD
-							constants.MinScaleAnnotationKey: "0",
-=======
 							"serving.kserve.io/deploymentMode":    string(constants.Serverless),
 							autoscaling.InitialScaleAnnotationKey: "0",
->>>>>>> a6052cf8
 						},
 					},
 					Spec: v1alpha1.InferenceGraphSpec{
@@ -162,21 +127,6 @@
 				Expect(k8sClient.Create(ctx, ig)).Should(Succeed())
 				defer k8sClient.Delete(ctx, ig)
 
-<<<<<<< HEAD
-				actualKnServiceCreated := &knservingv1.Service{}
-				Eventually(func() error {
-					return k8sClient.Get(context.TODO(), serviceKey, actualKnServiceCreated)
-				}, timeout).
-					Should(Succeed())
-
-				Expect(actualKnServiceCreated.Spec.Template.Annotations[constants.InitialScaleAnnotationKey]).To(Equal("0"))
-				Expect(actualKnServiceCreated.Spec.Template.Annotations[constants.MinScaleAnnotationKey]).To(Equal("0"))
-			})
-		})
-		When("an InferenceGraph without min-scale annotation is created", func() {
-			It("should create a knative service with no initial-scale annotation and min-scale annotation equal to the default min replicas value", func() {
-				var configMap = &v1.ConfigMap{
-=======
 				actualService := &knservingv1.Service{}
 				Eventually(func() error {
 					return k8sClient.Get(context.TODO(), serviceKey, actualService)
@@ -190,7 +140,6 @@
 			It("should override the default initial scale value with the annotation value", func() {
 				// Create configmap
 				configMap := &corev1.ConfigMap{
->>>>>>> a6052cf8
 					ObjectMeta: metav1.ObjectMeta{
 						Name:      constants.InferenceServiceConfigMapName,
 						Namespace: constants.KServeNamespace,
@@ -199,13 +148,6 @@
 				}
 				Expect(k8sClient.Create(context.TODO(), configMap)).NotTo(HaveOccurred())
 				defer k8sClient.Delete(context.TODO(), configMap)
-<<<<<<< HEAD
-				graphName := "initialscale2"
-				var expectedRequest = reconcile.Request{NamespacedName: types.NamespacedName{Name: graphName, Namespace: "default"}}
-				var serviceKey = expectedRequest.NamespacedName
-				ctx := context.Background()
-				minScale := 1
-=======
 
 				// Create InferenceGraph
 				graphName := "initialscale2"
@@ -213,13 +155,10 @@
 				serviceKey := expectedRequest.NamespacedName
 				ctx := context.Background()
 				var minScale int32 = 2
->>>>>>> a6052cf8
 				ig := &v1alpha1.InferenceGraph{
 					ObjectMeta: metav1.ObjectMeta{
 						Name:      serviceKey.Name,
 						Namespace: serviceKey.Namespace,
-<<<<<<< HEAD
-=======
 						Annotations: map[string]string{
 							"serving.kserve.io/deploymentMode":    string(constants.Serverless),
 							autoscaling.InitialScaleAnnotationKey: "3",
@@ -335,7 +274,6 @@
 						Annotations: map[string]string{
 							"serving.kserve.io/deploymentMode": string(constants.Serverless),
 						},
->>>>>>> a6052cf8
 					},
 					Spec: v1alpha1.InferenceGraphSpec{
 						MinReplicas: &minScale,
@@ -356,41 +294,6 @@
 				Expect(k8sClient.Create(ctx, ig)).Should(Succeed())
 				defer k8sClient.Delete(ctx, ig)
 
-<<<<<<< HEAD
-				actualKnServiceCreated := &knservingv1.Service{}
-				Eventually(func() error {
-					return k8sClient.Get(context.TODO(), serviceKey, actualKnServiceCreated)
-				}, timeout).
-					Should(Succeed())
-
-				Expect(actualKnServiceCreated.Spec.Template.Annotations[constants.MinScaleAnnotationKey]).To(Equal(fmt.Sprint(constants.DefaultMinReplicas)))
-				Expect(constants.InitialScaleAnnotationKey).ShouldNot(BeKeyOf(actualKnServiceCreated.Spec.Template.Annotations))
-			})
-		})
-	})
-	Context("with knative configured to not allow zero initial scale", func() {
-		BeforeEach(func() {
-			// Update the existing knativeserving custom resource to set allow-zero-intial-scale to false
-			knativeService := &operatorv1beta1.KnativeServing{}
-			Expect(k8sClient.Get(context.TODO(), types.NamespacedName{Name: constants.DefaultKnServingName, Namespace: constants.DefaultKnServingNamespace}, knativeService)).ToNot(HaveOccurred())
-			knativeService.Spec.CommonSpec.Config["autoscaler"]["allow-zero-initial-scale"] = "false"
-			Eventually(func() error {
-				return k8sClient.Update(context.TODO(), knativeService)
-			}, timeout).Should(Succeed())
-		})
-		AfterEach(func() {
-			// Restore the original knativeserving custom resource configuration
-			knativeServiceRestored := &operatorv1beta1.KnativeServing{}
-			Expect(k8sClient.Get(context.TODO(), types.NamespacedName{Name: constants.DefaultKnServingName, Namespace: constants.DefaultKnServingNamespace}, knativeServiceRestored)).ToNot(HaveOccurred())
-			knativeServiceRestored.Spec.CommonSpec.Config["autoscaler"]["allow-zero-initial-scale"] = "true"
-			Eventually(func() error {
-				return k8sClient.Update(context.TODO(), knativeServiceRestored)
-			}, timeout).Should(Succeed())
-		})
-		When("an InferenceGraph with min-scale:0 annotation is created", func() {
-			It("should create a knative service with min-scale:0 annotation and no initial-scale annotation", func() {
-				var configMap = &v1.ConfigMap{
-=======
 				actualService := &knservingv1.Service{}
 				Eventually(func() error {
 					return k8sClient.Get(context.TODO(), serviceKey, actualService)
@@ -434,7 +337,6 @@
 			It("should override the default initial scale value with the annotation value", func() {
 				// Create configmap
 				configMap := &corev1.ConfigMap{
->>>>>>> a6052cf8
 					ObjectMeta: metav1.ObjectMeta{
 						Name:      constants.InferenceServiceConfigMapName,
 						Namespace: constants.KServeNamespace,
@@ -443,31 +345,19 @@
 				}
 				Expect(k8sClient.Create(context.TODO(), configMap)).NotTo(HaveOccurred())
 				defer k8sClient.Delete(context.TODO(), configMap)
-<<<<<<< HEAD
-				graphName := "initialscale3"
-				var expectedRequest = reconcile.Request{NamespacedName: types.NamespacedName{Name: graphName, Namespace: "default"}}
-				var serviceKey = expectedRequest.NamespacedName
-				ctx := context.Background()
-				minScale := 1
-=======
 
 				graphName := "initialscale5"
 				expectedRequest := reconcile.Request{NamespacedName: types.NamespacedName{Name: graphName, Namespace: "default"}}
 				serviceKey := expectedRequest.NamespacedName
 				ctx := context.Background()
 				var minScale int32 = 2
->>>>>>> a6052cf8
 				ig := &v1alpha1.InferenceGraph{
 					ObjectMeta: metav1.ObjectMeta{
 						Name:      serviceKey.Name,
 						Namespace: serviceKey.Namespace,
 						Annotations: map[string]string{
-<<<<<<< HEAD
-							constants.MinScaleAnnotationKey: "0",
-=======
 							"serving.kserve.io/deploymentMode":    string(constants.Serverless),
 							autoscaling.InitialScaleAnnotationKey: "0",
->>>>>>> a6052cf8
 						},
 					},
 					Spec: v1alpha1.InferenceGraphSpec{
@@ -489,21 +379,6 @@
 				Expect(k8sClient.Create(ctx, ig)).Should(Succeed())
 				defer k8sClient.Delete(ctx, ig)
 
-<<<<<<< HEAD
-				actualKnServiceCreated := &knservingv1.Service{}
-				Eventually(func() error {
-					return k8sClient.Get(context.TODO(), serviceKey, actualKnServiceCreated)
-				}, timeout).
-					Should(Succeed())
-
-				Expect(actualKnServiceCreated.Spec.Template.Annotations[constants.MinScaleAnnotationKey]).To(Equal("0"))
-				Expect(constants.InitialScaleAnnotationKey).ShouldNot(BeKeyOf(actualKnServiceCreated.Spec.Template.Annotations))
-			})
-		})
-		When("an InferenceGraph without min-scale annotation is created", func() {
-			It("should create a knative service with no initial-scale annotation and min-scale annotation equal to the default minReplicas value", func() {
-				var configMap = &v1.ConfigMap{
-=======
 				actualService := &knservingv1.Service{}
 				Eventually(func() error {
 					return k8sClient.Get(context.TODO(), serviceKey, actualService)
@@ -517,7 +392,6 @@
 			It("should override the default initial scale value with the annotation value", func() {
 				// Create configmap
 				configMap := &corev1.ConfigMap{
->>>>>>> a6052cf8
 					ObjectMeta: metav1.ObjectMeta{
 						Name:      constants.InferenceServiceConfigMapName,
 						Namespace: constants.KServeNamespace,
@@ -526,26 +400,16 @@
 				}
 				Expect(k8sClient.Create(context.TODO(), configMap)).NotTo(HaveOccurred())
 				defer k8sClient.Delete(context.TODO(), configMap)
-<<<<<<< HEAD
-				graphName := "initialscale4"
-				var expectedRequest = reconcile.Request{NamespacedName: types.NamespacedName{Name: graphName, Namespace: "default"}}
-				var serviceKey = expectedRequest.NamespacedName
-				ctx := context.Background()
-				minScale := 1
-=======
 
 				graphName := "initialscale6"
 				expectedRequest := reconcile.Request{NamespacedName: types.NamespacedName{Name: graphName, Namespace: "default"}}
 				serviceKey := expectedRequest.NamespacedName
 				ctx := context.Background()
 				var minScale int32 = 2
->>>>>>> a6052cf8
 				ig := &v1alpha1.InferenceGraph{
 					ObjectMeta: metav1.ObjectMeta{
 						Name:      serviceKey.Name,
 						Namespace: serviceKey.Namespace,
-<<<<<<< HEAD
-=======
 						Annotations: map[string]string{
 							"serving.kserve.io/deploymentMode":    string(constants.Serverless),
 							autoscaling.InitialScaleAnnotationKey: "3",
@@ -659,7 +523,6 @@
 						Annotations: map[string]string{
 							"serving.kserve.io/deploymentMode": string(constants.Serverless),
 						},
->>>>>>> a6052cf8
 					},
 					Spec: v1alpha1.InferenceGraphSpec{
 						MinReplicas: &minScale,
@@ -680,16 +543,6 @@
 				Expect(k8sClient.Create(ctx, ig)).Should(Succeed())
 				defer k8sClient.Delete(ctx, ig)
 
-<<<<<<< HEAD
-				actualKnServiceCreated := &knservingv1.Service{}
-				Eventually(func() error {
-					return k8sClient.Get(context.TODO(), serviceKey, actualKnServiceCreated)
-				}, timeout).
-					Should(Succeed())
-
-				Expect(actualKnServiceCreated.Spec.Template.Annotations[constants.MinScaleAnnotationKey]).To(Equal(fmt.Sprint(constants.DefaultMinReplicas)))
-				Expect(constants.InitialScaleAnnotationKey).ShouldNot(BeKeyOf(actualKnServiceCreated.Spec.Template.Annotations))
-=======
 				actualService := &knservingv1.Service{}
 				Eventually(func() error {
 					return k8sClient.Get(context.TODO(), serviceKey, actualService)
@@ -697,7 +550,6 @@
 					Should(Succeed())
 
 				Expect(actualService.Spec.Template.Annotations[autoscaling.InitialScaleAnnotationKey]).To(Equal("0"))
->>>>>>> a6052cf8
 			})
 		})
 	})
@@ -833,21 +685,12 @@
 										},
 									},
 									AutomountServiceAccountToken: proto.Bool(false),
-<<<<<<< HEAD
-									Volumes: []v1.Volume{
-										{
-											Name: "openshift-service-ca-bundle",
-											VolumeSource: v1.VolumeSource{
-												ConfigMap: &v1.ConfigMapVolumeSource{
-													LocalObjectReference: v1.LocalObjectReference{
-=======
 									Volumes: []corev1.Volume{
 										{
 											Name: "openshift-service-ca-bundle",
 											VolumeSource: corev1.VolumeSource{
 												ConfigMap: &corev1.ConfigMapVolumeSource{
 													LocalObjectReference: corev1.LocalObjectReference{
->>>>>>> a6052cf8
 														Name: constants.OpenShiftServiceCaConfigMapName,
 													},
 												},
@@ -1013,21 +856,12 @@
 										},
 									},
 									AutomountServiceAccountToken: proto.Bool(false),
-<<<<<<< HEAD
-									Volumes: []v1.Volume{
-										{
-											Name: "openshift-service-ca-bundle",
-											VolumeSource: v1.VolumeSource{
-												ConfigMap: &v1.ConfigMapVolumeSource{
-													LocalObjectReference: v1.LocalObjectReference{
-=======
 									Volumes: []corev1.Volume{
 										{
 											Name: "openshift-service-ca-bundle",
 											VolumeSource: corev1.VolumeSource{
 												ConfigMap: &corev1.ConfigMapVolumeSource{
 													LocalObjectReference: corev1.LocalObjectReference{
->>>>>>> a6052cf8
 														Name: constants.OpenShiftServiceCaConfigMapName,
 													},
 												},
@@ -1190,20 +1024,13 @@
 													Drop: []corev1.Capability{corev1.Capability("ALL")},
 												},
 											},
-<<<<<<< HEAD
-											VolumeMounts: []v1.VolumeMount{
-=======
 											VolumeMounts: []corev1.VolumeMount{
->>>>>>> a6052cf8
 												{
 													Name:      "openshift-service-ca-bundle",
 													MountPath: "/etc/odh/openshift-service-ca-bundle",
 												},
 											},
-<<<<<<< HEAD
-=======
 											ReadinessProbe: expectedReadinessProbe,
->>>>>>> a6052cf8
 										},
 									},
 									Affinity: &corev1.Affinity{
@@ -1230,21 +1057,12 @@
 										},
 									},
 									AutomountServiceAccountToken: proto.Bool(false),
-<<<<<<< HEAD
-									Volumes: []v1.Volume{
-										{
-											Name: "openshift-service-ca-bundle",
-											VolumeSource: v1.VolumeSource{
-												ConfigMap: &v1.ConfigMapVolumeSource{
-													LocalObjectReference: v1.LocalObjectReference{
-=======
 									Volumes: []corev1.Volume{
 										{
 											Name: "openshift-service-ca-bundle",
 											VolumeSource: corev1.VolumeSource{
 												ConfigMap: &corev1.ConfigMapVolumeSource{
 													LocalObjectReference: corev1.LocalObjectReference{
->>>>>>> a6052cf8
 														Name: constants.OpenShiftServiceCaConfigMapName,
 													},
 												},
@@ -1341,11 +1159,7 @@
 			Expect(actualK8sServiceCreated.Spec.Ports[0].Port).To(Equal(int32(443)))
 			Expect(actualK8sServiceCreated.Spec.Ports[0].TargetPort.IntVal).To(Equal(int32(8080)))
 
-<<<<<<< HEAD
-			//No KNative Service should get created in Raw deployment mode
-=======
 			// No KNative Service should get created in Raw deployment mode
->>>>>>> a6052cf8
 			actualKnServiceCreated := &knservingv1.Service{}
 			Eventually(func() bool {
 				if err := k8sClient.Get(context.TODO(), serviceKey, actualKnServiceCreated); err != nil {
@@ -1400,11 +1214,7 @@
 
 		It("Should not create ingress when cluster-local visibility is configured", func() {
 			By("By creating a new InferenceGraph")
-<<<<<<< HEAD
-			var configMap = &v1.ConfigMap{
-=======
 			configMap := &corev1.ConfigMap{
->>>>>>> a6052cf8
 				ObjectMeta: metav1.ObjectMeta{
 					Name:      constants.InferenceServiceConfigMapName,
 					Namespace: constants.KServeNamespace,
@@ -1414,13 +1224,8 @@
 			Expect(k8sClient.Create(context.TODO(), configMap)).NotTo(HaveOccurred())
 			defer func() { _ = k8sClient.Delete(context.TODO(), configMap) }()
 			graphName := "igraw-private"
-<<<<<<< HEAD
-			var expectedRequest = reconcile.Request{NamespacedName: types.NamespacedName{Name: graphName, Namespace: "default"}}
-			var serviceKey = expectedRequest.NamespacedName
-=======
 			expectedRequest := reconcile.Request{NamespacedName: types.NamespacedName{Name: graphName, Namespace: "default"}}
 			serviceKey := expectedRequest.NamespacedName
->>>>>>> a6052cf8
 			ctx := context.Background()
 			ig := &v1alpha1.InferenceGraph{
 				ObjectMeta: metav1.ObjectMeta{
@@ -1476,11 +1281,7 @@
 
 		It("Should reconfigure InferenceGraph as private when cluster-local visibility is configured", func() {
 			By("By creating a new InferenceGraph")
-<<<<<<< HEAD
-			var configMap = &v1.ConfigMap{
-=======
 			configMap := &corev1.ConfigMap{
->>>>>>> a6052cf8
 				ObjectMeta: metav1.ObjectMeta{
 					Name:      constants.InferenceServiceConfigMapName,
 					Namespace: constants.KServeNamespace,
@@ -1490,13 +1291,8 @@
 			Expect(k8sClient.Create(context.TODO(), configMap)).NotTo(HaveOccurred())
 			defer func() { _ = k8sClient.Delete(context.TODO(), configMap) }()
 			graphName := "igraw-exposed-to-private"
-<<<<<<< HEAD
-			var expectedRequest = reconcile.Request{NamespacedName: types.NamespacedName{Name: graphName, Namespace: "default"}}
-			var serviceKey = expectedRequest.NamespacedName
-=======
 			expectedRequest := reconcile.Request{NamespacedName: types.NamespacedName{Name: graphName, Namespace: "default"}}
 			serviceKey := expectedRequest.NamespacedName
->>>>>>> a6052cf8
 			ctx := context.Background()
 			ig := &v1alpha1.InferenceGraph{
 				ObjectMeta: metav1.ObjectMeta{
@@ -1631,20 +1427,12 @@
 	})
 
 	Context("When creating an IG in Raw deployment mode with auth", func() {
-<<<<<<< HEAD
-		var configMap *v1.ConfigMap
-		var inferenceGraph *v1alpha1.InferenceGraph
-
-		BeforeEach(func() {
-			configMap = &v1.ConfigMap{
-=======
 		var configMap *corev1.ConfigMap
 		var inferenceGraph *v1alpha1.InferenceGraph
 		ctx := context.Background()
 
 		BeforeEach(func() {
 			configMap = &corev1.ConfigMap{
->>>>>>> a6052cf8
 				ObjectMeta: metav1.ObjectMeta{
 					Name:      constants.InferenceServiceConfigMapName,
 					Namespace: constants.KServeNamespace,
@@ -1654,11 +1442,7 @@
 			Expect(k8sClient.Create(ctx, configMap)).NotTo(HaveOccurred())
 
 			graphName := "igrawauth1"
-<<<<<<< HEAD
-			ctx := context.Background()
-=======
-
->>>>>>> a6052cf8
+
 			inferenceGraph = &v1alpha1.InferenceGraph{
 				ObjectMeta: metav1.ObjectMeta{
 					Name:      graphName,
@@ -1720,11 +1504,7 @@
 		It("Should create a ServiceAccount for querying the Kubernetes API to check tokens", func() {
 			Eventually(func(g Gomega) {
 				saKey := types.NamespacedName{Namespace: inferenceGraph.GetNamespace(), Name: getServiceAccountNameForGraph(inferenceGraph)}
-<<<<<<< HEAD
-				serviceAccount := v1.ServiceAccount{}
-=======
 				serviceAccount := corev1.ServiceAccount{}
->>>>>>> a6052cf8
 				g.Expect(k8sClient.Get(ctx, saKey, &serviceAccount)).To(Succeed())
 				g.Expect(serviceAccount.OwnerReferences).ToNot(BeEmpty())
 			}, timeout, interval).Should(Succeed())
@@ -1742,11 +1522,7 @@
 		})
 
 		It("Should delete the ServiceAccount when the InferenceGraph is deleted", func() {
-<<<<<<< HEAD
-			serviceAccount := v1.ServiceAccount{}
-=======
 			serviceAccount := corev1.ServiceAccount{}
->>>>>>> a6052cf8
 			saKey := types.NamespacedName{Namespace: inferenceGraph.GetNamespace(), Name: getServiceAccountNameForGraph(inferenceGraph)}
 
 			Eventually(func() error {
@@ -1776,8 +1552,6 @@
 			}, timeout, interval).ShouldNot(ContainElement(HaveField("Name", getServiceAccountNameForGraph(inferenceGraph))))
 		})
 	})
-<<<<<<< HEAD
-=======
 
 	Context("When creating an IG with tolerations in the spec", func() {
 		It("Should propagate to underlying pod", func() {
@@ -1945,5 +1719,4 @@
 			Expect(actualKnServiceCreated.Spec).To(BeComparableTo(expectedKnService.Spec))
 		})
 	})
->>>>>>> a6052cf8
 })