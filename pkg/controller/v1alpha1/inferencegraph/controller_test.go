--- conflicted
+++ resolved
@@ -478,8 +478,6 @@
 		})
 	})
 
-<<<<<<< HEAD
-=======
 	Context("When creating an inferencegraph in Raw deployment mode with annotations", func() {
 		It("Should create a raw k8s resources with podspec", func() {
 			By("By creating a new InferenceGraph")
@@ -580,7 +578,6 @@
 		})
 	})
 
->>>>>>> 7536608c
 	Context("When creating an InferenceGraph in Serverless mode", func() {
 		It("Should fail if Knative Serving is not installed", func() {
 			// Simulate Knative Serving is absent by setting to false the relevant item in utils.gvResourcesCache variable
