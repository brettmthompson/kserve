--- conflicted
+++ resolved
@@ -23,10 +23,6 @@
 // +kubebuilder:rbac:groups=serving.knative.dev,resources=services/status,verbs=get;update;patch
 // +kubebuilder:rbac:groups=route.openshift.io,resources=routes,verbs=create;get;update;patch;watch;delete
 // +kubebuilder:rbac:groups=route.openshift.io,resources=routes/status,verbs=get
-<<<<<<< HEAD
-// +kubebuilder:rbac:groups=operator.knative.dev,resources=knativeservings,verbs=get;list;watch
-=======
->>>>>>> 3b6d478f
 package inferencegraph
 
 import (
@@ -36,13 +32,9 @@
 	"strings"
 
 	"github.com/go-logr/logr"
-<<<<<<< HEAD
+
 	osv1 "github.com/openshift/api/route/v1"
-=======
-
-	osv1 "github.com/openshift/api/route/v1"
-
->>>>>>> 3b6d478f
+
 	"github.com/pkg/errors"
 	appsv1 "k8s.io/api/apps/v1"
 	corev1 "k8s.io/api/core/v1"
@@ -150,15 +142,8 @@
 }
 
 func (r *InferenceGraphReconciler) Reconcile(ctx context.Context, req ctrl.Request) (ctrl.Result, error) {
-<<<<<<< HEAD
-	_ = context.Background()
-
-	// Fetch the InferenceGraph instance
-	graph := &v1alpha1api.InferenceGraph{}
-=======
 	// Fetch the InferenceService instance
 	graph := &v1alpha1.InferenceGraph{}
->>>>>>> 3b6d478f
 	if err := r.Get(ctx, req.NamespacedName, graph); err != nil {
 		if apierr.IsNotFound(err) {
 			// Object not found, return.  Created objects are automatically garbage collected.
@@ -255,12 +240,6 @@
 		if err != nil {
 			return ctrl.Result{}, errors.Wrapf(err, "fails to reconcile resources for auth verification")
 		}
-<<<<<<< HEAD
-
-		// Create inference graph resources such as deployment, service, hpa in raw deployment mode
-		deployment, url, err := handleInferenceGraphRawDeployment(r.Client, r.Clientset, r.Scheme, graph, routerConfig)
-=======
->>>>>>> 3b6d478f
 
 		// Create inference graph resources such as deployment, service, hpa in raw deployment mode
 		deployment, url, err := handleInferenceGraphRawDeployment(ctx, r.Client, r.Clientset, r.Scheme, graph, routerConfig)
@@ -325,8 +304,6 @@
 			return ctrl.Result{}, errors.Wrapf(err, "fails to create new knative service")
 		}
 
-<<<<<<< HEAD
-=======
 		// Retrieve the allow-zero-initial-scale value from the knative autoscaler configuration.
 		allowZeroInitialScale, err := knutils.CheckZeroInitialScaleAllowed(ctx, r.Clientset)
 		if err != nil {
@@ -337,7 +314,6 @@
 
 		desired := createKnativeService(graph.ObjectMeta, graph, routerConfig)
 
->>>>>>> 3b6d478f
 		err = controllerutil.SetControllerReference(graph, desired, r.Scheme)
 		if err != nil {
 			return reconcile.Result{}, err
@@ -421,21 +397,7 @@
 	return nil
 }
 
-<<<<<<< HEAD
-func (r *InferenceGraphReconciler) onDeleteCleanup(ctx context.Context, graph *v1alpha1api.InferenceGraph) error {
-	if err := removeAuthPrivilegesFromGraphServiceAccount(ctx, r.Clientset, graph); err != nil {
-		return err
-	}
-	if err := deleteGraphServiceAccount(ctx, r.Clientset, graph); err != nil {
-		return err
-	}
-	return nil
-}
-
-func (r *InferenceGraphReconciler) SetupWithManager(mgr ctrl.Manager, deployConfig *v1beta1api.DeployConfig) error {
-=======
 func (r *InferenceGraphReconciler) SetupWithManager(mgr ctrl.Manager, deployConfig *v1beta1.DeployConfig) error {
->>>>>>> 3b6d478f
 	r.ClientConfig = mgr.GetConfig()
 
 	ksvcFound, err := utils.IsCrdAvailable(r.ClientConfig, knservingv1.SchemeGroupVersion.String(), constants.KnativeServiceKind)
@@ -444,11 +406,7 @@
 	}
 
 	ctrlBuilder := ctrl.NewControllerManagedBy(mgr).
-<<<<<<< HEAD
-		For(&v1alpha1api.InferenceGraph{}).
-=======
 		For(&v1alpha1.InferenceGraph{}).
->>>>>>> 3b6d478f
 		Owns(&appsv1.Deployment{}).
 		Owns(&osv1.Route{})
 
