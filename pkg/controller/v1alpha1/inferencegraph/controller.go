/*
Copyright 2022 The KServe Authors.

Licensed under the Apache License, Version 2.0 (the "License");
you may not use this file except in compliance with the License.
You may obtain a copy of the License at

    http://www.apache.org/licenses/LICENSE-2.0

Unless required by applicable law or agreed to in writing, software
distributed under the License is distributed on an "AS IS" BASIS,
WITHOUT WARRANTIES OR CONDITIONS OF ANY KIND, either express or implied.
See the License for the specific language governing permissions and
limitations under the License.
*/

// +kubebuilder:rbac:groups=serving.kserve.io,resources=inferencegraphs;inferencegraphs/finalizers,verbs=get;list;watch;create;update;patch;delete
// +kubebuilder:rbac:groups=serving.kserve.io,resources=inferencegraphs/status,verbs=get;update;patch
// +kubebuilder:rbac:groups="",resources=serviceaccounts,verbs=create;patch;delete
// +kubebuilder:rbac:groups=rbac.authorization.k8s.io,resources=clusterrolebindings,verbs=create;get;update;patch,resourceNames=kserve-inferencegraph-auth-verifiers
// +kubebuilder:rbac:groups=serving.knative.dev,resources=services,verbs=get;list;watch;create;update;patch;delete
// +kubebuilder:rbac:groups=serving.knative.dev,resources=services/finalizers,verbs=get;list;watch;create;update;patch;delete
// +kubebuilder:rbac:groups=serving.knative.dev,resources=services/status,verbs=get;update;patch
// +kubebuilder:rbac:groups=route.openshift.io,resources=routes,verbs=create;get;update;patch;watch;delete
// +kubebuilder:rbac:groups=route.openshift.io,resources=routes/status,verbs=get
// +kubebuilder:rbac:groups=operator.knative.dev,resources=knativeservings,verbs=get;list;watch
package inferencegraph

import (
	"context"
	"encoding/json"
	"fmt"
	"strings"

	"github.com/go-logr/logr"

	osv1 "github.com/openshift/api/route/v1"

	"github.com/pkg/errors"
	appsv1 "k8s.io/api/apps/v1"
	corev1 "k8s.io/api/core/v1"
	"k8s.io/apimachinery/pkg/api/equality"
	apierr "k8s.io/apimachinery/pkg/api/errors"
	"k8s.io/apimachinery/pkg/api/resource"
	metav1 "k8s.io/apimachinery/pkg/apis/meta/v1"
	"k8s.io/apimachinery/pkg/runtime"
	"k8s.io/apimachinery/pkg/types"
	"k8s.io/client-go/kubernetes"
	"k8s.io/client-go/rest"
	"k8s.io/client-go/tools/record"
	operatorv1beta1 "knative.dev/operator/pkg/apis/operator/v1beta1"
	"knative.dev/pkg/apis"
	knservingv1 "knative.dev/serving/pkg/apis/serving/v1"
	ctrl "sigs.k8s.io/controller-runtime"
	"sigs.k8s.io/controller-runtime/pkg/client"
	"sigs.k8s.io/controller-runtime/pkg/controller/controllerutil"
	"sigs.k8s.io/controller-runtime/pkg/reconcile"
	"sigs.k8s.io/yaml"

	"github.com/kserve/kserve/pkg/apis/serving/v1alpha1"
	"github.com/kserve/kserve/pkg/apis/serving/v1beta1"
	"github.com/kserve/kserve/pkg/constants"
	isvcutils "github.com/kserve/kserve/pkg/controller/v1beta1/inferenceservice/utils"
	"github.com/kserve/kserve/pkg/utils"
)

// InferenceGraphReconciler reconciles a InferenceGraph object
type InferenceGraphReconciler struct {
	client.Client
	ClientConfig *rest.Config
	Clientset    kubernetes.Interface
	Log          logr.Logger
	Scheme       *runtime.Scheme
	Recorder     record.EventRecorder
}

// InferenceGraphState describes the Readiness of the InferenceGraph
type InferenceGraphState string

const (
	InferenceGraphControllerName string              = "inferencegraph-controller"
	InferenceGraphNotReadyState  InferenceGraphState = "InferenceGraphNotReady"
	InferenceGraphReadyState     InferenceGraphState = "InferenceGraphReady"
)

type RouterConfig struct {
	Image         string `json:"image"`
	CpuRequest    string `json:"cpuRequest"`
	CpuLimit      string `json:"cpuLimit"`
	MemoryRequest string `json:"memoryRequest"`
	MemoryLimit   string `json:"memoryLimit"`
	/*
		Example of how to add headers in router config:
		headers: {
		 "propagate": [
			"Custom-Header1",
			"Custom-Header2"
		  ]
		}
		Note: Making Headers, a map of strings, gives the flexibility to extend it in the future to support adding more
		operations on headers. For example: Similar to "propagate" operation, one can add "transform" operation if they
		want to transform headers keys or values before passing down to nodes.
	*/
	Headers          map[string][]string `json:"headers"`
	ImagePullPolicy  string              `json:"imagePullPolicy"`
	ImagePullSecrets []string            `json:"imagePullSecrets"`
}

func (rc *RouterConfig) GetImagePullSecrets() []corev1.LocalObjectReference {
	imagePullSecrets := make([]corev1.LocalObjectReference, 0, len(rc.ImagePullSecrets))
	for _, secret := range rc.ImagePullSecrets {
		imagePullSecrets = append(imagePullSecrets, corev1.LocalObjectReference{Name: secret})
	}
	return imagePullSecrets
}

func getRouterConfigs(configMap *corev1.ConfigMap) (*RouterConfig, error) {
	routerConfig := &RouterConfig{}
	if agentConfigValue, ok := configMap.Data["router"]; ok {
		err := json.Unmarshal([]byte(agentConfigValue), &routerConfig)
		if err != nil {
			panic(fmt.Errorf("Unable to unmarshall agent json string due to %w ", err))
		}
	}

	// Ensure that we set proper values for CPU/Memory Limit/Request
	resourceDefaults := []string{
		routerConfig.MemoryRequest,
		routerConfig.MemoryLimit,
		routerConfig.CpuRequest,
		routerConfig.CpuLimit,
	}
	for _, key := range resourceDefaults {
		_, err := resource.ParseQuantity(key)
		if err != nil {
			return routerConfig, fmt.Errorf("Failed to parse resource configuration for router: %q",
				err.Error())
		}
	}

	return routerConfig, nil
}

func (r *InferenceGraphReconciler) Reconcile(ctx context.Context, req ctrl.Request) (ctrl.Result, error) {
	// Fetch the InferenceService instance
	graph := &v1alpha1.InferenceGraph{}
	if err := r.Get(ctx, req.NamespacedName, graph); err != nil {
		if apierr.IsNotFound(err) {
			// Object not found, return.  Created objects are automatically garbage collected.
			// For additional cleanup logic use finalizers.
			return reconcile.Result{}, nil
		}
		return reconcile.Result{}, err
	}

	r.Log.Info("Reconciling inference graph", "apiVersion", graph.APIVersion, "graph", graph.Name)
	configMap, err := r.Clientset.CoreV1().ConfigMaps(constants.KServeNamespace).Get(ctx, constants.InferenceServiceConfigMapName, metav1.GetOptions{})
	if err != nil {
		r.Log.Error(err, "Failed to find config map", "name", constants.InferenceServiceConfigMapName)
		return reconcile.Result{}, err
	}

	// examine DeletionTimestamp to determine if object is under deletion
	if graph.ObjectMeta.DeletionTimestamp.IsZero() {
		// The object is not being deleted, so if it does not have our finalizer,
		// then lets add the finalizer.
		if !utils.Includes(graph.ObjectMeta.Finalizers, constants.InferenceGraphFinalizerName) {
			graph.ObjectMeta.Finalizers = append(graph.ObjectMeta.Finalizers, constants.InferenceGraphFinalizerName)
			patchYaml := "metadata:\n  finalizers: [" + strings.Join(graph.ObjectMeta.Finalizers, ",") + "]"
			patchJson, _ := yaml.YAMLToJSON([]byte(patchYaml))
			if err = r.Patch(ctx, graph, client.RawPatch(types.MergePatchType, patchJson)); err != nil {
				return reconcile.Result{}, err
			}
		}
	} else {
		// The object is being deleted
		if utils.Includes(graph.ObjectMeta.Finalizers, constants.InferenceGraphFinalizerName) {
			// our finalizer is present, so lets cleanup resources
			if err = r.onDeleteCleanup(ctx, graph); err != nil {
				// if fail to delete the external dependency here, return with error
				// so that it can be retried
				return ctrl.Result{}, err
			}

			// remove our finalizer from the list and update it.
			graph.ObjectMeta.Finalizers = utils.RemoveString(graph.ObjectMeta.Finalizers, constants.InferenceGraphFinalizerName)
			patchYaml := "metadata:\n  finalizers: [" + strings.Join(graph.ObjectMeta.Finalizers, ",") + "]"
			patchJson, _ := yaml.YAMLToJSON([]byte(patchYaml))
			if err = r.Patch(ctx, graph, client.RawPatch(types.MergePatchType, patchJson)); err != nil {
				return reconcile.Result{}, err
			}
		}

		// Stop reconciliation as the item is being deleted
		return ctrl.Result{}, nil
	}

	routerConfig, err := getRouterConfigs(configMap)
	if err != nil {
		return reconcile.Result{}, err
	}
	// resolve service urls
	for node, router := range graph.Spec.Nodes {
		for i, route := range router.Steps {
			isvc := v1beta1.InferenceService{}
			if route.ServiceName != "" {
				err := r.Client.Get(ctx, types.NamespacedName{Namespace: graph.Namespace, Name: route.ServiceName}, &isvc)
				if err == nil {
					if graph.Spec.Nodes[node].Steps[i].ServiceURL == "" {
						serviceUrl, err := isvcutils.GetPredictorEndpoint(&isvc)
						if err == nil {
							graph.Spec.Nodes[node].Steps[i].ServiceURL = serviceUrl
						} else {
							r.Log.Info("inference service is not ready", "name", route.ServiceName)
							return reconcile.Result{Requeue: true}, errors.Wrapf(err, "service %s is not ready", route.ServiceName)
						}
					}
				} else {
					r.Log.Info("inference service is not found", "name", route.ServiceName)
					return reconcile.Result{Requeue: true}, errors.Wrapf(err, "Failed to find graph service %s", route.ServiceName)
				}
			}
		}
	}

	isvcConfigMap, err := v1beta1.GetInferenceServiceConfigMap(ctx, r.Clientset)
	if err != nil {
		return reconcile.Result{}, errors.Wrapf(err, "fails to get InferenceService config map")
	}
	deployConfig, err := v1beta1.NewDeployConfig(isvcConfigMap)
	if err != nil {
		return reconcile.Result{}, errors.Wrapf(err, "fails to create DeployConfig")
	}

	deploymentMode := isvcutils.GetDeploymentMode(graph.Status.DeploymentMode, graph.ObjectMeta.Annotations, deployConfig)
	r.Log.Info("Inference graph deployment ", "deployment mode ", deploymentMode)
	if deploymentMode == constants.RawDeployment {
		// If the inference graph has auth enabled, create the supporting resources
		err = handleInferenceGraphRawAuthResources(ctx, r.Clientset, r.Scheme, graph)
		if err != nil {
			return ctrl.Result{}, errors.Wrapf(err, "fails to reconcile resources for auth verification")
		}

		// Create inference graph resources such as deployment, service, hpa in raw deployment mode
		deployment, url, err := handleInferenceGraphRawDeployment(ctx, r.Client, r.Clientset, r.Scheme, graph, routerConfig)
		if err != nil {
			return ctrl.Result{}, errors.Wrapf(err, "fails to reconcile inference graph raw deployment")
		}

		r.Log.Info("Inference graph raw", "deployment conditions", deployment.Status.Conditions)
		igAvailable := false
		for _, con := range deployment.Status.Conditions {
			if con.Type == appsv1.DeploymentAvailable {
				igAvailable = true
				break
			}
		}
		if !igAvailable {
			// If Deployment resource not yet available, IG is not available as well. Reconcile again.
			return reconcile.Result{Requeue: true}, errors.Wrapf(err,
				"Failed to find inference graph deployment  %s", graph.Name)
		}

		routeReconciler := OpenShiftRouteReconciler{
			Scheme: r.Scheme,
			Client: r.Client,
		}
		hostname, err := routeReconciler.Reconcile(ctx, graph)
		url.Host = hostname
		url.Scheme = "https"
		if err != nil {
			return ctrl.Result{}, errors.Wrapf(err, "fails to reconcile Route for InferenceGraph")
		}

		logger.Info("Inference graph raw before propagate status")
		PropagateRawStatus(&graph.Status, deployment, url)
	} else {
		// Abort if Knative Services are not available
		ksvcAvailable, checkKsvcErr := utils.IsCrdAvailable(r.ClientConfig, knservingv1.SchemeGroupVersion.String(), constants.KnativeServiceKind)
		if checkKsvcErr != nil {
			return reconcile.Result{}, checkKsvcErr
		}

		if !ksvcAvailable {
			r.Recorder.Event(graph, corev1.EventTypeWarning, "ServerlessModeRejected",
				"It is not possible to use Serverless deployment mode when Knative Services are not available")
			return reconcile.Result{Requeue: false}, reconcile.TerminalError(fmt.Errorf("the resolved deployment mode of InferenceGraph '%s' is Serverless, but Knative Services are not available", graph.Name))
		}

		// Abort if Knative KnativeServings are not available
		knServingFound, knServingCheckErr := utils.IsCrdAvailable(r.ClientConfig, operatorv1beta1.SchemeGroupVersion.String(), constants.KnativeServingKind)
		if knServingCheckErr != nil {
			return reconcile.Result{}, knServingCheckErr
		}

		if !knServingFound {
			r.Recorder.Event(graph, corev1.EventTypeWarning, "ServerlessModeRejected",
				"It is not possible to use Serverless deployment mode when Knative KnativeServings are not available")
			return reconcile.Result{Requeue: false}, reconcile.TerminalError(fmt.Errorf("the resolved deployment mode of InferenceGraph '%s' is Serverless, but Knative KnativeServings are not available", graph.Name))
		}

		desired, err := createKnativeService(ctx, r.Client, graph.ObjectMeta, graph, routerConfig)
		if err != nil {
			return ctrl.Result{}, errors.Wrapf(err, "fails to create new knative service")
		}

<<<<<<< HEAD
=======
		desired, err := createKnativeService(ctx, r.Clientset, graph.ObjectMeta, graph, routerConfig)
		if err != nil {
			return ctrl.Result{}, errors.Wrapf(err, "fails to create new knative service")
		}

>>>>>>> 3a1dc463
		err = controllerutil.SetControllerReference(graph, desired, r.Scheme)
		if err != nil {
			return reconcile.Result{}, err
		}

		knativeReconciler := NewGraphKnativeServiceReconciler(r.Client, r.Scheme, desired)
		ksvcStatus, err := knativeReconciler.Reconcile(ctx)
		if err != nil {
			r.Log.Error(err, "failed to reconcile inference graph ksvc", "name", graph.GetName())
			return reconcile.Result{}, errors.Wrapf(err, "fails to reconcile inference graph ksvc")
		}

		r.Log.Info("updating inference graph status", "status", ksvcStatus)
		graph.Status.Conditions = ksvcStatus.Status.Conditions
		// @TODO Need to check the status of all the graph components, find the inference services from all the nodes and collect the status
		for _, con := range ksvcStatus.Status.Conditions {
			if con.Type == apis.ConditionReady {
				if con.Status == "True" {
					graph.Status.URL = ksvcStatus.URL
				} else {
					graph.Status.URL = nil
				}
			}
		}
	}

	if err := r.updateStatus(ctx, graph); err != nil {
		r.Recorder.Eventf(graph, corev1.EventTypeWarning, "InternalError", err.Error())
		return reconcile.Result{}, err
	}

	return ctrl.Result{}, nil
}

func (r *InferenceGraphReconciler) updateStatus(ctx context.Context, desiredGraph *v1alpha1.InferenceGraph) error {
	graph := &v1alpha1.InferenceGraph{}
	namespacedName := types.NamespacedName{Name: desiredGraph.Name, Namespace: desiredGraph.Namespace}
	if err := r.Get(ctx, namespacedName, graph); err != nil {
		return err
	}

	wasReady := inferenceGraphReadiness(graph.Status)
	if equality.Semantic.DeepEqual(graph.Status, desiredGraph.Status) {
		// If we didn't change anything then don't call updateStatus.
		// This is important because the copy we loaded from the informer's
		// cache may be stale and we don't want to overwrite a prior update
		// to status with this stale state.
	} else if err := r.Status().Update(ctx, desiredGraph); err != nil {
		r.Log.Error(err, "Failed to update InferenceGraph status", "InferenceGraph", desiredGraph.Name)
		r.Recorder.Eventf(desiredGraph, corev1.EventTypeWarning, "UpdateFailed",
			"Failed to update status for InferenceGraph %q: %v", desiredGraph.Name, err)
		return errors.Wrapf(err, "fails to update InferenceGraph status")
	} else {
		r.Log.Info("updated InferenceGraph status", "InferenceGraph", desiredGraph.Name)
		// If there was a difference and there was no error.
		isReady := inferenceGraphReadiness(desiredGraph.Status)
		if wasReady && !isReady { // Moved to NotReady State
			r.Recorder.Eventf(desiredGraph, corev1.EventTypeWarning, string(InferenceGraphNotReadyState),
				fmt.Sprintf("InferenceGraph [%v] is no longer Ready", desiredGraph.GetName()))
		} else if !wasReady && isReady { // Moved to Ready State
			r.Recorder.Eventf(desiredGraph, corev1.EventTypeNormal, string(InferenceGraphReadyState),
				fmt.Sprintf("InferenceGraph [%v] is Ready", desiredGraph.GetName()))
		}
	}
	return nil
}

func inferenceGraphReadiness(status v1alpha1.InferenceGraphStatus) bool {
	return status.Conditions != nil &&
		status.GetCondition(apis.ConditionReady) != nil &&
		status.GetCondition(apis.ConditionReady).Status == corev1.ConditionTrue
}

func (r *InferenceGraphReconciler) onDeleteCleanup(ctx context.Context, graph *v1alpha1.InferenceGraph) error {
	if err := removeAuthPrivilegesFromGraphServiceAccount(ctx, r.Clientset, graph); err != nil {
		return err
	}
	if err := deleteGraphServiceAccount(ctx, r.Clientset, graph); err != nil {
		return err
	}
	return nil
}

func (r *InferenceGraphReconciler) SetupWithManager(mgr ctrl.Manager, deployConfig *v1beta1.DeployConfig) error {
	r.ClientConfig = mgr.GetConfig()

	ksvcFound, err := utils.IsCrdAvailable(r.ClientConfig, knservingv1.SchemeGroupVersion.String(), constants.KnativeServiceKind)
	if err != nil {
		return err
	}

	ctrlBuilder := ctrl.NewControllerManagedBy(mgr).
		For(&v1alpha1.InferenceGraph{}).
		Owns(&appsv1.Deployment{}).
		Owns(&osv1.Route{})

	if ksvcFound {
		ctrlBuilder = ctrlBuilder.Owns(&knservingv1.Service{})
	} else {
		r.Log.Info("The InferenceGraph controller won't watch serving.knative.dev/v1/Service resources because the CRD is not available.")
	}

	return ctrlBuilder.Complete(r)
}<|MERGE_RESOLUTION|>--- conflicted
+++ resolved
@@ -299,19 +299,11 @@
 			return reconcile.Result{Requeue: false}, reconcile.TerminalError(fmt.Errorf("the resolved deployment mode of InferenceGraph '%s' is Serverless, but Knative KnativeServings are not available", graph.Name))
 		}
 
-		desired, err := createKnativeService(ctx, r.Client, graph.ObjectMeta, graph, routerConfig)
+		desired, err := createKnativeService(ctx, r.Clientset, graph.ObjectMeta, graph, routerConfig)
 		if err != nil {
 			return ctrl.Result{}, errors.Wrapf(err, "fails to create new knative service")
 		}
 
-<<<<<<< HEAD
-=======
-		desired, err := createKnativeService(ctx, r.Clientset, graph.ObjectMeta, graph, routerConfig)
-		if err != nil {
-			return ctrl.Result{}, errors.Wrapf(err, "fails to create new knative service")
-		}
-
->>>>>>> 3a1dc463
 		err = controllerutil.SetControllerReference(graph, desired, r.Scheme)
 		if err != nil {
 			return reconcile.Result{}, err
