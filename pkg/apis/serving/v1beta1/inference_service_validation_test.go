--- conflicted
+++ resolved
@@ -20,12 +20,7 @@
 	"fmt"
 	"testing"
 
-<<<<<<< HEAD
-	"golang.org/x/net/context"
-
 	"github.com/kserve/kserve/pkg/apis/serving/v1alpha1"
-=======
->>>>>>> 9d90069f
 	"github.com/kserve/kserve/pkg/constants"
 
 	"google.golang.org/protobuf/proto"
@@ -1408,7 +1403,6 @@
 
 	t.Run("Valid InferenceService object", func(t *testing.T) {
 		isvc := makeTestInferenceService()
-<<<<<<< HEAD
 		s := runtime.NewScheme()
 		err := AddToScheme(s)
 		if err != nil {
@@ -1420,10 +1414,7 @@
 		}
 		fakeClient := fake.NewClientBuilder().WithObjects(&isvc).WithScheme(s).Build()
 		validator := InferenceServiceValidator{fakeClient}
-		warnings, err := validator.ValidateDelete(context.TODO(), &isvc)
-=======
 		warnings, err := validator.ValidateDelete(t.Context(), &isvc)
->>>>>>> 9d90069f
 		g.Expect(err).ShouldNot(gomega.HaveOccurred())
 		g.Expect(warnings).Should(gomega.BeEmpty())
 	})
@@ -1431,12 +1422,8 @@
 	t.Run("Invalid object type", func(t *testing.T) {
 		// Use a valid runtime.Object type but not an InferenceService
 		notIsvc := &corev1.Pod{}
-<<<<<<< HEAD
 		validator := InferenceServiceValidator{}
-		warnings, err := validator.ValidateDelete(context.TODO(), notIsvc)
-=======
 		warnings, err := validator.ValidateDelete(t.Context(), notIsvc)
->>>>>>> 9d90069f
 		g.Expect(err).Should(gomega.HaveOccurred())
 		g.Expect(warnings).Should(gomega.BeEmpty())
 	})
