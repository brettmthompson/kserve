--- conflicted
+++ resolved
@@ -17,10 +17,6 @@
 package v1beta1
 
 import (
-<<<<<<< HEAD
-	"context"
-=======
->>>>>>> a6052cf8
 	"fmt"
 	"testing"
 
@@ -32,11 +28,7 @@
 
 	"github.com/onsi/gomega"
 	appsv1 "k8s.io/api/apps/v1"
-<<<<<<< HEAD
-	v1 "k8s.io/api/core/v1"
-=======
 	corev1 "k8s.io/api/core/v1"
->>>>>>> a6052cf8
 	"k8s.io/apimachinery/pkg/api/resource"
 	metav1 "k8s.io/apimachinery/pkg/apis/meta/v1"
 	"k8s.io/utils/ptr"
@@ -1651,7 +1643,8 @@
 	}
 }
 
-<<<<<<< HEAD
+func intPtr(i int) *int {
+	return &i
 }
 
 func TestValidateMultiNodeVariables(t *testing.T) {
@@ -1997,8 +1990,6 @@
 	g.Expect(err).Should(gomega.Succeed())
 }
 
-=======
->>>>>>> a6052cf8
 func intPtr(i int) *int {
 	return &i
 }