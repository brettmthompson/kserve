--- conflicted
+++ resolved
@@ -22,29 +22,19 @@
 	"fmt"
 	"reflect"
 	"regexp"
-<<<<<<< HEAD
-=======
 	"slices"
->>>>>>> a6052cf8
 	"strconv"
 	"strings"
 
 	"sigs.k8s.io/controller-runtime/pkg/client"
 	"sigs.k8s.io/controller-runtime/pkg/webhook/admission"
 
-<<<<<<< HEAD
-=======
 	"k8s.io/apimachinery/pkg/api/resource"
->>>>>>> a6052cf8
 	"k8s.io/apimachinery/pkg/runtime"
 	"knative.dev/serving/pkg/apis/autoscaling"
 	logf "sigs.k8s.io/controller-runtime/pkg/log"
 	"sigs.k8s.io/controller-runtime/pkg/webhook"
 
-<<<<<<< HEAD
-	"github.com/kserve/kserve/pkg/apis/serving/v1alpha1"
-=======
->>>>>>> a6052cf8
 	"github.com/kserve/kserve/pkg/constants"
 	"github.com/kserve/kserve/pkg/utils"
 )
@@ -206,22 +196,11 @@
 				return fmt.Errorf(DisallowedWorkerSpecTensorParallelSizeEnvError, isvc.Name)
 			}
 
-<<<<<<< HEAD
-			customGPUResourceTypes := isvc.GetAnnotations()[constants.CustomGPUResourceTypesAnnotationKey]
-			if customGPUResourceTypes != "" {
-				if !utils.IsValidCustomGPUArray(customGPUResourceTypes) {
-					return fmt.Errorf(InvalidCustomGPUTypesAnnotationFormatError, isvc.Name, constants.CustomGPUResourceTypesAnnotationKey)
-				}
-			}
-
-			if utils.IsUnknownGpuResourceType(isvc.Spec.Predictor.Model.Resources, customGPUResourceTypes) {
-=======
 			hadUnknownGpuType, err := utils.HasUnknownGpuResourceType(isvc.Spec.Predictor.Model.Resources, isvc.Annotations)
 			if err != nil {
 				return err
 			}
 			if hadUnknownGpuType {
->>>>>>> a6052cf8
 				return fmt.Errorf(InvalidUnknownGPUTypeError, isvc.Name)
 			}
 
@@ -233,45 +212,28 @@
 					return fmt.Errorf(InvalidNotSupportedStorageURIProtocolError, isvc.Name, storageProtocol)
 				}
 			}
-<<<<<<< HEAD
-			if isvc.GetAnnotations()[constants.AutoscalerClass] != string(constants.AutoscalerClassExternal) {
-=======
 			if isvc.GetAnnotations()[constants.AutoscalerClass] != string(constants.AutoscalerClassNone) {
->>>>>>> a6052cf8
 				return fmt.Errorf(InvalidAutoScalerError, isvc.Name, isvc.GetAnnotations()[constants.AutoscalerClass])
 			}
 		}
 
-<<<<<<< HEAD
-		// WorkerSpec.PipelineParallelSize should not be less than 2 (head + worker)
-		if pps := isvc.Spec.Predictor.WorkerSpec.PipelineParallelSize; pps != nil && *pps < 2 {
-=======
 		// WorkerSpec.PipelineParallelSize should not be less than 1
 		if pps := isvc.Spec.Predictor.WorkerSpec.PipelineParallelSize; pps != nil && *pps < constants.DefaultPipelineParallelSize {
->>>>>>> a6052cf8
 			return fmt.Errorf(InvalidWorkerSpecPipelineParallelSizeValueError, isvc.Name, strconv.Itoa(*pps))
 		}
 
 		// WorkerSpec.TensorParallelSize should not be less than 1.
-<<<<<<< HEAD
-		if tps := isvc.Spec.Predictor.WorkerSpec.TensorParallelSize; tps != nil && *tps < 1 {
-=======
 		if tps := isvc.Spec.Predictor.WorkerSpec.TensorParallelSize; tps != nil && *tps < constants.DefaultTensorParallelSize {
->>>>>>> a6052cf8
 			return fmt.Errorf(InvalidWorkerSpecTensorParallelSizeValueError, isvc.Name, strconv.Itoa(*tps))
 		}
 
 		if isvc.Spec.Predictor.WorkerSpec.Containers != nil {
 			for _, container := range isvc.Spec.Predictor.WorkerSpec.Containers {
-<<<<<<< HEAD
-				if utils.IsUnknownGpuResourceType(container.Resources, isvc.GetAnnotations()[constants.CustomGPUResourceTypesAnnotationKey]) {
-=======
 				hadUnknownGpuType, err := utils.HasUnknownGpuResourceType(container.Resources, isvc.Annotations)
 				if err != nil {
 					return err
 				}
 				if hadUnknownGpuType {
->>>>>>> a6052cf8
 					return fmt.Errorf(InvalidUnknownGPUTypeError, isvc.Name)
 				}
 			}
