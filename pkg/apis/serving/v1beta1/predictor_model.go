--- conflicted
+++ resolved
@@ -84,11 +84,7 @@
 // support the given model. If the `isMMS` argument is true, this function will only return ServingRuntimes that are
 // ModelMesh compatible, otherwise only single-model serving compatible runtimes will be returned.
 // If `isMultinode` is true, this function will only return ServingRuntimes configured with workers.
-<<<<<<< HEAD
-func (m *ModelSpec) GetSupportingRuntimes(cl client.Client, namespace string, isMMS bool, isMultinode bool) ([]v1alpha1.SupportedRuntime, error) {
-=======
 func (m *ModelSpec) GetSupportingRuntimes(ctx context.Context, cl client.Client, namespace string, isMMS bool, isMultinode bool) ([]v1alpha1.SupportedRuntime, error) {
->>>>>>> a6052cf8
 	modelProtocolVersion := m.GetProtocol()
 
 	// List all namespace-scoped runtimes.
