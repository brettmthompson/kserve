/*
Copyright 2025 The KServe Authors.

Licensed under the Apache License, Version 2.0 (the "License");
you may not use this file except in compliance with the License.
You may obtain a copy of the License at

    http://www.apache.org/licenses/LICENSE-2.0

Unless required by applicable law or agreed to in writing, software
distributed under the License is distributed on an "AS IS" BASIS,
WITHOUT WARRANTIES OR CONDITIONS OF ANY KIND, either express or implied.
See the License for the specific language governing permissions and
limitations under the License.
*/

package v1alpha1

import (
	"k8s.io/utils/ptr"
	"knative.dev/pkg/kmeta"
)

<<<<<<< HEAD
=======
func (r *RouterSpec) HasSchedulerTemplate() bool {
	return r != nil && r.Scheduler != nil && r.Scheduler.Template != nil
}

func InferenceModelName(llmSvc *LLMInferenceService) string {
	return kmeta.ChildName(llmSvc.GetName(), "-inference-model")
}

>>>>>>> fe1f3458
func (s *SchedulerSpec) InferencePoolName(llmSvc *LLMInferenceService) string {
	if s == nil || s.Pool == nil || !s.Pool.HasRef() {
		// This default MUST match the default value set in the well-known presets.
		return kmeta.ChildName(llmSvc.GetName(), "-inference-pool")
	}
	return s.Pool.Ref.Name
}

func (r *RouterSpec) EPPServiceName(llmSvc *LLMInferenceService) string {
	if r == nil || r.Route == nil || r.Scheduler == nil || r.Scheduler.Pool == nil || !r.Scheduler.Pool.HasRef() || r.Scheduler.Pool.Spec == nil || r.Scheduler.Pool.Spec.ExtensionRef == nil {
		return kmeta.ChildName(llmSvc.GetName(), "-epp-service")
	}
	return string(r.Scheduler.Pool.Spec.ExtensionRef.Name)
}

func (in *GatewayRoutesSpec) IsManaged() bool {
	return in != nil && in == &GatewayRoutesSpec{}
}

func (in *GatewaySpec) HasRefs() bool {
	return in != nil && len(in.Refs) > 0
}

func (r *HTTPRouteSpec) HasRefs() bool {
	return r != nil && len(r.Refs) > 0
}

func (r *HTTPRouteSpec) HasSpec() bool {
	return r != nil && r.Spec != nil
}

func (p *InferencePoolSpec) HasRef() bool {
	return p != nil && p.Ref != nil && p.Ref.Name != ""
}

func (p *ParallelismSpec) IsPipelineParallel() bool {
	if p == nil {
		return false
	}
	return ptr.Deref(p.Pipeline, 0) > 0
}

func (p *ParallelismSpec) IsDataParallel() bool {
	if p == nil {
		return false
	}
	return ptr.Deref(p.Data, 0) > 0 || ptr.Deref(p.DataLocal, 0) > 0
}

func (p *ParallelismSpec) IsTensorParallel() bool {
	if p == nil {
		return false
	}
	return ptr.Deref(p.Tensor, 0) > 0
}

func (p *ParallelismSpec) GetSize() *int32 {
	if p == nil {
		return nil
	}
	if p.IsDataParallel() {
		return ptr.To(max(ptr.Deref(p.Data, 1), 1) / max(ptr.Deref(p.DataLocal, 1), 1))
	}
	if p.IsPipelineParallel() {
		return p.Pipeline
	}
	return nil
}<|MERGE_RESOLUTION|>--- conflicted
+++ resolved
@@ -21,8 +21,6 @@
 	"knative.dev/pkg/kmeta"
 )
 
-<<<<<<< HEAD
-=======
 func (r *RouterSpec) HasSchedulerTemplate() bool {
 	return r != nil && r.Scheduler != nil && r.Scheduler.Template != nil
 }
@@ -31,7 +29,6 @@
 	return kmeta.ChildName(llmSvc.GetName(), "-inference-model")
 }
 
->>>>>>> fe1f3458
 func (s *SchedulerSpec) InferencePoolName(llmSvc *LLMInferenceService) string {
 	if s == nil || s.Pool == nil || !s.Pool.HasRef() {
 		// This default MUST match the default value set in the well-known presets.
