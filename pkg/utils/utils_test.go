/*
Copyright 2021 The KServe Authors.

Licensed under the Apache License, Version 2.0 (the "License");
you may not use this file except in compliance with the License.
You may obtain a copy of the License at

    http://www.apache.org/licenses/LICENSE-2.0

Unless required by applicable law or agreed to in writing, software
distributed under the License is distributed on an "AS IS" BASIS,
WITHOUT WARRANTIES OR CONDITIONS OF ANY KIND, either express or implied.
See the License for the specific language governing permissions and
limitations under the License.
*/

package utils

import (
	"errors"
	"reflect"
	"strconv"
	"testing"

	"github.com/google/go-cmp/cmp"
	"github.com/onsi/gomega"
	"github.com/onsi/gomega/types"
<<<<<<< HEAD
	"github.com/stretchr/testify/assert"
	v1 "k8s.io/api/core/v1"
=======
	corev1 "k8s.io/api/core/v1"
>>>>>>> 3b6d478f
	"k8s.io/apimachinery/pkg/api/resource"
	metav1 "k8s.io/apimachinery/pkg/apis/meta/v1"

	"github.com/stretchr/testify/assert"

	"github.com/kserve/kserve/pkg/constants"
	"github.com/kserve/kserve/pkg/credentials/gcs"
)

func TestFilterUtil(t *testing.T) {
	scenarios := map[string]struct {
		input     map[string]string
		predicate func(string) bool
		expected  map[string]string
	}{
		"TruthyFilter": {
			input:     map[string]string{"key1": "val1", "key2": "val2"},
			predicate: func(key string) bool { return true },
			expected:  map[string]string{"key1": "val1", "key2": "val2"},
		},
		"FalsyFilter": {
			input:     map[string]string{"key1": "val1", "key2": "val2"},
			predicate: func(key string) bool { return false },
			expected:  map[string]string{},
		},
	}
	for name, scenario := range scenarios {
		result := Filter(scenario.input, scenario.predicate)

		if diff := cmp.Diff(scenario.expected, result); diff != "" {
			t.Errorf("Test %q unexpected result (-want +got): %v", name, diff)
		}
	}
}

func TestUnionUtil(t *testing.T) {
	scenarios := map[string]struct {
		input1   map[string]string
		input2   map[string]string
		expected map[string]string
	}{
		"UnionTwoMaps": {
			input1: map[string]string{
				"serving.kserve.io/service": "mnist",
				"label1":                    "value1",
			},
			input2: map[string]string{
				"service.knative.dev/service": "mnist",
				"label2":                      "value2",
			},
			expected: map[string]string{
				"serving.kserve.io/service": "mnist",
				"label1":                    "value1", "service.knative.dev/service": "mnist", "label2": "value2",
			},
		},
		"UnionTwoMapsOverwritten": {
			input1: map[string]string{
				"serving.kserve.io/service": "mnist",
				"label1":                    "value1", "label3": "value1",
			},
			input2: map[string]string{
				"service.knative.dev/service": "mnist",
				"label2":                      "value2", "label3": "value3",
			},
			expected: map[string]string{
				"serving.kserve.io/service": "mnist",
				"label1":                    "value1", "service.knative.dev/service": "mnist", "label2": "value2", "label3": "value3",
			},
		},
		"UnionWithEmptyMap": {
			input1: map[string]string{},
			input2: map[string]string{
				"service.knative.dev/service": "mnist",
				"label2":                      "value2",
			},
			expected: map[string]string{"service.knative.dev/service": "mnist", "label2": "value2"},
		},
		"UnionWithNilMap": {
			input1: nil,
			input2: map[string]string{
				"service.knative.dev/service": "mnist",
				"label2":                      "value2",
			},
			expected: map[string]string{"service.knative.dev/service": "mnist", "label2": "value2"},
		},
		"UnionNilMaps": {
			input1:   nil,
			input2:   nil,
			expected: map[string]string{},
		},
	}
	for name, scenario := range scenarios {
		result := Union(scenario.input1, scenario.input2)

		if diff := cmp.Diff(scenario.expected, result); diff != "" {
			t.Errorf("Test %q unexpected result (-want +got): %v", name, diff)
		}
	}
}

func TestContainsUtil(t *testing.T) {
	scenarios := map[string]struct {
		input1   []string
		input2   string
		expected bool
	}{
		"SliceContainsString": {
			input1:   []string{"hey", "hello"},
			input2:   "hey",
			expected: true,
		},
		"SliceDoesNotContainString": {
			input1:   []string{"hey", "hello"},
			input2:   "he",
			expected: false,
		},
		"SliceIsEmpty": {
			input1:   []string{},
			input2:   "hey",
			expected: false,
		},
	}
	for name, scenario := range scenarios {
		result := Includes(scenario.input1, scenario.input2)
		if diff := cmp.Diff(scenario.expected, result); diff != "" {
			t.Errorf("Test %q unexpected result (-want +got): %v", name, diff)
		}
	}
}

func TestAppendVolumeIfNotExists(t *testing.T) {
	scenarios := map[string]struct {
		volumes         []corev1.Volume
		volume          corev1.Volume
		expectedVolumes []corev1.Volume
	}{
		"DuplicateVolume": {
			volumes: []corev1.Volume{
				{
					Name: gcs.GCSCredentialVolumeName,
					VolumeSource: corev1.VolumeSource{
						Secret: &corev1.SecretVolumeSource{
							SecretName: "user-gcp-sa",
						},
					},
				},
				{
					Name: "blue",
					VolumeSource: corev1.VolumeSource{
						Secret: &corev1.SecretVolumeSource{
							SecretName: "user-gcp-sa",
						},
					},
				},
			},
			volume: corev1.Volume{
				Name: gcs.GCSCredentialVolumeName,
				VolumeSource: corev1.VolumeSource{
					Secret: &corev1.SecretVolumeSource{
						SecretName: "user-gcp-sa",
					},
				},
			},
			expectedVolumes: []corev1.Volume{
				{
					Name: gcs.GCSCredentialVolumeName,
					VolumeSource: corev1.VolumeSource{
						Secret: &corev1.SecretVolumeSource{
							SecretName: "user-gcp-sa",
						},
					},
				},
				{
					Name: "blue",
					VolumeSource: corev1.VolumeSource{
						Secret: &corev1.SecretVolumeSource{
							SecretName: "user-gcp-sa",
						},
					},
				},
			},
		},
		"NotDuplicateVolume": {
			volumes: []corev1.Volume{
				{
					Name: gcs.GCSCredentialVolumeName,
					VolumeSource: corev1.VolumeSource{
						Secret: &corev1.SecretVolumeSource{
							SecretName: "user-gcp-sa",
						},
					},
				},
				{
					Name: "blue",
					VolumeSource: corev1.VolumeSource{
						Secret: &corev1.SecretVolumeSource{
							SecretName: "user-gcp-sa",
						},
					},
				},
			},
			volume: corev1.Volume{
				Name: "green",
				VolumeSource: corev1.VolumeSource{
					Secret: &corev1.SecretVolumeSource{
						SecretName: "user-gcp-sa",
					},
				},
			},
			expectedVolumes: []corev1.Volume{
				{
					Name: gcs.GCSCredentialVolumeName,
					VolumeSource: corev1.VolumeSource{
						Secret: &corev1.SecretVolumeSource{
							SecretName: "user-gcp-sa",
						},
					},
				},
				{
					Name: "blue",
					VolumeSource: corev1.VolumeSource{
						Secret: &corev1.SecretVolumeSource{
							SecretName: "user-gcp-sa",
						},
					},
				},
				{
					Name: "green",
					VolumeSource: corev1.VolumeSource{
						Secret: &corev1.SecretVolumeSource{
							SecretName: "user-gcp-sa",
						},
					},
				},
			},
		},
	}

	for name, scenario := range scenarios {
		volumes := AppendVolumeIfNotExists(scenario.volumes, scenario.volume)

		if diff := cmp.Diff(scenario.expectedVolumes, volumes); diff != "" {
			t.Errorf("Test %q unexpected volume (-want +got): %v", name, diff)
		}
	}
}

func TestMergeEnvs(t *testing.T) {
	scenarios := map[string]struct {
		baseEnvs     []corev1.EnvVar
		overrideEnvs []corev1.EnvVar
		expectedEnvs []corev1.EnvVar
	}{
		"EmptyOverrides": {
			baseEnvs: []corev1.EnvVar{
				{
					Name:  "name1",
					Value: "value1",
				},
			},
			overrideEnvs: []corev1.EnvVar{},
			expectedEnvs: []corev1.EnvVar{
				{
					Name:  "name1",
					Value: "value1",
				},
			},
		},
		"EmptyBase": {
			baseEnvs: []corev1.EnvVar{},
			overrideEnvs: []corev1.EnvVar{
				{
					Name:  "name1",
					Value: "value1",
				},
			},
			expectedEnvs: []corev1.EnvVar{
				{
					Name:  "name1",
					Value: "value1",
				},
			},
		},
		"NoOverlap": {
			baseEnvs: []corev1.EnvVar{
				{
					Name:  "name1",
					Value: "value1",
				},
			},
			overrideEnvs: []corev1.EnvVar{
				{
					Name:  "name2",
					Value: "value2",
				},
			},
			expectedEnvs: []corev1.EnvVar{
				{
					Name:  "name1",
					Value: "value1",
				},
				{
					Name:  "name2",
					Value: "value2",
				},
			},
		},
		"SingleOverlap": {
			baseEnvs: []corev1.EnvVar{
				{
					Name:  "name1",
					Value: "value1",
				},
			},
			overrideEnvs: []corev1.EnvVar{
				{
					Name:  "name1",
					Value: "value2",
				},
			},
			expectedEnvs: []corev1.EnvVar{
				{
					Name:  "name1",
					Value: "value2",
				},
			},
		},
		"MultiOverlap": {
			baseEnvs: []corev1.EnvVar{
				{
					Name:  "name1",
					Value: "value1",
				},
				{
					Name:  "name2",
					Value: "value2",
				},
				{
					Name:  "name3",
					Value: "value3",
				},
			},
			overrideEnvs: []corev1.EnvVar{
				{
					Name:  "name1",
					Value: "value3",
				},
				{
					Name:  "name3",
					Value: "value1",
				},
				{
					Name:  "name4",
					Value: "value4",
				},
			},
			expectedEnvs: []corev1.EnvVar{
				{
					Name:  "name1",
					Value: "value3",
				},
				{
					Name:  "name2",
					Value: "value2",
				},
				{
					Name:  "name3",
					Value: "value1",
				},
				{
					Name:  "name4",
					Value: "value4",
				},
			},
		},
	}

	for name, scenario := range scenarios {
		envs := MergeEnvs(scenario.baseEnvs, scenario.overrideEnvs)

		if diff := cmp.Diff(scenario.expectedEnvs, envs); diff != "" {
			t.Errorf("Test %q unexpected envs (-want +got): %v", name, diff)
		}
	}
}

func TestIncludesArg(t *testing.T) {
	g := gomega.NewGomegaWithT(t)
	args := []string{
		constants.ArgumentModelName,
	}
	scenarios := map[string]struct {
		arg      string
		expected bool
	}{
		"SliceContainsArg": {
			arg:      constants.ArgumentModelName,
			expected: true,
		},
		"SliceNotContainsArg": {
			arg:      "NoArg",
			expected: false,
		},
	}
	for name, scenario := range scenarios {
		t.Run(name, func(t *testing.T) {
			res := IncludesArg(args, scenario.arg)
			g.Expect(res).To(gomega.Equal(scenario.expected))
		})
	}
}

func TestIsGpuEnabled(t *testing.T) {
	g := gomega.NewGomegaWithT(t)
	scenarios := map[string]struct {
		resource corev1.ResourceRequirements
		expected bool
	}{
		"GpuEnabled": {
			resource: corev1.ResourceRequirements{
				Limits: corev1.ResourceList{
					"cpu": resource.Quantity{
						Format: "100",
					},
					constants.NvidiaGPUResourceType: resource.MustParse("1"),
				},
				Requests: corev1.ResourceList{
					"cpu": resource.Quantity{
						Format: "90",
					},
					constants.NvidiaGPUResourceType: resource.MustParse("1"),
				},
			},
			expected: true,
		},
		"GPUDisabled": {
			resource: corev1.ResourceRequirements{
				Limits: corev1.ResourceList{
					"cpu": resource.Quantity{
						Format: "100",
					},
				},
				Requests: corev1.ResourceList{
					"cpu": resource.Quantity{
						Format: "90",
					},
				},
			},
			expected: false,
		},
	}
	for name, scenario := range scenarios {
		t.Run(name, func(t *testing.T) {
			res := IsGPUEnabled(scenario.resource)
			g.Expect(res).To(gomega.Equal(scenario.expected))
		})
	}
}

func TestFirstNonNilError(t *testing.T) {
	g := gomega.NewGomegaWithT(t)
	scenarios := map[string]struct {
		errors  []error
		matcher types.GomegaMatcher
	}{
		"NoNonNilError": {
			errors: []error{
				nil,
				nil,
			},
			matcher: gomega.BeNil(),
		},
		"ContainsError": {
			errors: []error{
				nil,
				errors.New("First non nil error"),
				errors.New("Second non nil error"),
			},
			matcher: gomega.Equal(errors.New("First non nil error")),
		},
	}
	for name, scenario := range scenarios {
		t.Run(name, func(t *testing.T) {
			err := FirstNonNilError(scenario.errors)
			g.Expect(err).Should(scenario.matcher)
		})
	}
}

func TestRemoveString(t *testing.T) {
	g := gomega.NewGomegaWithT(t)
	testStrings := []string{
		"Model Tensorflow",
		"SKLearn Model",
		"Model",
		"ModelPytorch",
	}
	expected := []string{
		"Model Tensorflow",
		"SKLearn Model",
		"ModelPytorch",
	}
	res := RemoveString(testStrings, "Model")
	g.Expect(res).Should(gomega.Equal(expected))
}

func TestIsPrefixSupported(t *testing.T) {
	g := gomega.NewGomegaWithT(t)
	prefixes := []string{
		"S3://",
		"GCS://",
		"HTTP://",
		"HTTPS://",
	}
	scenarios := map[string]struct {
		input    string
		expected bool
	}{
		"SupportedPrefix": {
			input:    "GCS://test/model",
			expected: true,
		},
		"UnSupportedPreifx": {
			input:    "PVC://test/model",
			expected: false,
		},
	}
	for name, scenario := range scenarios {
		t.Run(name, func(t *testing.T) {
			res := IsPrefixSupported(scenario.input, prefixes)
			g.Expect(res).Should(gomega.Equal(scenario.expected))
		})
	}
}

func TestGetEnvVarValue(t *testing.T) {
	g := gomega.NewGomegaWithT(t)
	scenarios := map[string]struct {
<<<<<<< HEAD
		envList          []v1.EnvVar
=======
		envList          []corev1.EnvVar
>>>>>>> 3b6d478f
		targetEnvName    string
		expectedEnvValue string
		expectedExist    bool
	}{
		"EnvExist": {
<<<<<<< HEAD
			envList: []v1.EnvVar{
=======
			envList: []corev1.EnvVar{
>>>>>>> 3b6d478f
				{Name: "test-name", Value: "test-value"},
			},
			targetEnvName:    "test-name",
			expectedEnvValue: "test-value",
			expectedExist:    true,
		},
		"EnvDoesNotExist": {
<<<<<<< HEAD
			envList: []v1.EnvVar{
=======
			envList: []corev1.EnvVar{
>>>>>>> 3b6d478f
				{Name: "test-name", Value: "test-value"},
			},
			targetEnvName:    "wrong",
			expectedEnvValue: "",
			expectedExist:    false,
		},
	}

	for name, scenario := range scenarios {
		t.Run(name, func(t *testing.T) {
			res, exists := GetEnvVarValue(scenario.envList, scenario.targetEnvName)
			g.Expect(res).Should(gomega.Equal(scenario.expectedEnvValue))
			g.Expect(exists).Should(gomega.Equal(scenario.expectedExist))
		})
	}
}

func TestIsUnknownGpuResourceType(t *testing.T) {
	g := gomega.NewGomegaWithT(t)

	scenarios := map[string]struct {
<<<<<<< HEAD
		resources       v1.ResourceRequirements
		expectedUnknown bool
	}{
		"OnlyBasicResources": {
			resources: v1.ResourceRequirements{
				Limits: v1.ResourceList{
					v1.ResourceCPU:    resource.MustParse("1"),
					v1.ResourceMemory: resource.MustParse("1Gi"),
				},
				Requests: v1.ResourceList{
					v1.ResourceCPU:    resource.MustParse("1"),
					v1.ResourceMemory: resource.MustParse("1Gi"),
				},
			},
			expectedUnknown: false,
		},
		"ValidGpuResource": {
			resources: v1.ResourceRequirements{
				Limits: v1.ResourceList{
					v1.ResourceCPU:                    resource.MustParse("1"),
					v1.ResourceMemory:                 resource.MustParse("1Gi"),
					v1.ResourceName("nvidia.com/gpu"): resource.MustParse("1"),
				},
				Requests: v1.ResourceList{
					v1.ResourceCPU:                    resource.MustParse("1"),
					v1.ResourceMemory:                 resource.MustParse("1Gi"),
					v1.ResourceName("nvidia.com/gpu"): resource.MustParse("1"),
				},
			},
			expectedUnknown: false,
		},
		"UnknownGpuResource": {
			resources: v1.ResourceRequirements{
				Limits: v1.ResourceList{
					v1.ResourceCPU:                     resource.MustParse("1"),
					v1.ResourceMemory:                  resource.MustParse("1Gi"),
					v1.ResourceName("unknown.com/gpu"): resource.MustParse("1"),
				},
				Requests: v1.ResourceList{
					v1.ResourceCPU:                     resource.MustParse("1"),
					v1.ResourceMemory:                  resource.MustParse("1Gi"),
					v1.ResourceName("unknown.com/gpu"): resource.MustParse("1"),
				},
			},
			expectedUnknown: true,
		},
		"MixedResources": {
			resources: v1.ResourceRequirements{
				Limits: v1.ResourceList{
					v1.ResourceCPU:                    resource.MustParse("1"),
					v1.ResourceMemory:                 resource.MustParse("1Gi"),
					v1.ResourceName("nvidia.com/gpu"): resource.MustParse("1"),
				},
				Requests: v1.ResourceList{
					v1.ResourceCPU:                     resource.MustParse("1"),
					v1.ResourceMemory:                  resource.MustParse("1Gi"),
					v1.ResourceName("unknown.com/gpu"): resource.MustParse("1"),
				},
			},
			expectedUnknown: true,
		},
		"EmptyResources": {
			resources: v1.ResourceRequirements{
				Limits:   v1.ResourceList{},
				Requests: v1.ResourceList{},
			},
=======
		resources       corev1.ResourceRequirements
		annotations     map[string]string
		expectedUnknown bool
	}{
		"OnlyBasicResources": {
			resources: corev1.ResourceRequirements{
				Limits: corev1.ResourceList{
					corev1.ResourceCPU:    resource.MustParse("1"),
					corev1.ResourceMemory: resource.MustParse("1Gi"),
				},
				Requests: corev1.ResourceList{
					corev1.ResourceCPU:    resource.MustParse("1"),
					corev1.ResourceMemory: resource.MustParse("1Gi"),
				},
			},
			annotations:     map[string]string{},
			expectedUnknown: false,
		},
		"ValidGpuResource": {
			resources: corev1.ResourceRequirements{
				Limits: corev1.ResourceList{
					corev1.ResourceCPU:                    resource.MustParse("1"),
					corev1.ResourceMemory:                 resource.MustParse("1Gi"),
					corev1.ResourceName("nvidia.com/gpu"): resource.MustParse("1"),
				},
				Requests: corev1.ResourceList{
					corev1.ResourceCPU:                    resource.MustParse("1"),
					corev1.ResourceMemory:                 resource.MustParse("1Gi"),
					corev1.ResourceName("nvidia.com/gpu"): resource.MustParse("1"),
				},
			},
			annotations:     map[string]string{},
			expectedUnknown: false,
		},
		"UnknownGpuResource": {
			resources: corev1.ResourceRequirements{
				Limits: corev1.ResourceList{
					corev1.ResourceCPU:                     resource.MustParse("1"),
					corev1.ResourceMemory:                  resource.MustParse("1Gi"),
					corev1.ResourceName("unknown.com/gpu"): resource.MustParse("1"),
				},
				Requests: corev1.ResourceList{
					corev1.ResourceCPU:                     resource.MustParse("1"),
					corev1.ResourceMemory:                  resource.MustParse("1Gi"),
					corev1.ResourceName("unknown.com/gpu"): resource.MustParse("1"),
				},
			},
			annotations:     map[string]string{},
			expectedUnknown: true,
		},
		"UnknownGpuResourceWithAnnotation": {
			resources: corev1.ResourceRequirements{
				Limits: corev1.ResourceList{
					corev1.ResourceCPU:                       resource.MustParse("1"),
					corev1.ResourceMemory:                    resource.MustParse("1Gi"),
					corev1.ResourceName("unknown.com-1/gpu"): resource.MustParse("1"),
				},
				Requests: corev1.ResourceList{
					corev1.ResourceCPU:                       resource.MustParse("1"),
					corev1.ResourceMemory:                    resource.MustParse("1Gi"),
					corev1.ResourceName("unknown.com-1/gpu"): resource.MustParse("1"),
				},
			},
			annotations:     map[string]string{constants.CustomGPUResourceTypesAnnotationKey: `["unknown.com-1/gpu"]`},
			expectedUnknown: false,
		},
		"MixedResources": {
			resources: corev1.ResourceRequirements{
				Limits: corev1.ResourceList{
					corev1.ResourceCPU:                    resource.MustParse("1"),
					corev1.ResourceMemory:                 resource.MustParse("1Gi"),
					corev1.ResourceName("nvidia.com/gpu"): resource.MustParse("1"),
				},
				Requests: corev1.ResourceList{
					corev1.ResourceCPU:                     resource.MustParse("1"),
					corev1.ResourceMemory:                  resource.MustParse("1Gi"),
					corev1.ResourceName("unknown.com/gpu"): resource.MustParse("1"),
				},
			},
			annotations:     map[string]string{},
			expectedUnknown: true,
		},
		"MixedResourcesWithAnnotation": {
			resources: corev1.ResourceRequirements{
				Limits: corev1.ResourceList{
					corev1.ResourceCPU:                    resource.MustParse("1"),
					corev1.ResourceMemory:                 resource.MustParse("1Gi"),
					corev1.ResourceName("nvidia.com/gpu"): resource.MustParse("1"),
				},
				Requests: corev1.ResourceList{
					corev1.ResourceCPU:                       resource.MustParse("1"),
					corev1.ResourceMemory:                    resource.MustParse("1Gi"),
					corev1.ResourceName("unknown.com-2/gpu"): resource.MustParse("1"),
				},
			},
			annotations:     map[string]string{constants.CustomGPUResourceTypesAnnotationKey: `["unknown.com-2/gpu"]`},
			expectedUnknown: false,
		},
		"EmptyResources": {
			resources: corev1.ResourceRequirements{
				Limits:   corev1.ResourceList{},
				Requests: corev1.ResourceList{},
			},
			annotations:     map[string]string{},
>>>>>>> 3b6d478f
			expectedUnknown: false,
		},
	}

	for name, scenario := range scenarios {
		t.Run(name, func(t *testing.T) {
<<<<<<< HEAD
			result := IsUnknownGpuResourceType(scenario.resources, "")
=======
			result, _ := HasUnknownGpuResourceType(scenario.resources, scenario.annotations)
>>>>>>> 3b6d478f
			g.Expect(result).Should(gomega.Equal(scenario.expectedUnknown))
		})
	}
}

func TestIsValidCustomGPUArray(t *testing.T) {
	tests := []struct {
<<<<<<< HEAD
		input    string
		expected bool
	}{
		{"[]", false},
		{"[\"item1\", \"item2\"]", true},
		{"[\"item1\", \"item2\", \"item3\"]", true},
		{"[\"item1\", \"item2\", \"\"]", false},
		{"[\"item1\", 42]", false},
		{"[\"item1\", \"item2\",]", false},
		{"[\"item1\", \"item2\", \"item3\"", false},
		{"[item1, item2]", false},
		{"[\"item1\", \"item2\" \"item3\"]", false},
		{"[\"item1\", null]", false},
		{"[\"item1\", true]", false},
		{"[\"item1\", false]", false},
		{"[\"item1\", \"item2\", 42]", false},
		{"[\"item1\", \"item2\", \"item3\", \"\"]", false},
=======
		input                       string
		expected                    bool
		expectedNewGPUResourceTypes []string
	}{
		{"[\"custom-gpu-1.com/gpu\"]", true, []string{"custom-gpu-1.com/gpu"}},
		{"[\"custom-gpu-1.com/gpu\",\"custom-gpu-2.com/gpu\"]", true, []string{"custom-gpu-1.com/gpu", "custom-gpu-2.com/gpu"}},
		{"[\"custom-gpu-1.com/gpu\",\"custom-gpu-2.com/gpu\",\"custom-gpu-3.com/gpu\"]", true, []string{"custom-gpu-1.com/gpu", "custom-gpu-2.com/gpu", "custom-gpu-3.com/gpu"}},
		{"[]", false, nil},
		{"[\"\"custom-gpu-1.com/gpu\"\", \"\"custom-gpu-2.com/gpu\"\", \"\"]", false, nil},
		{"[\"\"custom-gpu-1.com/gpu\"\", 42]", false, nil},
		{"[\"\"custom-gpu-1.com/gpu\"\", \"\"custom-gpu-2.com/gpu\"\",]", false, nil},
		{"[\"\"custom-gpu-1.com/gpu\"\", \"\"custom-gpu-2.com/gpu\"\", \"\"custom-gpu-3.com/gpu\"\"", false, nil},
		{"[custom-gpu-1.com/gpu, custom-gpu-2.com/gpu]", false, nil},
		{"[\"\"custom-gpu-1.com/gpu\"\", \"\"custom-gpu-2.com/gpu\"\" \"\"custom-gpu-3.com/gpu\"\"]", false, nil},
		{"[\"\"custom-gpu-1.com/gpu\"\", null]", false, nil},
		{"[\"\"custom-gpu-1.com/gpu\"\", true]", false, nil},
		{"[\"\"custom-gpu-1.com/gpu\"\", false]", false, nil},
		{"[\"\"custom-gpu-1.com/gpu\"\", \"\"custom-gpu-2.com/gpu\"\", 42]", false, nil},
		{"[\"\"custom-gpu-1.com/gpu\"\", \"\"custom-gpu-2.com/gpu\"\", \"\"custom-gpu-3.com/gpu\"\", \"\"]", false, nil},
>>>>>>> 3b6d478f
	}

	for _, test := range tests {
		t.Run(test.input, func(t *testing.T) {
<<<<<<< HEAD
			result := IsValidCustomGPUArray(test.input)
			if result != test.expected {
				t.Errorf("expected %v, got %v", test.expected, result)
=======
			newGPUResourceTypes, isValid := IsValidCustomGPUArray(test.input)
			if isValid != test.expected {
				t.Errorf("expected %v, got %v", test.expected, isValid)
			}
			if !reflect.DeepEqual(newGPUResourceTypes, test.expectedNewGPUResourceTypes) {
				t.Errorf("expected %v, got %v", test.expectedNewGPUResourceTypes, newGPUResourceTypes)
>>>>>>> 3b6d478f
			}
		})
	}
}

func TestCheckEnvsToRemove(t *testing.T) {
<<<<<<< HEAD
	current := []v1.EnvVar{
=======
	current := []corev1.EnvVar{
>>>>>>> 3b6d478f
		{Name: "env1", Value: "value1"},
		{Name: "env2", Value: "value2"},
		{Name: "env3", Value: "value3"},
		{Name: "env4", Value: "delete"},
	}
<<<<<<< HEAD
	desired := []v1.EnvVar{
=======
	desired := []corev1.EnvVar{
>>>>>>> 3b6d478f
		{Name: "env2", Value: "value2"},
		{Name: "env4", Value: "delete"},
	}

<<<<<<< HEAD
	needsToBeRemoved := []v1.EnvVar{
=======
	needsToBeRemoved := []corev1.EnvVar{
>>>>>>> 3b6d478f
		{Name: "env1", Value: "env_marked_for_deletion"},
		{Name: "env3", Value: "env_marked_for_deletion"},
	}
	removed, keep := CheckEnvsToRemove(desired, current)
	assert.Equal(t, needsToBeRemoved, removed)
	assert.Equal(t, desired, keep)

	// resultant list should contain both envs with the delete marker and the envs that needs to be kept as it is
<<<<<<< HEAD
	finalList := append(desired, needsToBeRemoved...)
	expected := []v1.EnvVar{
=======
	finalList := []corev1.EnvVar{}
	finalList = append(finalList, desired...)
	finalList = append(finalList, needsToBeRemoved...)
	expected := []corev1.EnvVar{
>>>>>>> 3b6d478f
		{Name: "env2", Value: "value2"},
		// the original value is "delete", so, it should be in the needs to  be removed list
		{Name: "env4", Value: "delete"},
		{Name: "env1", Value: "env_marked_for_deletion"},
		{Name: "env3", Value: "env_marked_for_deletion"},
	}
	assert.Equal(t, expected, finalList)
<<<<<<< HEAD
=======
}

func TestAppendEnvVarIfNotExists(t *testing.T) {
	scenarios := map[string]struct {
		initialEnvs  []corev1.EnvVar
		newEnvs      []corev1.EnvVar
		expectedEnvs []corev1.EnvVar
	}{
		"EnvVarAlreadyExists": {
			initialEnvs: []corev1.EnvVar{
				{Name: "ENV1", Value: "value1"},
				{Name: "ENV2", Value: "value2"},
			},
			newEnvs: []corev1.EnvVar{
				{Name: "ENV1", Value: "new_value1"},
			},
			expectedEnvs: []corev1.EnvVar{
				{Name: "ENV1", Value: "value1"},
				{Name: "ENV2", Value: "value2"},
			},
		},
		"EnvVarDoesNotExist": {
			initialEnvs: []corev1.EnvVar{
				{Name: "ENV1", Value: "value1"},
			},
			newEnvs: []corev1.EnvVar{
				{Name: "ENV2", Value: "value2"},
			},
			expectedEnvs: []corev1.EnvVar{
				{Name: "ENV1", Value: "value1"},
				{Name: "ENV2", Value: "value2"},
			},
		},
		"MultipleNewEnvVars": {
			initialEnvs: []corev1.EnvVar{
				{Name: "ENV1", Value: "value1"},
			},
			newEnvs: []corev1.EnvVar{
				{Name: "ENV2", Value: "value2"},
				{Name: "ENV3", Value: "value3"},
			},
			expectedEnvs: []corev1.EnvVar{
				{Name: "ENV1", Value: "value1"},
				{Name: "ENV2", Value: "value2"},
				{Name: "ENV3", Value: "value3"},
			},
		},
		"NoInitialEnvVars": {
			initialEnvs: []corev1.EnvVar{},
			newEnvs: []corev1.EnvVar{
				{Name: "ENV1", Value: "value1"},
			},
			expectedEnvs: []corev1.EnvVar{
				{Name: "ENV1", Value: "value1"},
			},
		},
	}

	for name, scenario := range scenarios {
		t.Run(name, func(t *testing.T) {
			result := AppendEnvVarIfNotExists(scenario.initialEnvs, scenario.newEnvs...)
			if diff := cmp.Diff(scenario.expectedEnvs, result); diff != "" {
				t.Errorf("Test %q unexpected result (-want +got): %v", name, diff)
			}
		})
	}
}

func TestAppendPortIfNotExists(t *testing.T) {
	scenarios := map[string]struct {
		initialPorts  []corev1.ContainerPort
		newPorts      []corev1.ContainerPort
		expectedPorts []corev1.ContainerPort
	}{
		"PortAlreadyExists": {
			initialPorts: []corev1.ContainerPort{
				{Name: "port1", ContainerPort: 8080},
				{Name: "port2", ContainerPort: 9090},
			},
			newPorts: []corev1.ContainerPort{
				{Name: "port1", ContainerPort: 8081},
			},
			expectedPorts: []corev1.ContainerPort{
				{Name: "port1", ContainerPort: 8080},
				{Name: "port2", ContainerPort: 9090},
			},
		},
		"PortDoesNotExist": {
			initialPorts: []corev1.ContainerPort{
				{Name: "port1", ContainerPort: 8080},
			},
			newPorts: []corev1.ContainerPort{
				{Name: "port2", ContainerPort: 9090},
			},
			expectedPorts: []corev1.ContainerPort{
				{Name: "port1", ContainerPort: 8080},
				{Name: "port2", ContainerPort: 9090},
			},
		},
		"MultipleNewPorts": {
			initialPorts: []corev1.ContainerPort{
				{Name: "port1", ContainerPort: 8080},
			},
			newPorts: []corev1.ContainerPort{
				{Name: "port2", ContainerPort: 9090},
				{Name: "port3", ContainerPort: 10090},
			},
			expectedPorts: []corev1.ContainerPort{
				{Name: "port1", ContainerPort: 8080},
				{Name: "port2", ContainerPort: 9090},
				{Name: "port3", ContainerPort: 10090},
			},
		},
		"NoInitialPorts": {
			initialPorts: []corev1.ContainerPort{},
			newPorts: []corev1.ContainerPort{
				{Name: "port1", ContainerPort: 8080},
			},
			expectedPorts: []corev1.ContainerPort{
				{Name: "port1", ContainerPort: 8080},
			},
		},
	}

	for name, scenario := range scenarios {
		t.Run(name, func(t *testing.T) {
			result := AppendPortIfNotExists(scenario.initialPorts, scenario.newPorts...)
			if diff := cmp.Diff(scenario.expectedPorts, result); diff != "" {
				t.Errorf("Test %q unexpected result (-want +got): %v", name, diff)
			}
		})
	}
}

func TestSetAvailableResourcesForApi(t *testing.T) {
	g := gomega.NewGomegaWithT(t)

	scenarios := map[string]struct {
		groupVersion string
		resources    *metav1.APIResourceList
	}{
		"SetResourcesInEmptyCache": {
			groupVersion: "v1",
			resources: &metav1.APIResourceList{
				GroupVersion: "v1",
				APIResources: []metav1.APIResource{
					{Name: "pods", Kind: "Pod"},
				},
			},
		},
		"SetResourcesInNonEmptyCache": {
			groupVersion: "v1",
			resources: &metav1.APIResourceList{
				GroupVersion: "v1",
				APIResources: []metav1.APIResource{
					{Name: "services", Kind: "Service"},
				},
			},
		},
	}

	for name, scenario := range scenarios {
		t.Run(name, func(t *testing.T) {
			// Reset the cache before each test
			gvResourcesCache = nil

			SetAvailableResourcesForApi(scenario.groupVersion, scenario.resources)

			g.Expect(gvResourcesCache).ToNot(gomega.BeNil())
			g.Expect(gvResourcesCache[scenario.groupVersion]).To(gomega.BeComparableTo(scenario.resources))
		})
	}
}

func TestStringToInt32(t *testing.T) {
	scenarios := map[string]struct {
		input    string
		expected int32
		err      error
	}{
		"ValidInt32": {
			input:    "123",
			expected: 123,
			err:      nil,
		},
		"ValidNegativeInt32": {
			input:    "-123",
			expected: -123,
			err:      nil,
		},
		"ExceedsInt32Limit": {
			input:    "2147483648", // int32 max is 2147483647
			expected: 0,
			err:      &strconv.NumError{Func: "ParseInt", Num: "2147483648", Err: strconv.ErrRange},
		},
		"InvalidNumber": {
			input:    "abc",
			expected: 0,
			err:      &strconv.NumError{Func: "ParseInt", Num: "abc", Err: strconv.ErrSyntax},
		},
	}

	for name, scenario := range scenarios {
		t.Run(name, func(t *testing.T) {
			result, err := StringToInt32(scenario.input)
			if result != scenario.expected {
				t.Errorf("Test %q unexpected result: got (%d), want (%d)", name, result, scenario.expected)
			}
			if err != nil && scenario.err != nil {
				if err.Error() != scenario.err.Error() {
					t.Errorf("Test %q unexpected error: got (%v), want (%v)", name, err, scenario.err)
				}
			} else if !errors.Is(err, scenario.err) {
				t.Errorf("got %v, want %v", err, scenario.err)
			}
		})
	}
}

func TestUpdateGPUResourceTypeListByAnnotation(t *testing.T) {
	g := gomega.NewGomegaWithT(t)

	combineGPU := func(customList []string) []string {
		combindedList := append([]string{}, constants.DefaultGPUResourceTypeList...)
		combindedList = append(combindedList, customList...)
		return combindedList
	}
	tests := []struct {
		name                 string
		isvcAnnotations      map[string]string
		expectedResourceList []string
		expectError          types.GomegaMatcher
	}{
		{
			name: "Valid GPU resources with unique types",
			isvcAnnotations: map[string]string{
				constants.CustomGPUResourceTypesAnnotationKey: "[\"custom-gpu-1.com/gpu\", \"custom-gpu-2.com/gpu\"]",
			},
			expectedResourceList: combineGPU([]string{"custom-gpu-1.com/gpu", "custom-gpu-2.com/gpu"}),
			expectError:          gomega.BeNil(),
		},
		{
			name: "Invalid GPU format (invalid JSON)",
			isvcAnnotations: map[string]string{
				constants.CustomGPUResourceTypesAnnotationKey: "[custom-gpu-1.com/gpu, custom-gpu-2.com/gpu", // Invalid JSON
			},
			expectedResourceList: nil,
			expectError:          gomega.Not(gomega.BeNil()),
		},
		{
			name: "Existing GPU resources in annotation",
			isvcAnnotations: map[string]string{
				constants.CustomGPUResourceTypesAnnotationKey: "[\"custom-gpu-1.com/gpu\"]",
			},
			expectedResourceList: combineGPU([]string{"custom-gpu-1.com/gpu"}), // Should not add anything
			expectError:          gomega.BeNil(),
		},
	}

	// Test each case
	for _, tt := range tests {
		t.Run(tt.name, func(t *testing.T) {
			// Run the function to be tested
			updatedList, err := UpdateGPUResourceTypeListByAnnotation(tt.isvcAnnotations)

			g.Expect(updatedList).Should(gomega.Equal(tt.expectedResourceList))
			g.Expect(err).Should(tt.expectError)
		})
	}
}

func TestUpdateGlobalGPUResourceTypeList(t *testing.T) {
	g := gomega.NewWithT(t)
	originalDefaultGPUResourceTypeList := append([]string{}, constants.DefaultGPUResourceTypeList...)
	combineGPU := func(customList []string) []string {
		combindedList := append([]string{}, constants.DefaultGPUResourceTypeList...)
		combindedList = append(combindedList, customList...)
		return combindedList
	}

	tests := []struct {
		name                string
		newGPUResourceTypes []string
		expectedResult      []string
	}{
		{
			name:                "Add new GPU resource types",
			newGPUResourceTypes: []string{"custom-gpu-1.com/gpu", "custom-gpu-2.com/gpu"},
			expectedResult:      combineGPU([]string{"custom-gpu-1.com/gpu", "custom-gpu-2.com/gpu"}),
		},
		{
			name:                "Avoid duplicates",
			newGPUResourceTypes: []string{"custom-gpu-1.com/gpu", constants.DefaultGPUResourceTypeList[0]},
			expectedResult:      combineGPU([]string{"custom-gpu-1.com/gpu"}),
		},
		{
			name:                "Avoid duplicates - 2",
			newGPUResourceTypes: []string{"custom-gpu-1.com/gpu", "custom-gpu-1.com/gpu"},
			expectedResult:      combineGPU([]string{"custom-gpu-1.com/gpu"}),
		},
		{
			name:                "Empty new GPU resource types",
			newGPUResourceTypes: []string{},
			expectedResult:      combineGPU([]string{}),
		},
	}

	for _, tt := range tests {
		t.Run(tt.name, func(t *testing.T) {
			// Rest global GPU resource type list for next test case
			constants.DefaultGPUResourceTypeList = originalDefaultGPUResourceTypeList

			// Reset the constants for each test to ensure isolation
			err := UpdateGlobalGPUResourceTypeList(tt.newGPUResourceTypes)
			g.Expect(err).ShouldNot(gomega.HaveOccurred())
			g.Expect(constants.DefaultGPUResourceTypeList).Should(gomega.Equal(tt.expectedResult))
		})
	}
}

// TestGetGPUResourceQtyByType tests GetGPUResourceQtyByType function.
func TestGetGPUResourceQtyByType(t *testing.T) {
	g := gomega.NewWithT(t)
	// Define sample GPU resource types
	gpuType := "nvidia.com/gpu"
	invalidGpuType := "example.com/invalid-gpu"

	// Define test cases
	tests := []struct {
		name             string
		resourceRequests corev1.ResourceList
		resourceLimits   corev1.ResourceList
		resourceType     string
		expectedResource corev1.ResourceName
		expectedQuantity string
		expectedFound    bool
	}{
		{
			name: "Valid GPU request",
			resourceRequests: corev1.ResourceList{
				corev1.ResourceName(gpuType): resource.MustParse("2"),
			},
			resourceLimits:   corev1.ResourceList{},
			resourceType:     "Request",
			expectedResource: corev1.ResourceName(gpuType),
			expectedQuantity: "2",
			expectedFound:    true,
		},
		{
			name:             "Valid GPU limit",
			resourceRequests: corev1.ResourceList{},
			resourceLimits: corev1.ResourceList{
				corev1.ResourceName(gpuType): resource.MustParse("4"),
			},
			resourceType:     "Limit",
			expectedResource: corev1.ResourceName(gpuType),
			expectedQuantity: "4",
			expectedFound:    true,
		},
		{
			name:             "No GPU resource found",
			resourceRequests: corev1.ResourceList{},
			resourceLimits:   corev1.ResourceList{},
			resourceType:     "Request",
			expectedResource: "",
			expectedQuantity: "0",
			expectedFound:    false,
		},
		{
			name: "Invalid GPU type",
			resourceRequests: corev1.ResourceList{
				corev1.ResourceName(invalidGpuType): resource.MustParse("3"),
			},
			resourceLimits:   corev1.ResourceList{},
			resourceType:     "Request",
			expectedResource: "",
			expectedQuantity: "0",
			expectedFound:    false,
		},
	}

	// Execute tests
	for _, tt := range tests {
		t.Run(tt.name, func(t *testing.T) {
			resourceRequirements := corev1.ResourceRequirements{
				Requests: tt.resourceRequests,
				Limits:   tt.resourceLimits,
			}

			resourceName, quantity, found := GetGPUResourceQtyByType(&resourceRequirements, tt.resourceType)
			g.Expect(string(resourceName)).Should(gomega.Equal(string(tt.expectedResource)))
			g.Expect(found).Should(gomega.Equal(tt.expectedFound))
			g.Expect(quantity.String()).Should(gomega.Equal(tt.expectedQuantity))
		})
	}
>>>>>>> 3b6d478f
}<|MERGE_RESOLUTION|>--- conflicted
+++ resolved
@@ -25,12 +25,7 @@
 	"github.com/google/go-cmp/cmp"
 	"github.com/onsi/gomega"
 	"github.com/onsi/gomega/types"
-<<<<<<< HEAD
-	"github.com/stretchr/testify/assert"
-	v1 "k8s.io/api/core/v1"
-=======
 	corev1 "k8s.io/api/core/v1"
->>>>>>> 3b6d478f
 	"k8s.io/apimachinery/pkg/api/resource"
 	metav1 "k8s.io/apimachinery/pkg/apis/meta/v1"
 
@@ -569,21 +564,13 @@
 func TestGetEnvVarValue(t *testing.T) {
 	g := gomega.NewGomegaWithT(t)
 	scenarios := map[string]struct {
-<<<<<<< HEAD
-		envList          []v1.EnvVar
-=======
 		envList          []corev1.EnvVar
->>>>>>> 3b6d478f
 		targetEnvName    string
 		expectedEnvValue string
 		expectedExist    bool
 	}{
 		"EnvExist": {
-<<<<<<< HEAD
-			envList: []v1.EnvVar{
-=======
 			envList: []corev1.EnvVar{
->>>>>>> 3b6d478f
 				{Name: "test-name", Value: "test-value"},
 			},
 			targetEnvName:    "test-name",
@@ -591,11 +578,7 @@
 			expectedExist:    true,
 		},
 		"EnvDoesNotExist": {
-<<<<<<< HEAD
-			envList: []v1.EnvVar{
-=======
 			envList: []corev1.EnvVar{
->>>>>>> 3b6d478f
 				{Name: "test-name", Value: "test-value"},
 			},
 			targetEnvName:    "wrong",
@@ -617,74 +600,6 @@
 	g := gomega.NewGomegaWithT(t)
 
 	scenarios := map[string]struct {
-<<<<<<< HEAD
-		resources       v1.ResourceRequirements
-		expectedUnknown bool
-	}{
-		"OnlyBasicResources": {
-			resources: v1.ResourceRequirements{
-				Limits: v1.ResourceList{
-					v1.ResourceCPU:    resource.MustParse("1"),
-					v1.ResourceMemory: resource.MustParse("1Gi"),
-				},
-				Requests: v1.ResourceList{
-					v1.ResourceCPU:    resource.MustParse("1"),
-					v1.ResourceMemory: resource.MustParse("1Gi"),
-				},
-			},
-			expectedUnknown: false,
-		},
-		"ValidGpuResource": {
-			resources: v1.ResourceRequirements{
-				Limits: v1.ResourceList{
-					v1.ResourceCPU:                    resource.MustParse("1"),
-					v1.ResourceMemory:                 resource.MustParse("1Gi"),
-					v1.ResourceName("nvidia.com/gpu"): resource.MustParse("1"),
-				},
-				Requests: v1.ResourceList{
-					v1.ResourceCPU:                    resource.MustParse("1"),
-					v1.ResourceMemory:                 resource.MustParse("1Gi"),
-					v1.ResourceName("nvidia.com/gpu"): resource.MustParse("1"),
-				},
-			},
-			expectedUnknown: false,
-		},
-		"UnknownGpuResource": {
-			resources: v1.ResourceRequirements{
-				Limits: v1.ResourceList{
-					v1.ResourceCPU:                     resource.MustParse("1"),
-					v1.ResourceMemory:                  resource.MustParse("1Gi"),
-					v1.ResourceName("unknown.com/gpu"): resource.MustParse("1"),
-				},
-				Requests: v1.ResourceList{
-					v1.ResourceCPU:                     resource.MustParse("1"),
-					v1.ResourceMemory:                  resource.MustParse("1Gi"),
-					v1.ResourceName("unknown.com/gpu"): resource.MustParse("1"),
-				},
-			},
-			expectedUnknown: true,
-		},
-		"MixedResources": {
-			resources: v1.ResourceRequirements{
-				Limits: v1.ResourceList{
-					v1.ResourceCPU:                    resource.MustParse("1"),
-					v1.ResourceMemory:                 resource.MustParse("1Gi"),
-					v1.ResourceName("nvidia.com/gpu"): resource.MustParse("1"),
-				},
-				Requests: v1.ResourceList{
-					v1.ResourceCPU:                     resource.MustParse("1"),
-					v1.ResourceMemory:                  resource.MustParse("1Gi"),
-					v1.ResourceName("unknown.com/gpu"): resource.MustParse("1"),
-				},
-			},
-			expectedUnknown: true,
-		},
-		"EmptyResources": {
-			resources: v1.ResourceRequirements{
-				Limits:   v1.ResourceList{},
-				Requests: v1.ResourceList{},
-			},
-=======
 		resources       corev1.ResourceRequirements
 		annotations     map[string]string
 		expectedUnknown bool
@@ -789,18 +704,13 @@
 				Requests: corev1.ResourceList{},
 			},
 			annotations:     map[string]string{},
->>>>>>> 3b6d478f
 			expectedUnknown: false,
 		},
 	}
 
 	for name, scenario := range scenarios {
 		t.Run(name, func(t *testing.T) {
-<<<<<<< HEAD
-			result := IsUnknownGpuResourceType(scenario.resources, "")
-=======
 			result, _ := HasUnknownGpuResourceType(scenario.resources, scenario.annotations)
->>>>>>> 3b6d478f
 			g.Expect(result).Should(gomega.Equal(scenario.expectedUnknown))
 		})
 	}
@@ -808,25 +718,6 @@
 
 func TestIsValidCustomGPUArray(t *testing.T) {
 	tests := []struct {
-<<<<<<< HEAD
-		input    string
-		expected bool
-	}{
-		{"[]", false},
-		{"[\"item1\", \"item2\"]", true},
-		{"[\"item1\", \"item2\", \"item3\"]", true},
-		{"[\"item1\", \"item2\", \"\"]", false},
-		{"[\"item1\", 42]", false},
-		{"[\"item1\", \"item2\",]", false},
-		{"[\"item1\", \"item2\", \"item3\"", false},
-		{"[item1, item2]", false},
-		{"[\"item1\", \"item2\" \"item3\"]", false},
-		{"[\"item1\", null]", false},
-		{"[\"item1\", true]", false},
-		{"[\"item1\", false]", false},
-		{"[\"item1\", \"item2\", 42]", false},
-		{"[\"item1\", \"item2\", \"item3\", \"\"]", false},
-=======
 		input                       string
 		expected                    bool
 		expectedNewGPUResourceTypes []string
@@ -846,53 +737,34 @@
 		{"[\"\"custom-gpu-1.com/gpu\"\", false]", false, nil},
 		{"[\"\"custom-gpu-1.com/gpu\"\", \"\"custom-gpu-2.com/gpu\"\", 42]", false, nil},
 		{"[\"\"custom-gpu-1.com/gpu\"\", \"\"custom-gpu-2.com/gpu\"\", \"\"custom-gpu-3.com/gpu\"\", \"\"]", false, nil},
->>>>>>> 3b6d478f
 	}
 
 	for _, test := range tests {
 		t.Run(test.input, func(t *testing.T) {
-<<<<<<< HEAD
-			result := IsValidCustomGPUArray(test.input)
-			if result != test.expected {
-				t.Errorf("expected %v, got %v", test.expected, result)
-=======
 			newGPUResourceTypes, isValid := IsValidCustomGPUArray(test.input)
 			if isValid != test.expected {
 				t.Errorf("expected %v, got %v", test.expected, isValid)
 			}
 			if !reflect.DeepEqual(newGPUResourceTypes, test.expectedNewGPUResourceTypes) {
 				t.Errorf("expected %v, got %v", test.expectedNewGPUResourceTypes, newGPUResourceTypes)
->>>>>>> 3b6d478f
 			}
 		})
 	}
 }
 
 func TestCheckEnvsToRemove(t *testing.T) {
-<<<<<<< HEAD
-	current := []v1.EnvVar{
-=======
 	current := []corev1.EnvVar{
->>>>>>> 3b6d478f
 		{Name: "env1", Value: "value1"},
 		{Name: "env2", Value: "value2"},
 		{Name: "env3", Value: "value3"},
 		{Name: "env4", Value: "delete"},
 	}
-<<<<<<< HEAD
-	desired := []v1.EnvVar{
-=======
 	desired := []corev1.EnvVar{
->>>>>>> 3b6d478f
 		{Name: "env2", Value: "value2"},
 		{Name: "env4", Value: "delete"},
 	}
 
-<<<<<<< HEAD
-	needsToBeRemoved := []v1.EnvVar{
-=======
 	needsToBeRemoved := []corev1.EnvVar{
->>>>>>> 3b6d478f
 		{Name: "env1", Value: "env_marked_for_deletion"},
 		{Name: "env3", Value: "env_marked_for_deletion"},
 	}
@@ -901,15 +773,10 @@
 	assert.Equal(t, desired, keep)
 
 	// resultant list should contain both envs with the delete marker and the envs that needs to be kept as it is
-<<<<<<< HEAD
-	finalList := append(desired, needsToBeRemoved...)
-	expected := []v1.EnvVar{
-=======
 	finalList := []corev1.EnvVar{}
 	finalList = append(finalList, desired...)
 	finalList = append(finalList, needsToBeRemoved...)
 	expected := []corev1.EnvVar{
->>>>>>> 3b6d478f
 		{Name: "env2", Value: "value2"},
 		// the original value is "delete", so, it should be in the needs to  be removed list
 		{Name: "env4", Value: "delete"},
@@ -917,8 +784,6 @@
 		{Name: "env3", Value: "env_marked_for_deletion"},
 	}
 	assert.Equal(t, expected, finalList)
-<<<<<<< HEAD
-=======
 }
 
 func TestAppendEnvVarIfNotExists(t *testing.T) {
@@ -1314,5 +1179,4 @@
 			g.Expect(quantity.String()).Should(gomega.Equal(tt.expectedQuantity))
 		})
 	}
->>>>>>> 3b6d478f
 }