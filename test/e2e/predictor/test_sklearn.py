#
# Licensed under the Apache License, Version 2.0 (the "License");
# you may not use this file except in compliance with the License.
# You may obtain a copy of the License at
#
#    http://www.apache.org/licenses/LICENSE-2.0
#
# Unless required by applicable law or agreed to in writing, software
# distributed under the License is distributed on an "AS IS" BASIS,
# WITHOUT WARRANTIES OR CONDITIONS OF ANY KIND, either express or implied.
# See the License for the specific language governing permissions and
# limitations under the License.

import json
import os

import pytest
from kubernetes import client
from kubernetes.client import V1ContainerPort, V1ResourceRequirements

from kserve import (KServeClient, V1beta1InferenceService,
                    V1beta1InferenceServiceSpec, V1beta1ModelFormat,
                    V1beta1ModelSpec, V1beta1PredictorSpec, V1beta1SKLearnSpec,
                    constants)

import kserve.protocol.grpc.grpc_predict_v2_pb2 as inference_pb2

from ..common.utils import KSERVE_TEST_NAMESPACE, predict, predict_grpc


@pytest.mark.predictor
def test_sklearn_kserve():
    service_name = "isvc-sklearn"
    predictor = V1beta1PredictorSpec(
        min_replicas=1,
        sklearn=V1beta1SKLearnSpec(
            storage_uri="gs://kfserving-examples/models/sklearn/1.0/model",
            resources=V1ResourceRequirements(
                requests={"cpu": "50m", "memory": "128Mi"},
                limits={"cpu": "100m", "memory": "256Mi"},
            ),
        ),
    )

    isvc = V1beta1InferenceService(
        api_version=constants.KSERVE_V1BETA1,
        kind=constants.KSERVE_KIND,
        metadata=client.V1ObjectMeta(
            name=service_name, namespace=KSERVE_TEST_NAMESPACE
        ),
        spec=V1beta1InferenceServiceSpec(predictor=predictor),
    )

    kserve_client = KServeClient(config_file=os.environ.get("KUBECONFIG", "~/.kube/config"))
    kserve_client.create(isvc)
    kserve_client.wait_isvc_ready(service_name, namespace=KSERVE_TEST_NAMESPACE)
    res = predict(service_name, "./data/iris_input.json")
    assert res["predictions"] == [1, 1]
    kserve_client.delete(service_name, KSERVE_TEST_NAMESPACE)


@pytest.mark.predictor
def test_sklearn_v2_mlserver():
    service_name = "sklearn-v2-mlserver"
    protocol_version = "v2"

    predictor = V1beta1PredictorSpec(
        min_replicas=1,
        sklearn=V1beta1SKLearnSpec(
            storage_uri="gs://seldon-models/sklearn/mms/lr_model",
            protocol_version=protocol_version,
            resources=V1ResourceRequirements(
                requests={"cpu": "50m", "memory": "128Mi"},
                limits={"cpu": "100m", "memory": "512Mi"},
            ),
        ),
    )

    isvc = V1beta1InferenceService(
        api_version=constants.KSERVE_V1BETA1,
        kind=constants.KSERVE_KIND,
        metadata=client.V1ObjectMeta(
            name=service_name, namespace=KSERVE_TEST_NAMESPACE
        ),
        spec=V1beta1InferenceServiceSpec(predictor=predictor),
    )

    kserve_client = KServeClient(config_file=os.environ.get("KUBECONFIG", "~/.kube/config"))
    kserve_client.create(isvc)
    kserve_client.wait_isvc_ready(service_name, namespace=KSERVE_TEST_NAMESPACE)

    res = predict(service_name, "./data/iris_input_v2.json", protocol_version="v2")
    assert res["outputs"][0]["data"] == [1, 1]

    kserve_client.delete(service_name, KSERVE_TEST_NAMESPACE)


@pytest.mark.predictor
@pytest.mark.kourier
def test_sklearn_runtime_kserve():
    service_name = "isvc-sklearn-runtime"
    predictor = V1beta1PredictorSpec(
        min_replicas=1,
        model=V1beta1ModelSpec(
            model_format=V1beta1ModelFormat(
                name="sklearn",
            ),
            storage_uri="gs://kfserving-examples/models/sklearn/1.0/model",
            resources=V1ResourceRequirements(
                requests={"cpu": "50m", "memory": "128Mi"},
                limits={"cpu": "100m", "memory": "256Mi"},
            ),
        ),
    )

    isvc = V1beta1InferenceService(
        api_version=constants.KSERVE_V1BETA1,
        kind=constants.KSERVE_KIND,
        metadata=client.V1ObjectMeta(
            name=service_name, namespace=KSERVE_TEST_NAMESPACE
        ),
        spec=V1beta1InferenceServiceSpec(predictor=predictor),
    )

    kserve_client = KServeClient(config_file=os.environ.get("KUBECONFIG", "~/.kube/config"))
    kserve_client.create(isvc)
    kserve_client.wait_isvc_ready(service_name, namespace=KSERVE_TEST_NAMESPACE)
    res = predict(service_name, "./data/iris_input.json")
    assert res["predictions"] == [1, 1]
    kserve_client.delete(service_name, KSERVE_TEST_NAMESPACE)


@pytest.mark.predictor
def test_sklearn_v2_runtime_mlserver():
    service_name = "isvc-sklearn-v2-runtime"
    protocol_version = "v2"

    predictor = V1beta1PredictorSpec(
        min_replicas=1,
        model=V1beta1ModelSpec(
            model_format=V1beta1ModelFormat(
                name="sklearn",
            ),
            runtime="kserve-mlserver",
            storage_uri="gs://seldon-models/sklearn/mms/lr_model",
            protocol_version=protocol_version,
            resources=V1ResourceRequirements(
                requests={"cpu": "50m", "memory": "128Mi"},
                limits={"cpu": "100m", "memory": "512Mi"},
            ),
        ),
    )

    isvc = V1beta1InferenceService(
        api_version=constants.KSERVE_V1BETA1,
        kind=constants.KSERVE_KIND,
        metadata=client.V1ObjectMeta(
            name=service_name, namespace=KSERVE_TEST_NAMESPACE
        ),
        spec=V1beta1InferenceServiceSpec(predictor=predictor),
    )

    kserve_client = KServeClient(config_file=os.environ.get("KUBECONFIG", "~/.kube/config"))
    kserve_client.create(isvc)
    kserve_client.wait_isvc_ready(service_name, namespace=KSERVE_TEST_NAMESPACE)

    res = predict(service_name, "./data/iris_input_v2.json", protocol_version="v2")
    assert res["outputs"][0]["data"] == [1, 1]

    kserve_client.delete(service_name, KSERVE_TEST_NAMESPACE)


@pytest.mark.predictor
def test_sklearn_v2():
    service_name = "isvc-sklearn-v2"

    predictor = V1beta1PredictorSpec(
        min_replicas=1,
        model=V1beta1ModelSpec(
            model_format=V1beta1ModelFormat(
                name="sklearn",
            ),
            runtime="kserve-sklearnserver",
            storage_uri="gs://seldon-models/sklearn/mms/lr_model",
            resources=V1ResourceRequirements(
                requests={"cpu": "50m", "memory": "128Mi"},
                limits={"cpu": "100m", "memory": "512Mi"},
            ),
        ),
    )

    isvc = V1beta1InferenceService(
        api_version=constants.KSERVE_V1BETA1,
        kind=constants.KSERVE_KIND,
        metadata=client.V1ObjectMeta(
            name=service_name, namespace=KSERVE_TEST_NAMESPACE
        ),
        spec=V1beta1InferenceServiceSpec(predictor=predictor),
    )

    kserve_client = KServeClient(config_file=os.environ.get("KUBECONFIG", "~/.kube/config"))
    kserve_client.create(isvc)
    kserve_client.wait_isvc_ready(service_name, namespace=KSERVE_TEST_NAMESPACE)

    res = predict(service_name, "./data/iris_input_v2.json", protocol_version="v2")
    assert res["outputs"][0]["data"] == [1, 1]

    kserve_client.delete(service_name, KSERVE_TEST_NAMESPACE)


<<<<<<< HEAD
@pytest.mark.slow
@pytest.mark.skip("GRPC tests are failing in ODH at the moment")
=======
@pytest.mark.predictor
>>>>>>> b0fef325
def test_sklearn_v2_grpc():
    service_name = "isvc-sklearn-v2-grpc"
    model_name = "sklearn"
    predictor = V1beta1PredictorSpec(
        min_replicas=1,
        model=V1beta1ModelSpec(
            model_format=V1beta1ModelFormat(
                name="sklearn",
            ),
            runtime="kserve-sklearnserver",
            storage_uri="gs://seldon-models/sklearn/mms/lr_model",
            resources=V1ResourceRequirements(
                requests={"cpu": "50m", "memory": "128Mi"},
                limits={"cpu": "100m", "memory": "512Mi"},
            ),
            ports=[
                V1ContainerPort(
                    container_port=8081,
                    name="h2c",
                    protocol="TCP"
                )],
            args=["--model_name", model_name]
        )
    )

    isvc = V1beta1InferenceService(api_version=constants.KSERVE_V1BETA1,
                                   kind=constants.KSERVE_KIND,
                                   metadata=client.V1ObjectMeta(
                                       name=service_name, namespace=KSERVE_TEST_NAMESPACE),
                                   spec=V1beta1InferenceServiceSpec(predictor=predictor))

    kserve_client = KServeClient(
        config_file=os.environ.get("KUBECONFIG", "~/.kube/config"))
    kserve_client.create(isvc)
    kserve_client.wait_isvc_ready(
        service_name, namespace=KSERVE_TEST_NAMESPACE)

    json_file = open("./data/iris_input_v2_grpc.json")
    payload = json.load(json_file)["inputs"]

    response = predict_grpc(service_name=service_name,
                            payload=payload, model_name=model_name)
    prediction = list(response.outputs[0].contents.int64_contents)
    assert prediction == [1, 1]

    kserve_client.delete(service_name, KSERVE_TEST_NAMESPACE)


<<<<<<< HEAD
# In ODH, this test generates the following response:
#  Code 500 - 'ColumnTransformer' object has no attribute '_name_to_fitted_passthrough'
@pytest.mark.slow
@pytest.mark.skip("Not testable in ODH at the moment")
=======
@pytest.mark.predictor
>>>>>>> b0fef325
def test_sklearn_v2_mixed():
    service_name = "isvc-sklearn-v2-mixed"
    predictor = V1beta1PredictorSpec(
        min_replicas=1,
        model=V1beta1ModelSpec(
            model_format=V1beta1ModelFormat(
                name="sklearn",
            ),
            runtime="kserve-sklearnserver",
            storage_uri="gs://kfserving-examples/models/sklearn/1.3/mixedtype",
            resources=V1ResourceRequirements(
                requests={"cpu": "50m", "memory": "128Mi"},
                limits={"cpu": "100m", "memory": "512Mi"},
            ),
        ),
    )

    isvc = V1beta1InferenceService(api_version=constants.KSERVE_V1BETA1,
                                   kind=constants.KSERVE_KIND,
                                   metadata=client.V1ObjectMeta(
                                       name=service_name, namespace=KSERVE_TEST_NAMESPACE),
                                   spec=V1beta1InferenceServiceSpec(predictor=predictor))

    kserve_client = KServeClient(
        config_file=os.environ.get("KUBECONFIG", "~/.kube/config"))
    kserve_client.create(isvc)
    kserve_client.wait_isvc_ready(
        service_name, namespace=KSERVE_TEST_NAMESPACE)

    response = predict(service_name, "./data/sklearn_mixed_v2.json", protocol_version="v2")
    assert response["outputs"][0]["data"] == [12.202832815138274]

    kserve_client.delete(service_name, KSERVE_TEST_NAMESPACE)


<<<<<<< HEAD
@pytest.mark.slow
@pytest.mark.skip("GRPC tests are failing in ODH at the moment")
=======
@pytest.mark.predictor
>>>>>>> b0fef325
def test_sklearn_v2_mixed_grpc():
    service_name = "isvc-sklearn-v2-mixed-grpc"
    model_name = "sklearn"
    predictor = V1beta1PredictorSpec(
        min_replicas=1,
        model=V1beta1ModelSpec(
            model_format=V1beta1ModelFormat(
                name="sklearn",
            ),
            runtime="kserve-sklearnserver",
            storage_uri="gs://kfserving-examples/models/sklearn/1.3/mixedtype/",
            resources=V1ResourceRequirements(
                requests={"cpu": "50m", "memory": "128Mi"},
                limits={"cpu": "100m", "memory": "512Mi"},
            ),
            ports=[
                V1ContainerPort(
                    container_port=8081,
                    name="h2c",
                    protocol="TCP"
                )],
            args=["--model_name", model_name]
        )
    )

    isvc = V1beta1InferenceService(api_version=constants.KSERVE_V1BETA1,
                                   kind=constants.KSERVE_KIND,
                                   metadata=client.V1ObjectMeta(
                                       name=service_name, namespace=KSERVE_TEST_NAMESPACE),
                                   spec=V1beta1InferenceServiceSpec(predictor=predictor))

    kserve_client = KServeClient(
        config_file=os.environ.get("KUBECONFIG", "~/.kube/config"))
    kserve_client.create(isvc)
    kserve_client.wait_isvc_ready(
        service_name, namespace=KSERVE_TEST_NAMESPACE)

    json_file = open("./data/sklearn_mixed.json")
    data = json.load(json_file)
    payload = []
    for key, val in data.items():
        if isinstance(val, int):
            payload.append(
                {
                    "name": key,
                    "shape": [1],
                    "datatype": "INT32",
                    "contents": {
                        "int_contents": [val]
                    }
                }
            )
        elif isinstance(val, str):
            payload.append(
                {
                    "name": key,
                    "shape": [1],
                    "datatype": "BYTES",
                    "contents": {
                        "bytes_contents": [bytes(val, 'utf-8')]
                    }
                }
            )
    parameters = {"content_type": inference_pb2.InferParameter(string_param="pd")}
    response = predict_grpc(service_name=service_name,
                            payload=payload, model_name=model_name, parameters=parameters)
    prediction = list(response.outputs[0].contents.fp64_contents)
    assert prediction == [12.202832815138274]

    kserve_client.delete(service_name, KSERVE_TEST_NAMESPACE)<|MERGE_RESOLUTION|>--- conflicted
+++ resolved
@@ -208,12 +208,8 @@
     kserve_client.delete(service_name, KSERVE_TEST_NAMESPACE)
 
 
-<<<<<<< HEAD
 @pytest.mark.slow
 @pytest.mark.skip("GRPC tests are failing in ODH at the moment")
-=======
-@pytest.mark.predictor
->>>>>>> b0fef325
 def test_sklearn_v2_grpc():
     service_name = "isvc-sklearn-v2-grpc"
     model_name = "sklearn"
@@ -262,14 +258,10 @@
     kserve_client.delete(service_name, KSERVE_TEST_NAMESPACE)
 
 
-<<<<<<< HEAD
 # In ODH, this test generates the following response:
 #  Code 500 - 'ColumnTransformer' object has no attribute '_name_to_fitted_passthrough'
 @pytest.mark.slow
 @pytest.mark.skip("Not testable in ODH at the moment")
-=======
-@pytest.mark.predictor
->>>>>>> b0fef325
 def test_sklearn_v2_mixed():
     service_name = "isvc-sklearn-v2-mixed"
     predictor = V1beta1PredictorSpec(
@@ -305,12 +297,8 @@
     kserve_client.delete(service_name, KSERVE_TEST_NAMESPACE)
 
 
-<<<<<<< HEAD
 @pytest.mark.slow
 @pytest.mark.skip("GRPC tests are failing in ODH at the moment")
-=======
-@pytest.mark.predictor
->>>>>>> b0fef325
 def test_sklearn_v2_mixed_grpc():
     service_name = "isvc-sklearn-v2-mixed-grpc"
     model_name = "sklearn"
