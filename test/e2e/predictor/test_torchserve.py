# Copyright 2022 The KServe Authors.
#
# Licensed under the Apache License, Version 2.0 (the "License");
# you may not use this file except in compliance with the License.
# You may obtain a copy of the License at
#
#    http://www.apache.org/licenses/LICENSE-2.0
#
# Unless required by applicable law or agreed to in writing, software
# distributed under the License is distributed on an "AS IS" BASIS,
# WITHOUT WARRANTIES OR CONDITIONS OF ANY KIND, either express or implied.
# See the License for the specific language governing permissions and
# limitations under the License.

import base64
import os
import json
import pytest
from kubernetes import client
from kserve import (
    constants,
    KServeClient,
    V1beta1InferenceService,
    V1beta1InferenceServiceSpec,
    V1beta1PredictorSpec,
    V1beta1TorchServeSpec,
    V1beta1ModelSpec,
    V1beta1ModelFormat,
)
from kubernetes.client import V1ResourceRequirements, V1ContainerPort

from ..common.utils import KSERVE_TEST_NAMESPACE, predict_isvc, predict_grpc

pytest.skip("ODH does not support torchserve at the moment", allow_module_level=True)
<<<<<<< HEAD

=======
>>>>>>> 213b89fe


@pytest.mark.predictor
@pytest.mark.asyncio(scope="session")
async def test_torchserve_kserve(rest_v1_client):
    service_name = "mnist"
    predictor = V1beta1PredictorSpec(
        min_replicas=1,
        pytorch=V1beta1TorchServeSpec(
            storage_uri="gs://kfserving-examples/models/torchserve/image_classifier/v1",
            protocol_version="v1",
            resources=V1ResourceRequirements(
                requests={"cpu": "100m", "memory": "256Mi"},
                limits={"cpu": "1", "memory": "1Gi"},
            ),
        ),
    )

    isvc = V1beta1InferenceService(
        api_version=constants.KSERVE_V1BETA1,
        kind=constants.KSERVE_KIND,
        metadata=client.V1ObjectMeta(
            name=service_name, namespace=KSERVE_TEST_NAMESPACE
        ),
        spec=V1beta1InferenceServiceSpec(predictor=predictor),
    )

    kserve_client = KServeClient(
        config_file=os.environ.get("KUBECONFIG", "~/.kube/config")
    )
    kserve_client.create(isvc)
    kserve_client.wait_isvc_ready(service_name, namespace=KSERVE_TEST_NAMESPACE)

    res = await predict_isvc(
        rest_v1_client, service_name, "./data/torchserve_input.json"
    )
    assert res["predictions"][0] == 2
    kserve_client.delete(service_name, KSERVE_TEST_NAMESPACE)


@pytest.mark.predictor
@pytest.mark.asyncio(scope="session")
async def test_torchserve_v2_kserve(rest_v2_client):
    service_name = "mnist-v2"
    predictor = V1beta1PredictorSpec(
        min_replicas=1,
        pytorch=V1beta1TorchServeSpec(
            storage_uri="gs://kfserving-examples/models/torchserve/image_classifier/v2",
            protocol_version="v2",
            resources=V1ResourceRequirements(
                requests={"cpu": "100m", "memory": "256Mi"},
                limits={"cpu": "1", "memory": "1Gi"},
            ),
        ),
    )

    isvc = V1beta1InferenceService(
        api_version=constants.KSERVE_V1BETA1,
        kind=constants.KSERVE_KIND,
        metadata=client.V1ObjectMeta(
            name=service_name, namespace=KSERVE_TEST_NAMESPACE
        ),
        spec=V1beta1InferenceServiceSpec(predictor=predictor),
    )

    kserve_client = KServeClient(
        config_file=os.environ.get("KUBECONFIG", "~/.kube/config")
    )
    kserve_client.create(isvc)
    kserve_client.wait_isvc_ready(service_name, namespace=KSERVE_TEST_NAMESPACE)

    res = await predict_isvc(
        rest_v2_client,
        service_name,
        "./data/torchserve_input_v2.json",
        model_name="mnist",
    )
    assert res.outputs[0].data == [1]
    kserve_client.delete(service_name, KSERVE_TEST_NAMESPACE)


@pytest.mark.skip(reason="Not testable in ODH at the moment")
@pytest.mark.grpc
@pytest.mark.predictor
@pytest.mark.asyncio(scope="session")
async def test_torchserve_grpc_v2():
    service_name = "mnist-grpc"
    model_name = "mnist"
    predictor = V1beta1PredictorSpec(
        pytorch=V1beta1TorchServeSpec(
            storage_uri="gs://kfserving-examples/models/torchserve/image_classifier/v2",
            ports=[V1ContainerPort(container_port=8081, name="h2c", protocol="TCP")],
            protocol_version="grpc-v2",
            resources=V1ResourceRequirements(
                requests={"cpu": "100m", "memory": "256Mi"},
                limits={"cpu": "1", "memory": "1Gi"},
            ),
        ),
    )

    isvc = V1beta1InferenceService(
        api_version=constants.KSERVE_V1BETA1,
        kind=constants.KSERVE_KIND,
        metadata=client.V1ObjectMeta(
            name=service_name, namespace=KSERVE_TEST_NAMESPACE
        ),
        spec=V1beta1InferenceServiceSpec(predictor=predictor),
    )

    kserve_client = KServeClient(
        config_file=os.environ.get("KUBECONFIG", "~/.kube/config")
    )
    kserve_client.create(isvc)
    kserve_client.wait_isvc_ready(service_name, namespace=KSERVE_TEST_NAMESPACE)

    json_file = open("./data/torchserve_input.json")
    data = json.load(json_file)
    payload = [
        {
            "name": "input-0",
            "shape": [],
            "datatype": "BYTES",
            "contents": {
                "bytes_contents": [base64.b64decode(data["instances"][0]["data"])]
            },
        }
    ]
    response = await predict_grpc(
        service_name=service_name, payload=payload, model_name=model_name
    )
    fields = response.outputs[0].data
    assert fields == [2]
    kserve_client.delete(service_name, KSERVE_TEST_NAMESPACE)


@pytest.mark.predictor
@pytest.mark.asyncio(scope="session")
async def test_torchserve_runtime_kserve(rest_v1_client):
    service_name = "mnist-runtime"
    predictor = V1beta1PredictorSpec(
        min_replicas=1,
        model=V1beta1ModelSpec(
            model_format=V1beta1ModelFormat(
                name="pytorch",
            ),
            storage_uri="gs://kfserving-examples/models/torchserve/image_classifier/v1",
            protocol_version="v1",
            resources=V1ResourceRequirements(
                requests={"cpu": "100m", "memory": "4Gi"},
                limits={"cpu": "1", "memory": "4Gi"},
            ),
        ),
    )

    isvc = V1beta1InferenceService(
        api_version=constants.KSERVE_V1BETA1,
        kind=constants.KSERVE_KIND,
        metadata=client.V1ObjectMeta(
            name=service_name, namespace=KSERVE_TEST_NAMESPACE
        ),
        spec=V1beta1InferenceServiceSpec(predictor=predictor),
    )

    kserve_client = KServeClient(
        config_file=os.environ.get("KUBECONFIG", "~/.kube/config")
    )
    kserve_client.create(isvc)
    kserve_client.wait_isvc_ready(service_name, namespace=KSERVE_TEST_NAMESPACE)

    res = await predict_isvc(
        rest_v1_client, service_name, "./data/torchserve_input.json", model_name="mnist"
    )
    assert res["predictions"][0] == 2
    kserve_client.delete(service_name, KSERVE_TEST_NAMESPACE)<|MERGE_RESOLUTION|>--- conflicted
+++ resolved
@@ -32,10 +32,6 @@
 from ..common.utils import KSERVE_TEST_NAMESPACE, predict_isvc, predict_grpc
 
 pytest.skip("ODH does not support torchserve at the moment", allow_module_level=True)
-<<<<<<< HEAD
-
-=======
->>>>>>> 213b89fe
 
 
 @pytest.mark.predictor
