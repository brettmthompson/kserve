name: Create Tag and Release with Changelog

on:
  workflow_dispatch:
    inputs:
      tag_name:
        description: 'Tag name for the new release'
        required: true

permissions:
  contents: write
  packages: write
  pull-requests: write
  
jobs:
  fetch-tag:
    runs-on: ubuntu-latest
    steps:
      - name: Checkout code
        uses: actions/checkout@v4
        with:
          ref: ${{ github.ref }}
          fetch-depth: 0
      
<<<<<<< HEAD
      - name: Get latest tag
        id: get_tag
        run: |
=======
>>>>>>> a6052cf8
      - name: print tag
        id: print_tag
        run: | 
          echo "NEW_TAG=${{ github.event.inputs.tag_name }}" >> $GITHUB_ENV
          echo "$(basename ${{ github.ref }})"

      - name: Check if tag exists
        id: check_tag
        run: |
         import sys
         import subprocess
         tag_name = "${{ github.event.inputs.tag_name }}"
         command = ['git', 'tag', '-l', tag_name]
         output = subprocess.check_output(command, stderr=subprocess.STDOUT)
         if output.decode() != "":
           print(f"Error: Tag '{tag_name}' already exists.", file=sys.stderr)
           sys.exit(1)
         else:
           print(f"Tag '{tag_name}' does not exists.")
        
        shell: python
        continue-on-error: false

#this works only if params.env contains image:tag_version_number
  update-params-env:
    runs-on: ubuntu-latest
    needs: fetch-tag
    outputs:
      param_env: ${{ steps.read_params_env.outputs.params_env }}
    steps:
      - name: Checkout code
        uses: actions/checkout@v4
        with:
          ref: ${{ github.ref }}
              
      - name: Update params.env with new release version
        run: |     
          sed -i 's|:v[0-9.]*\b-latest|:${{ github.event.inputs.tag_name }}|gm' config/overlays/odh/params.env
      - name: Commit changes
        run: |
          git config --global user.email "github-actions@github.com"
          git config --global user.name "GitHub Actions"
          git add config/overlays/odh/params.env
          git commit -m "Update image refs for odh release."

      - name: Create Tag
        id: create_tag
        run: |
          git tag -a ${{ github.event.inputs.tag_name }} -m "Prepare for ODH release ${{ github.event.inputs.tag_name }}"
          git push origin ${{ github.event.inputs.tag_name }}

  changelog:
    name: Changelog
    needs: [fetch-tag,update-params-env]
    runs-on: ubuntu-latest
    steps:
      - name: Checkout
        uses: actions/checkout@v4
        with:
          ref: ${{ github.ref }}

      - name: Create Release
        uses: softprops/action-gh-release@v2
        with:
          token: ${{ github.token }}
          tag_name: ${{ github.event.inputs.tag_name }}
          prerelease: false
          draft: false
    #this takes the path of payload to upload as an asset in the changelog
          files: bin/*
          generate_release_notes: true
<<<<<<< HEAD
          name: ${{ github.event.inputs.tag_name }}

=======
          name: ${{ github.event.inputs.tag_name }}


>>>>>>> a6052cf8
<|MERGE_RESOLUTION|>--- conflicted
+++ resolved
@@ -1,109 +1,97 @@
-name: Create Tag and Release with Changelog
-
-on:
-  workflow_dispatch:
-    inputs:
-      tag_name:
-        description: 'Tag name for the new release'
-        required: true
-
-permissions:
-  contents: write
-  packages: write
-  pull-requests: write
-  
-jobs:
-  fetch-tag:
-    runs-on: ubuntu-latest
-    steps:
-      - name: Checkout code
-        uses: actions/checkout@v4
-        with:
-          ref: ${{ github.ref }}
-          fetch-depth: 0
-      
-<<<<<<< HEAD
-      - name: Get latest tag
-        id: get_tag
-        run: |
-=======
->>>>>>> a6052cf8
-      - name: print tag
-        id: print_tag
-        run: | 
-          echo "NEW_TAG=${{ github.event.inputs.tag_name }}" >> $GITHUB_ENV
-          echo "$(basename ${{ github.ref }})"
-
-      - name: Check if tag exists
-        id: check_tag
-        run: |
-         import sys
-         import subprocess
-         tag_name = "${{ github.event.inputs.tag_name }}"
-         command = ['git', 'tag', '-l', tag_name]
-         output = subprocess.check_output(command, stderr=subprocess.STDOUT)
-         if output.decode() != "":
-           print(f"Error: Tag '{tag_name}' already exists.", file=sys.stderr)
-           sys.exit(1)
-         else:
-           print(f"Tag '{tag_name}' does not exists.")
-        
-        shell: python
-        continue-on-error: false
-
-#this works only if params.env contains image:tag_version_number
-  update-params-env:
-    runs-on: ubuntu-latest
-    needs: fetch-tag
-    outputs:
-      param_env: ${{ steps.read_params_env.outputs.params_env }}
-    steps:
-      - name: Checkout code
-        uses: actions/checkout@v4
-        with:
-          ref: ${{ github.ref }}
-              
-      - name: Update params.env with new release version
-        run: |     
-          sed -i 's|:v[0-9.]*\b-latest|:${{ github.event.inputs.tag_name }}|gm' config/overlays/odh/params.env
-      - name: Commit changes
-        run: |
-          git config --global user.email "github-actions@github.com"
-          git config --global user.name "GitHub Actions"
-          git add config/overlays/odh/params.env
-          git commit -m "Update image refs for odh release."
-
-      - name: Create Tag
-        id: create_tag
-        run: |
-          git tag -a ${{ github.event.inputs.tag_name }} -m "Prepare for ODH release ${{ github.event.inputs.tag_name }}"
-          git push origin ${{ github.event.inputs.tag_name }}
-
-  changelog:
-    name: Changelog
-    needs: [fetch-tag,update-params-env]
-    runs-on: ubuntu-latest
-    steps:
-      - name: Checkout
-        uses: actions/checkout@v4
-        with:
-          ref: ${{ github.ref }}
-
-      - name: Create Release
-        uses: softprops/action-gh-release@v2
-        with:
-          token: ${{ github.token }}
-          tag_name: ${{ github.event.inputs.tag_name }}
-          prerelease: false
-          draft: false
-    #this takes the path of payload to upload as an asset in the changelog
-          files: bin/*
-          generate_release_notes: true
-<<<<<<< HEAD
-          name: ${{ github.event.inputs.tag_name }}
-
-=======
-          name: ${{ github.event.inputs.tag_name }}
-
-
->>>>>>> a6052cf8
+name: Create Tag and Release with Changelog
+
+on:
+  workflow_dispatch:
+    inputs:
+      tag_name:
+        description: 'Tag name for the new release'
+        required: true
+
+permissions:
+  contents: write
+  packages: write
+  pull-requests: write
+  
+jobs:
+  fetch-tag:
+    runs-on: ubuntu-latest
+    steps:
+      - name: Checkout code
+        uses: actions/checkout@v4
+        with:
+          ref: ${{ github.ref }}
+          fetch-depth: 0
+      
+      - name: print tag
+        id: print_tag
+        run: | 
+          echo "NEW_TAG=${{ github.event.inputs.tag_name }}" >> $GITHUB_ENV
+          echo "$(basename ${{ github.ref }})"
+
+      - name: Check if tag exists
+        id: check_tag
+        run: |
+         import sys
+         import subprocess
+         tag_name = "${{ github.event.inputs.tag_name }}"
+         command = ['git', 'tag', '-l', tag_name]
+         output = subprocess.check_output(command, stderr=subprocess.STDOUT)
+         if output.decode() != "":
+           print(f"Error: Tag '{tag_name}' already exists.", file=sys.stderr)
+           sys.exit(1)
+         else:
+           print(f"Tag '{tag_name}' does not exists.")
+        
+        shell: python
+        continue-on-error: false
+
+#this works only if params.env contains image:tag_version_number
+  update-params-env:
+    runs-on: ubuntu-latest
+    needs: fetch-tag
+    outputs:
+      param_env: ${{ steps.read_params_env.outputs.params_env }}
+    steps:
+      - name: Checkout code
+        uses: actions/checkout@v4
+        with:
+          ref: ${{ github.ref }}
+              
+      - name: Update params.env with new release version
+        run: |     
+          sed -i 's|:v[0-9.]*\b-latest|:${{ github.event.inputs.tag_name }}|gm' config/overlays/odh/params.env
+      - name: Commit changes
+        run: |
+          git config --global user.email "github-actions@github.com"
+          git config --global user.name "GitHub Actions"
+          git add config/overlays/odh/params.env
+          git commit -m "Update image refs for odh release."
+
+      - name: Create Tag
+        id: create_tag
+        run: |
+          git tag -a ${{ github.event.inputs.tag_name }} -m "Prepare for ODH release ${{ github.event.inputs.tag_name }}"
+          git push origin ${{ github.event.inputs.tag_name }}
+
+  changelog:
+    name: Changelog
+    needs: [fetch-tag,update-params-env]
+    runs-on: ubuntu-latest
+    steps:
+      - name: Checkout
+        uses: actions/checkout@v4
+        with:
+          ref: ${{ github.ref }}
+
+      - name: Create Release
+        uses: softprops/action-gh-release@v2
+        with:
+          token: ${{ github.token }}
+          tag_name: ${{ github.event.inputs.tag_name }}
+          prerelease: false
+          draft: false
+    #this takes the path of payload to upload as an asset in the changelog
+          files: bin/*
+          generate_release_notes: true
+          name: ${{ github.event.inputs.tag_name }}
+