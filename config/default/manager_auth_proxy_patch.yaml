--- conflicted
+++ resolved
@@ -30,11 +30,6 @@
           name: https
       - name: manager
         args:
-<<<<<<< HEAD
-        - "--metrics-addr=127.0.0.1:8080"
-=======
         # When changing args, also update manager.yaml because the following
         # list of args will fully override the arguments in manager.yaml.
-        - "--metrics-addr=127.0.0.1:8080"
-        - "--leader-elect"
->>>>>>> a6052cf8
+        - "--metrics-addr=127.0.0.1:8080"