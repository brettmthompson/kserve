apiVersion: kustomize.config.k8s.io/v1beta1
kind: Kustomization

# Adds namespace to all resources.
namespace: kserve

# Add recommended Kubernetes labels
commonLabels:
  app.kubernetes.io/part-of: kserve

# Labels to add to all resources and selectors.
#commonLabels:
#  app.kubernetes.io/name: kserve
resources:
- ../crd
- ../configmap
- ../rbac
- ../manager
- ../webhook
<<<<<<< HEAD
# - ../certmanager # not needed, because ODH is using OpenShift's serving certificates for WebHooks
# - ../localmodels # This is commented out for 2.16
# - ../localmodelnodes
- network-policies.yaml # ODH specific
=======
- ../certmanager
- ../localmodels
- ../localmodelnodes
- ../llmisvc
>>>>>>> a61a9d52

generatorOptions:
  disableNameSuffixHash: true

replacements:
# Replace webhook service name
- source:
    fieldPath: metadata.name
    kind: Service
    name: kserve-webhook-server-service
    version: v1
  targets:
  # All webhook configurations that need service name
  - select:
      kind: MutatingWebhookConfiguration
    fieldPaths:
    - webhooks.*.clientConfig.service.name
  - select:
      kind: ValidatingWebhookConfiguration
<<<<<<< HEAD
      name: inferencegraph.serving.kserve.io
#  - fieldPaths:
#    - webhooks.*.clientConfig.service.name
#    select:
#      kind: ValidatingWebhookConfiguration
#      name: clusterservingruntime.serving.kserve.io
  - fieldPaths:
    - webhooks.*.clientConfig.service.name
    select:
      kind: ValidatingWebhookConfiguration
      name: servingruntime.serving.kserve.io
  - fieldPaths:
      - webhooks.*.clientConfig.service.name
    select:
      kind: ValidatingWebhookConfiguration
      name: localmodelcache.serving.kserve.io
  - fieldPaths:
=======
    fieldPaths:
    - webhooks.*.clientConfig.service.name
  # Certificate service name
  - select:
      kind: Certificate
      name: serving-cert
      namespace: kserve
    fieldPaths:
>>>>>>> a61a9d52
    - spec.commonName
    - spec.dnsNames.0
    options:
      delimiter: '.'
      index: 0

# Replace webhook service namespace and CA injection
- source:
    fieldPath: metadata.namespace
    kind: Deployment
    name: kserve-controller-manager
    version: v1
  targets:
  # All webhook configurations that need namespace
  - select:
      kind: MutatingWebhookConfiguration
<<<<<<< HEAD
      name: inferenceservice.serving.kserve.io
  - fieldPaths:
    - webhooks.*.clientConfig.service.namespace
    select:
      kind: ValidatingWebhookConfiguration
      name: inferenceservice.serving.kserve.io
  - fieldPaths:
    - webhooks.*.clientConfig.service.namespace
    select:
      kind: ValidatingWebhookConfiguration
      name: trainedmodel.serving.kserve.io
  - fieldPaths:
    - webhooks.*.clientConfig.service.namespace
    select:
      kind: ValidatingWebhookConfiguration
      name: inferencegraph.serving.kserve.io
#  - fieldPaths:
#    - webhooks.*.clientConfig.service.namespace
#    select:
#      kind: ValidatingWebhookConfiguration
#      name: clusterservingruntime.serving.kserve.io
  - fieldPaths:
=======
    fieldPaths:
>>>>>>> a61a9d52
    - webhooks.*.clientConfig.service.namespace
  - select:
      kind: ValidatingWebhookConfiguration
<<<<<<< HEAD
      name: servingruntime.serving.kserve.io
#  - fieldPaths:
#    - spec.commonName
#    - spec.dnsNames.0
#    options:
#      delimiter: '.'
#      index: 1
#    select:
#      kind: Certificate
#      name: serving-cert
#      namespace: kserve
#  - fieldPaths:
#    - metadata.annotations.[cert-manager.io/inject-ca-from]
#    options:
#      delimiter: '/'
#      index: 0
#    select:
#      kind: CustomResourceDefinition
#      name: inferenceservices.serving.kserve.io
#  - fieldPaths:
#    - metadata.annotations.[cert-manager.io/inject-ca-from]
#    options:
#      delimiter: '/'
#      index: 0
#    select:
#      kind: MutatingWebhookConfiguration
#      name: inferenceservice.serving.kserve.io
#  - fieldPaths:
#    - metadata.annotations.[cert-manager.io/inject-ca-from]
#    options:
#      delimiter: '/'
#      index: 0
#    select:
#      kind: ValidatingWebhookConfiguration
#      name: inferenceservice.serving.kserve.io
#  - fieldPaths:
#    - metadata.annotations.[cert-manager.io/inject-ca-from]
#    options:
#      delimiter: '/'
#      index: 0
#    select:
#      kind: ValidatingWebhookConfiguration
#      name: trainedmodel.serving.kserve.io
#  - fieldPaths:
#    - metadata.annotations.[cert-manager.io/inject-ca-from]
#    options:
#      delimiter: '/'
#      index: 0
#    select:
#      kind: ValidatingWebhookConfiguration
#      name: inferencegraph.serving.kserve.io
#  - fieldPaths:
#    - metadata.annotations.[cert-manager.io/inject-ca-from]
#    options:
#      delimiter: '/'
#      index: 0
#    select:
#      kind: ValidatingWebhookConfiguration
#      name: clusterservingruntime.serving.kserve.io
#  - fieldPaths:
#    - metadata.annotations.[cert-manager.io/inject-ca-from]
#    options:
#      delimiter: '/'
#      index: 0
#    select:
#      kind: ValidatingWebhookConfiguration
#      name: servingruntime.serving.kserve.io
=======
    fieldPaths:
    - webhooks.*.clientConfig.service.namespace
  # Certificate namespace
  - select:
      kind: Certificate
      name: serving-cert
      namespace: kserve
    fieldPaths:
    - spec.commonName
    - spec.dnsNames.0
    options:
      delimiter: '.'
      index: 1
  # CA injection annotations for all webhook configurations
  - select:
      kind: CustomResourceDefinition
      name: inferenceservices.serving.kserve.io
    fieldPaths:
    - metadata.annotations.[cert-manager.io/inject-ca-from]
    options:
      delimiter: '/'
      index: 0
  - select:
      kind: MutatingWebhookConfiguration
    fieldPaths:
    - metadata.annotations.[cert-manager.io/inject-ca-from]
    options:
      delimiter: '/'
      index: 0
  - select:
      kind: ValidatingWebhookConfiguration
    fieldPaths:
    - metadata.annotations.[cert-manager.io/inject-ca-from]
    options:
      delimiter: '/'
      index: 0
>>>>>>> a61a9d52

# Protect the /metrics endpoint by putting it behind auth.
# Only one of manager_auth_proxy_patch.yaml and
# manager_prometheus_metrics_patch.yaml should be enabled.
# If you want your controller-manager to expose the /metrics
# endpoint w/o any authn/z, uncomment the following line and
# comment manager_auth_proxy_patch.yaml.
patches:
- path: manager_image_patch.yaml
#- path: manager_auth_proxy_patch.yaml
- path: isvc_mutatingwebhook_cainjection_patch.yaml
- path: isvc_validatingwebhook_cainjection_patch.yaml
- path: inferencegraph_validatingwebhook_cainjection_patch.yaml
- path: trainedmodel_validatingwebhook_cainjection_patch.yaml
#- path: clusterservingruntime_validatingwebhook_cainjection_patch.yaml
- path: servingruntime_validationwebhook_cainjection_patch.yaml
<<<<<<< HEAD
- path: svc_webhook_cainjection_patch.yaml
=======
- path: localmodelcache_validatingwebhook_cainjection_patch.yaml
- path: llmisvc_validatingwebhook_cainjection_patch.yaml
- path: llmisvcconfig_validatingwebhook_cainjection_patch.yaml
>>>>>>> a61a9d52
- path: manager_resources_patch.yaml
- path: cainjection_conversion_webhook.yaml
# - path: localmodel_manager_image_patch.yaml
# Since OpenShift serving-certificates are being used,
# remove CA bundle placeholders
# - patch: |-
#     - op: remove
#       path: "/spec/conversion/webhook/clientConfig/caBundle"
#   target:
#     kind: CustomResourceDefinition
#     name: inferenceservices.serving.kserve.io
# - patch: |-
#     - op: remove
#       path: "/webhooks/0/clientConfig/caBundle"
#     - op: remove
#       path: "/webhooks/1/clientConfig/caBundle"
#   target:
#     kind: MutatingWebhookConfiguration
# - patch: |-
#     - op: remove
#       path: "/webhooks/0/clientConfig/caBundle"
#   target:
#     kind: ValidatingWebhookConfiguration<|MERGE_RESOLUTION|>--- conflicted
+++ resolved
@@ -17,17 +17,11 @@
 - ../rbac
 - ../manager
 - ../webhook
-<<<<<<< HEAD
 # - ../certmanager # not needed, because ODH is using OpenShift's serving certificates for WebHooks
 # - ../localmodels # This is commented out for 2.16
 # - ../localmodelnodes
 - network-policies.yaml # ODH specific
-=======
-- ../certmanager
-- ../localmodels
-- ../localmodelnodes
 - ../llmisvc
->>>>>>> a61a9d52
 
 generatorOptions:
   disableNameSuffixHash: true
@@ -47,7 +41,15 @@
     - webhooks.*.clientConfig.service.name
   - select:
       kind: ValidatingWebhookConfiguration
-<<<<<<< HEAD
+    fieldPaths:
+    - webhooks.*.clientConfig.service.name
+  - select:
+      kind: ValidatingWebhookConfiguration
+      name: trainedmodel.serving.kserve.io
+  - fieldPaths:
+    - webhooks.*.clientConfig.service.name
+    select:
+      kind: ValidatingWebhookConfiguration
       name: inferencegraph.serving.kserve.io
 #  - fieldPaths:
 #    - webhooks.*.clientConfig.service.name
@@ -65,22 +67,15 @@
       kind: ValidatingWebhookConfiguration
       name: localmodelcache.serving.kserve.io
   - fieldPaths:
-=======
-    fieldPaths:
-    - webhooks.*.clientConfig.service.name
-  # Certificate service name
-  - select:
-      kind: Certificate
-      name: serving-cert
-      namespace: kserve
-    fieldPaths:
->>>>>>> a61a9d52
     - spec.commonName
     - spec.dnsNames.0
     options:
       delimiter: '.'
       index: 0
-
+    select:
+      kind: Certificate
+      name: serving-cert
+      namespace: kserve      
 # Replace webhook service namespace and CA injection
 - source:
     fieldPath: metadata.namespace
@@ -91,16 +86,13 @@
   # All webhook configurations that need namespace
   - select:
       kind: MutatingWebhookConfiguration
-<<<<<<< HEAD
-      name: inferenceservice.serving.kserve.io
-  - fieldPaths:
+    fieldPaths:
     - webhooks.*.clientConfig.service.namespace
-    select:
+  - select:
       kind: ValidatingWebhookConfiguration
-      name: inferenceservice.serving.kserve.io
-  - fieldPaths:
+    fieldPaths:
     - webhooks.*.clientConfig.service.namespace
-    select:
+  - select:
       kind: ValidatingWebhookConfiguration
       name: trainedmodel.serving.kserve.io
   - fieldPaths:
@@ -114,118 +106,10 @@
 #      kind: ValidatingWebhookConfiguration
 #      name: clusterservingruntime.serving.kserve.io
   - fieldPaths:
-=======
-    fieldPaths:
->>>>>>> a61a9d52
     - webhooks.*.clientConfig.service.namespace
-  - select:
+    select:
       kind: ValidatingWebhookConfiguration
-<<<<<<< HEAD
       name: servingruntime.serving.kserve.io
-#  - fieldPaths:
-#    - spec.commonName
-#    - spec.dnsNames.0
-#    options:
-#      delimiter: '.'
-#      index: 1
-#    select:
-#      kind: Certificate
-#      name: serving-cert
-#      namespace: kserve
-#  - fieldPaths:
-#    - metadata.annotations.[cert-manager.io/inject-ca-from]
-#    options:
-#      delimiter: '/'
-#      index: 0
-#    select:
-#      kind: CustomResourceDefinition
-#      name: inferenceservices.serving.kserve.io
-#  - fieldPaths:
-#    - metadata.annotations.[cert-manager.io/inject-ca-from]
-#    options:
-#      delimiter: '/'
-#      index: 0
-#    select:
-#      kind: MutatingWebhookConfiguration
-#      name: inferenceservice.serving.kserve.io
-#  - fieldPaths:
-#    - metadata.annotations.[cert-manager.io/inject-ca-from]
-#    options:
-#      delimiter: '/'
-#      index: 0
-#    select:
-#      kind: ValidatingWebhookConfiguration
-#      name: inferenceservice.serving.kserve.io
-#  - fieldPaths:
-#    - metadata.annotations.[cert-manager.io/inject-ca-from]
-#    options:
-#      delimiter: '/'
-#      index: 0
-#    select:
-#      kind: ValidatingWebhookConfiguration
-#      name: trainedmodel.serving.kserve.io
-#  - fieldPaths:
-#    - metadata.annotations.[cert-manager.io/inject-ca-from]
-#    options:
-#      delimiter: '/'
-#      index: 0
-#    select:
-#      kind: ValidatingWebhookConfiguration
-#      name: inferencegraph.serving.kserve.io
-#  - fieldPaths:
-#    - metadata.annotations.[cert-manager.io/inject-ca-from]
-#    options:
-#      delimiter: '/'
-#      index: 0
-#    select:
-#      kind: ValidatingWebhookConfiguration
-#      name: clusterservingruntime.serving.kserve.io
-#  - fieldPaths:
-#    - metadata.annotations.[cert-manager.io/inject-ca-from]
-#    options:
-#      delimiter: '/'
-#      index: 0
-#    select:
-#      kind: ValidatingWebhookConfiguration
-#      name: servingruntime.serving.kserve.io
-=======
-    fieldPaths:
-    - webhooks.*.clientConfig.service.namespace
-  # Certificate namespace
-  - select:
-      kind: Certificate
-      name: serving-cert
-      namespace: kserve
-    fieldPaths:
-    - spec.commonName
-    - spec.dnsNames.0
-    options:
-      delimiter: '.'
-      index: 1
-  # CA injection annotations for all webhook configurations
-  - select:
-      kind: CustomResourceDefinition
-      name: inferenceservices.serving.kserve.io
-    fieldPaths:
-    - metadata.annotations.[cert-manager.io/inject-ca-from]
-    options:
-      delimiter: '/'
-      index: 0
-  - select:
-      kind: MutatingWebhookConfiguration
-    fieldPaths:
-    - metadata.annotations.[cert-manager.io/inject-ca-from]
-    options:
-      delimiter: '/'
-      index: 0
-  - select:
-      kind: ValidatingWebhookConfiguration
-    fieldPaths:
-    - metadata.annotations.[cert-manager.io/inject-ca-from]
-    options:
-      delimiter: '/'
-      index: 0
->>>>>>> a61a9d52
 
 # Protect the /metrics endpoint by putting it behind auth.
 # Only one of manager_auth_proxy_patch.yaml and
@@ -242,13 +126,10 @@
 - path: trainedmodel_validatingwebhook_cainjection_patch.yaml
 #- path: clusterservingruntime_validatingwebhook_cainjection_patch.yaml
 - path: servingruntime_validationwebhook_cainjection_patch.yaml
-<<<<<<< HEAD
 - path: svc_webhook_cainjection_patch.yaml
-=======
 - path: localmodelcache_validatingwebhook_cainjection_patch.yaml
 - path: llmisvc_validatingwebhook_cainjection_patch.yaml
 - path: llmisvcconfig_validatingwebhook_cainjection_patch.yaml
->>>>>>> a61a9d52
 - path: manager_resources_patch.yaml
 - path: cainjection_conversion_webhook.yaml
 # - path: localmodel_manager_image_patch.yaml
