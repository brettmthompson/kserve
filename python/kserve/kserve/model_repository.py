--- conflicted
+++ resolved
@@ -12,12 +12,6 @@
 # See the License for the specific language governing permissions and
 # limitations under the License.
 
-<<<<<<< HEAD
-from typing import Dict, Optional, Union
-from .model import Model
-from ray.serve.handle import DeploymentHandle
-=======
->>>>>>> 213b89fe
 import os
 from typing import Dict, Optional
 
@@ -36,11 +30,7 @@
     """
 
     def __init__(self, models_dir: str = MODEL_MOUNT_DIRS):
-<<<<<<< HEAD
-        self.models: Dict[str, Union[Model, DeploymentHandle]] = {}
-=======
         self.models: Dict[str, BaseKServeModel] = {}
->>>>>>> 213b89fe
         self.models_dir = models_dir
 
     def load_models(self):
@@ -52,17 +42,10 @@
     def set_models_dir(self, models_dir):  # used for unit tests
         self.models_dir = models_dir
 
-<<<<<<< HEAD
-    def get_model(self, name: str) -> Optional[Union[Model, DeploymentHandle]]:
-        return self.models.get(name, None)
-
-    def get_models(self) -> Dict[str, Union[Model, DeploymentHandle]]:
-=======
     def get_model(self, name: str) -> Optional[BaseKServeModel]:
         return self.models.get(name, None)
 
     def get_models(self) -> Dict[str, BaseKServeModel]:
->>>>>>> 213b89fe
         return self.models
 
     async def is_model_ready(self, name: str):
@@ -74,12 +57,6 @@
     def update(self, model: BaseKServeModel):
         self.models[model.name] = model
 
-<<<<<<< HEAD
-    def update_handle(self, name: str, model_handle: DeploymentHandle):
-        self.models[name] = model_handle
-
-=======
->>>>>>> 213b89fe
     def load(self, name: str) -> bool:
         pass
 
