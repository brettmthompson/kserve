--- conflicted
+++ resolved
@@ -42,11 +42,7 @@
 python-dateutil = "^2.8.0"
 numpy = "^1.23.5"
 psutil = "^5.9.0"
-<<<<<<< HEAD
-ray = { version = "2.9.2", extras = ["serve"] }
-=======
 ray = { version = "~2.10.0", extras = ["serve"] }
->>>>>>> 7536608c
 async-timeout = { version = "^4.0.3", python = "==3.11.*" }
 grpcio = "^1.49.1"
 protobuf = "^3.19.0"
