--- conflicted
+++ resolved
@@ -1,10 +1,6 @@
 [tool.poetry]
 name = "sklearnserver"
-<<<<<<< HEAD
-version = "0.11.0"
-=======
 version = "0.11.1"
->>>>>>> b9f0a7a9
 description = "Model Server implementation for scikit-learn. Not intended for use outside KServe Frameworks Images."
 authors = ["singhan <singhan@us.ibm.com>"]
 license = "https://github.com/kserve/kserve/blob/master/LICENSE"
